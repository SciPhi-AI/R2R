import asyncio

import pytest

<<<<<<< HEAD
from r2r import EmbeddingConfig
from r2r.providers import OpenAIEmbeddingProvider
=======
from r2r import EmbeddingConfig, VectorSearchResult, generate_id_from_label
from r2r.base import EmbeddingPurpose
from r2r.providers.embeddings import (
    OpenAIEmbeddingProvider,
    SentenceTransformerEmbeddingProvider,
)
>>>>>>> f991b45a


@pytest.fixture(scope="session", autouse=True)
def event_loop_policy():
    asyncio.set_event_loop_policy(asyncio.DefaultEventLoopPolicy())


@pytest.fixture(scope="function", autouse=True)
async def cleanup_tasks():
    yield
    tasks = [t for t in asyncio.all_tasks() if t is not asyncio.current_task()]
    [task.cancel() for task in tasks]
    await asyncio.gather(*tasks, return_exceptions=True)


@pytest.fixture
def openai_provider():
    config = EmbeddingConfig(
        provider="openai",
        base_model="text-embedding-3-small",
        base_dimension=1536,
    )
    return OpenAIEmbeddingProvider(config)


def test_openai_initialization(openai_provider):
    assert isinstance(openai_provider, OpenAIEmbeddingProvider)
    assert openai_provider.base_model == "text-embedding-3-small"
    assert openai_provider.base_dimension == 1536


def test_openai_invalid_provider_initialization():
    config = EmbeddingConfig(provider="invalid_provider")
    with pytest.raises(ValueError):
        OpenAIEmbeddingProvider(config)


def test_openai_get_embedding(openai_provider):
    embedding = openai_provider.get_embedding("test text")
    assert len(embedding) == 1536
    assert isinstance(embedding, list)


@pytest.mark.asyncio
async def test_openai_async_get_embedding(openai_provider):
    try:
        embedding = await openai_provider.async_get_embedding("test text")
        assert len(embedding) == 1536
        assert isinstance(embedding, list)
    except asyncio.CancelledError:
        pass  # Task cancelled as expected


def test_openai_get_embeddings(openai_provider):
    embeddings = openai_provider.get_embeddings(["text1", "text2"])
    assert len(embeddings) == 2
    assert all(len(emb) == 1536 for emb in embeddings)


@pytest.mark.asyncio
async def test_openai_async_get_embeddings(openai_provider):
    try:
        embeddings = await openai_provider.async_get_embeddings(
            ["text1", "text2"]
        )
        assert len(embeddings) == 2
        assert all(len(emb) == 1536 for emb in embeddings)
    except asyncio.CancelledError:
        pass  # Task cancelled as expected


def test_openai_tokenize_string(openai_provider):
    tokens = openai_provider.tokenize_string(
        "test text", "text-embedding-3-small"
    )
    assert isinstance(tokens, list)
    assert all(isinstance(token, int) for token in tokens)


<<<<<<< HEAD
# @pytest.fixture
# def sentence_transformer_provider():
#     config = EmbeddingConfig(
#         provider="sentence-transformers",
#         base_model="mixedbread-ai/mxbai-embed-large-v1",
#         base_dimension=512,
#         rerank_model="jinaai/jina-reranker-v1-turbo-en",
#         rerank_dimension=384,
#     )
#     return SentenceTransformerEmbeddingProvider(config)


# def test_sentence_transformer_initialization(sentence_transformer_provider):
#     assert isinstance(
#         sentence_transformer_provider, SentenceTransformerEmbeddingProvider
#     )
#     assert sentence_transformer_provider.do_search
#     # assert sentence_transformer_provider.do_rerank


# def test_sentence_transformer_invalid_provider_initialization():
#     config = EmbeddingConfig(provider="invalid_provider")
#     with pytest.raises(ValueError):
#         SentenceTransformerEmbeddingProvider(config)


# def test_sentence_transformer_get_embedding(sentence_transformer_provider):
#     embedding = sentence_transformer_provider.get_embedding("test text")
#     assert len(embedding) == 512
#     assert isinstance(embedding, list)


# def test_sentence_transformer_get_embeddings(sentence_transformer_provider):
#     embeddings = sentence_transformer_provider.get_embeddings(
#         ["text1", "text2"]
#     )
#     assert len(embeddings) == 2
#     assert all(len(emb) == 512 for emb in embeddings)


# def test_sentence_transformer_rerank(sentence_transformer_provider):
#     results = [
#         VectorSearchResult(
#             id=generate_id_from_label("x"),
#             score=0.9,
#             metadata={"text": "doc1"},
#         ),
#         VectorSearchResult(
#             id=generate_id_from_label("y"),
#             score=0.8,
#             metadata={"text": "doc2"},
#         ),
#     ]
#     reranked_results = sentence_transformer_provider.rerank("query", results)
#     assert len(reranked_results) == 2
#     assert reranked_results[0].metadata["text"] == "doc1"
#     assert reranked_results[1].metadata["text"] == "doc2"


# def test_sentence_transformer_tokenize_string(sentence_transformer_provider):
#     with pytest.raises(ValueError):
#         sentence_transformer_provider.tokenize_string("test text")
=======
@pytest.fixture
def sentence_transformer_provider():
    config = EmbeddingConfig(
        provider="sentence-transformers",
        base_model="mixedbread-ai/mxbai-embed-large-v1",
        base_dimension=512,
        rerank_model="jinaai/jina-reranker-v1-turbo-en",
        rerank_dimension=384,
    )
    return SentenceTransformerEmbeddingProvider(config)


class FakeEmbedding:
    def tolist(self):
        return [[]]


class FakeEncoder:
    def encode(self, *args, **kwargs):
        self._last_encode_args = args
        self._last_encode_kwargs = kwargs
        return FakeEmbedding()


def test_sentence_transformer_initialization(sentence_transformer_provider):
    assert isinstance(
        sentence_transformer_provider, SentenceTransformerEmbeddingProvider
    )
    assert sentence_transformer_provider.do_search
    # assert sentence_transformer_provider.do_rerank


def test_sentence_transformer_invalid_provider_initialization():
    config = EmbeddingConfig(provider="invalid_provider")
    with pytest.raises(ValueError):
        SentenceTransformerEmbeddingProvider(config)


def test_sentence_transformer_indexing_no_prefix(sentence_transformer_provider):
    encoder = FakeEncoder()
    sentence_transformer_provider.search_encoder = encoder
    embedding = sentence_transformer_provider.get_embedding("test text")
    assert encoder._last_encode_args[0][0] == 'test text'


def test_sentence_transformer_querying_with_prefix(sentence_transformer_provider):
    encoder = FakeEncoder()
    sentence_transformer_provider.search_encoder = encoder
    embedding = sentence_transformer_provider.get_embedding("test text", purpose=EmbeddingPurpose.QUERY)
    assert encoder._last_encode_args[0][0] == 'Represent this sentence for searching relevant passages: test text'


def test_sentence_transformer_get_embedding(sentence_transformer_provider):
    embedding = sentence_transformer_provider.get_embedding("test text")
    assert len(embedding) == 512
    assert isinstance(embedding, list)


def test_sentence_transformer_get_embeddings(sentence_transformer_provider):
    embeddings = sentence_transformer_provider.get_embeddings(
        ["text1", "text2"]
    )
    assert len(embeddings) == 2
    assert all(len(emb) == 512 for emb in embeddings)


def test_sentence_transformer_rerank(sentence_transformer_provider):
    results = [
        VectorSearchResult(
            id=generate_id_from_label("x"),
            score=0.9,
            metadata={"text": "doc1"},
        ),
        VectorSearchResult(
            id=generate_id_from_label("y"),
            score=0.8,
            metadata={"text": "doc2"},
        ),
    ]
    reranked_results = sentence_transformer_provider.rerank("query", results)
    assert len(reranked_results) == 2
    assert reranked_results[0].metadata["text"] == "doc1"
    assert reranked_results[1].metadata["text"] == "doc2"


def test_sentence_transformer_tokenize_string(sentence_transformer_provider):
    with pytest.raises(ValueError):
        sentence_transformer_provider.tokenize_string("test text")
>>>>>>> f991b45a
<|MERGE_RESOLUTION|>--- conflicted
+++ resolved
@@ -2,17 +2,8 @@
 
 import pytest
 
-<<<<<<< HEAD
 from r2r import EmbeddingConfig
 from r2r.providers import OpenAIEmbeddingProvider
-=======
-from r2r import EmbeddingConfig, VectorSearchResult, generate_id_from_label
-from r2r.base import EmbeddingPurpose
-from r2r.providers.embeddings import (
-    OpenAIEmbeddingProvider,
-    SentenceTransformerEmbeddingProvider,
-)
->>>>>>> f991b45a
 
 
 @pytest.fixture(scope="session", autouse=True)
@@ -91,8 +82,8 @@
     assert isinstance(tokens, list)
     assert all(isinstance(token, int) for token in tokens)
 
+# from r2r.providers import SentenceTransformerEmbeddingProvider
 
-<<<<<<< HEAD
 # @pytest.fixture
 # def sentence_transformer_provider():
 #     config = EmbeddingConfig(
@@ -103,6 +94,31 @@
 #         rerank_dimension=384,
 #     )
 #     return SentenceTransformerEmbeddingProvider(config)
+
+# class FakeEmbedding:
+#     def tolist(self):
+#         return [[]]
+
+
+# class FakeEncoder:
+#     def encode(self, *args, **kwargs):
+#         self._last_encode_args = args
+#         self._last_encode_kwargs = kwargs
+#         return FakeEmbedding()
+
+# def test_sentence_transformer_indexing_no_prefix(sentence_transformer_provider):
+#     encoder = FakeEncoder()
+#     sentence_transformer_provider.search_encoder = encoder
+#     embedding = sentence_transformer_provider.get_embedding("test text")
+#     assert encoder._last_encode_args[0][0] == 'test text'
+
+
+# def test_sentence_transformer_querying_with_prefix(sentence_transformer_provider):
+#     from r2r.base import EmbeddingPurpose
+#     encoder = FakeEncoder()
+#     sentence_transformer_provider.search_encoder = encoder
+#     embedding = sentence_transformer_provider.get_embedding("test text", purpose=EmbeddingPurpose.QUERY)
+#     assert encoder._last_encode_args[0][0] == 'Represent this sentence for searching relevant passages: test text'
 
 
 # def test_sentence_transformer_initialization(sentence_transformer_provider):
@@ -154,94 +170,4 @@
 
 # def test_sentence_transformer_tokenize_string(sentence_transformer_provider):
 #     with pytest.raises(ValueError):
-#         sentence_transformer_provider.tokenize_string("test text")
-=======
-@pytest.fixture
-def sentence_transformer_provider():
-    config = EmbeddingConfig(
-        provider="sentence-transformers",
-        base_model="mixedbread-ai/mxbai-embed-large-v1",
-        base_dimension=512,
-        rerank_model="jinaai/jina-reranker-v1-turbo-en",
-        rerank_dimension=384,
-    )
-    return SentenceTransformerEmbeddingProvider(config)
-
-
-class FakeEmbedding:
-    def tolist(self):
-        return [[]]
-
-
-class FakeEncoder:
-    def encode(self, *args, **kwargs):
-        self._last_encode_args = args
-        self._last_encode_kwargs = kwargs
-        return FakeEmbedding()
-
-
-def test_sentence_transformer_initialization(sentence_transformer_provider):
-    assert isinstance(
-        sentence_transformer_provider, SentenceTransformerEmbeddingProvider
-    )
-    assert sentence_transformer_provider.do_search
-    # assert sentence_transformer_provider.do_rerank
-
-
-def test_sentence_transformer_invalid_provider_initialization():
-    config = EmbeddingConfig(provider="invalid_provider")
-    with pytest.raises(ValueError):
-        SentenceTransformerEmbeddingProvider(config)
-
-
-def test_sentence_transformer_indexing_no_prefix(sentence_transformer_provider):
-    encoder = FakeEncoder()
-    sentence_transformer_provider.search_encoder = encoder
-    embedding = sentence_transformer_provider.get_embedding("test text")
-    assert encoder._last_encode_args[0][0] == 'test text'
-
-
-def test_sentence_transformer_querying_with_prefix(sentence_transformer_provider):
-    encoder = FakeEncoder()
-    sentence_transformer_provider.search_encoder = encoder
-    embedding = sentence_transformer_provider.get_embedding("test text", purpose=EmbeddingPurpose.QUERY)
-    assert encoder._last_encode_args[0][0] == 'Represent this sentence for searching relevant passages: test text'
-
-
-def test_sentence_transformer_get_embedding(sentence_transformer_provider):
-    embedding = sentence_transformer_provider.get_embedding("test text")
-    assert len(embedding) == 512
-    assert isinstance(embedding, list)
-
-
-def test_sentence_transformer_get_embeddings(sentence_transformer_provider):
-    embeddings = sentence_transformer_provider.get_embeddings(
-        ["text1", "text2"]
-    )
-    assert len(embeddings) == 2
-    assert all(len(emb) == 512 for emb in embeddings)
-
-
-def test_sentence_transformer_rerank(sentence_transformer_provider):
-    results = [
-        VectorSearchResult(
-            id=generate_id_from_label("x"),
-            score=0.9,
-            metadata={"text": "doc1"},
-        ),
-        VectorSearchResult(
-            id=generate_id_from_label("y"),
-            score=0.8,
-            metadata={"text": "doc2"},
-        ),
-    ]
-    reranked_results = sentence_transformer_provider.rerank("query", results)
-    assert len(reranked_results) == 2
-    assert reranked_results[0].metadata["text"] == "doc1"
-    assert reranked_results[1].metadata["text"] == "doc2"
-
-
-def test_sentence_transformer_tokenize_string(sentence_transformer_provider):
-    with pytest.raises(ValueError):
-        sentence_transformer_provider.tokenize_string("test text")
->>>>>>> f991b45a
+#         sentence_transformer_provider.tokenize_string("test text")