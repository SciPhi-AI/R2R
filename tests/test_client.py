import uuid
from datetime import datetime
from unittest.mock import MagicMock

import pytest
from fastapi import Body, Depends
from fastapi.security import OAuth2PasswordBearer
from fastapi.testclient import TestClient

from r2r import (
    DocumentInfo,
    R2RApp,
    R2RBuilder,
    R2RClient,
    R2REngine,
    R2RException,
    Token,
    UserResponse,
)

oauth2_scheme = OAuth2PasswordBearer(tokenUrl="token")


def create_user(email: str, password: str):
    return UserResponse(
        id=uuid.UUID("12345678-1234-5678-1234-567812345678"),
        email=email,
        hashed_password="hashed_" + password,
        is_active=True,
        is_superuser=False,
        is_verified=False,
        name="Test User",
        bio="Test Bio",
        profile_picture="http://example.com/pic.jpg",
        created_at=datetime.utcnow(),
        updated_at=datetime.utcnow(),
    )


@pytest.fixture(scope="function")
def mock_auth_wrapper():
    def auth_wrapper(token: str = Depends(oauth2_scheme)):
        return UserResponse(
            id=uuid.UUID("12345678-1234-5678-1234-567812345678"),
            email="test@example.com",
            is_active=True,
            hashed_password="xxx",
            is_superuser=False,
        )

    return auth_wrapper


@pytest.fixture(scope="function")
def mock_auth_wrapper():
    def auth_wrapper(token: str = Depends(oauth2_scheme)):
        return UserResponse(
            id=uuid.UUID("12345678-1234-5678-1234-567812345678"),
            email="test@example.com",
            is_active=True,
            hashed_password="xxx",
            is_superuser=True,
        )

    return auth_wrapper


@pytest.fixture(scope="function")
def mock_super_auth_wrapper():
    def auth_wrapper(token: str = Depends(oauth2_scheme)):
        return UserResponse(
            id=uuid.UUID("12345678-1234-5678-1234-567812345678"),
            email="test@example.com",
            is_active=True,
            hashed_password="xxx",
            is_superuser=True,
        )

    return auth_wrapper


@pytest.fixture(scope="function")
def mock_db():
    db = MagicMock()
    db.relational.get_user_by_email.return_value = (
        None  # Simulate empty database
    )

    db.relational.create_user.side_effect = create_user
    db.relational.get_user_by_id.return_value = create_user(
        email="test@example.com", password="password"
    )

    def update_user(user):
        updated_user = create_user(email=user.email, password="password")
        updated_user.name = user.name
        updated_user.bio = user.bio
        updated_user.profile_picture = user.profile_picture
        return updated_user

    db.relational.update_user.side_effect = update_user
    db.relational.get_documents_in_group.return_value = [
        DocumentInfo(
            user_id=uuid.uuid4(),
            id=uuid.uuid4(),
            title=f"Document {i}",
            type="txt",
            group_ids=[uuid.uuid4()],
            created_at=datetime.utcnow(),
            updated_at=datetime.utcnow(),
            version="1",
            metadata={},
            size_in_bytes=1000,
        )
        for i in range(100)
    ]

    return db


async def mock_asearch(*args, **kwargs):
    return {
        "vector_search_results": [
            {
                "fragment_id": "c68dc72e-fc23-5452-8f49-d7bd46088a96",
                "extraction_id": "3f3d47f3-8baf-58eb-8bc2-0171fb1c6e09",
                "document_id": "3e157b3a-8469-51db-90d9-52e7d896b49b",
                "user_id": "2acb499e-8428-543b-bd85-0d9098718220",
                "group_ids": [],
                "score": 0.23943702876567796,
                "text": "Alternate Base Rate means, for any day, a rate per annum  equal to the greatest of (i) the Prime Rate in effect on such day, (ii) the Federal Funds Effective Rate in effect on such day \nplus  \u00bd of 1% and (iii) the sum of (a) the Adjusted LIBO Rate that would be payable onsuch day for a Eurodollar Borrowing with a one-month interest period",
                "metadata": {
                    "title": "uber_2021.pdf",
                    "associatedQuery": "What is the capital of France?",
                },
            },
            {
                "fragment_id": "f0b40c99-e200-507b-a4b9-e931e0b5f321",
                "extraction_id": "0348ae71-bccb-58d1-8b5f-36810e46245a",
                "document_id": "3e157b3a-8469-51db-90d9-52e7d896b49b",
                "user_id": "2acb499e-8428-543b-bd85-0d9098718220",
                "group_ids": [],
                "score": 0.22033508121967305,
                "text": "s, could also restrict our future access to the capital markets.ITEM 1B. UNRESOLVED STAFF\n COMMENTSNot applicable.\nITEM 2. PROPERTIES\nAs\n of December 31, 2021, we leased and owned office facilities around the world totaling 10.6 million square feet, including 2.6 million square feet for ourcorporate headquarte\nrs in the San Francisco Bay Area, California.We",
                "metadata": {
                    "title": "uber_2021.pdf",
                    "associatedQuery": "What is the capital of France?",
                },
            },
            {
                "fragment_id": "967c4291-0629-55b6-9323-e2291de8730d",
                "extraction_id": "7595cdf2-d1b0-5f13-b853-8ce6857ca5f5",
                "document_id": "3e157b3a-8469-51db-90d9-52e7d896b49b",
                "user_id": "2acb499e-8428-543b-bd85-0d9098718220",
                "group_ids": [],
                "score": 0.21763332188129403,
                "text": "RFR means, for any RFR Loan denominated in (a) British Pounds, SONIA and (b) Swiss Francs, SARON. \nRFR Borrowing means, as to any Borrowing, the RFR Loans comprising such Borrowing. \nRFR Business Day means, for any Loan denominated in (a) British Pounds, any day except for (i) a Saturday, (ii) a Sunday or (iii) a day on which banks are closed for general business in London and (b) Swiss Francs, any day except for (i) a Saturday, (ii) a Sunday or",
                "metadata": {
                    "title": "uber_2021.pdf",
                    "associatedQuery": "What is the capital of France?",
                },
            },
        ]
    }


@pytest.fixture(scope="function")
def app_client(mock_db, mock_auth_wrapper):
    config = R2RBuilder._get_config("auth")
    providers = MagicMock()
    providers.auth.login.return_value = {
        "access_token": Token(token="access_token", token_type="access"),
        "refresh_token": Token(token="refresh_token", token_type="refresh"),
    }
    providers.auth.auth_wrapper = mock_auth_wrapper
    providers.auth.register.side_effect = mock_db.relational.create_user
    providers.auth.verify_email.return_value = {
        "message": "Email verified successfully"
    }
    providers.auth.change_password.return_value = {
        "message": "Password changed successfully"
    }
    providers.auth.request_password_reset.return_value = {
        "message": "If the email exists, a reset link has been sent"
    }
    providers.auth.confirm_password_reset.return_value = {
        "message": "Password reset successfully"
    }
    providers.auth.logout.return_value = {"message": "Logged out successfully"}

    providers.database = mock_db
    pipelines = MagicMock()
    agents = MagicMock()
    engine = R2REngine(
        config=config,
        providers=providers,
        pipelines=pipelines,
        agents=agents,
    )
    engine.asearch = mock_asearch
    app = R2RApp(engine)
    return TestClient(app.app)


@pytest.fixture(scope="function")
def r2r_client(app_client):
    return R2RClient(base_url="http://testserver", custom_client=app_client)


def test_health_check(r2r_client):
    response = r2r_client.health()
    assert response["results"] == {"response": "ok"}


def test_register_user(r2r_client, mock_db):
    user_data = {"email": "test@example.com", "password": "testpassword"}
    response = r2r_client.register(**user_data)
    assert "results" in response
    assert response["results"]["email"] == user_data["email"]
    assert "id" in response["results"]
    assert "hashed_password" in response["results"]
    mock_db.relational.create_user.assert_called_once()


def test_login_user(r2r_client, mock_db):
    user_data = {"email": "login_test@example.com", "password": "testpassword"}
    mock_db.relational.get_user_by_email.return_value = None
    response = r2r_client.register(**user_data)

    mock_db.relational.get_user_by_email.return_value = UserResponse(
        id=uuid.UUID("12345678-1234-5678-1234-567812345678"),
        email=user_data["email"],
        hashed_password="hashed_" + user_data["password"],
        is_active=True,
        is_superuser=False,
        verification_code_expiry=None,
    )
    response = r2r_client.login(**user_data)
    assert "results" in response
    assert "access_token" in response["results"]
    assert "refresh_token" in response["results"]


def test_authenticated_search(r2r_client, mock_db):
    # Register and login
    user_data = {
        "email": "search_test@example.com",
        "password": "testpassword",
    }
    r2r_client.register(**user_data)
    login_response = r2r_client.login(**user_data)

    # Perform search
    search_query = "test query"
    search_response = r2r_client.search(search_query)
    results = search_response["results"]
    assert "vector_search_results" in results
    assert len(results["vector_search_results"]) > 0
    assert (
        results["vector_search_results"][0]["fragment_id"]
        == "c68dc72e-fc23-5452-8f49-d7bd46088a96"
    )
    assert (
        results["vector_search_results"][0]["text"]
        == "Alternate Base Rate means, for any day, a rate per annum  equal to the greatest of (i) the Prime Rate in effect on such day, (ii) the Federal Funds Effective Rate in effect on such day \nplus  \u00bd of 1% and (iii) the sum of (a) the Adjusted LIBO Rate that would be payable onsuch day for a Eurodollar Borrowing with a one-month interest period"
    )
    assert results["vector_search_results"][0]["score"] == 0.23943702876567796


@pytest.mark.asyncio
async def test_change_password(r2r_client, mock_db):
    # Register and login
    user_data = {
        "email": "change_pass@example.com",
        "password": "old_password",
    }
    r2r_client.register(**user_data)
    r2r_client.login(**user_data)

    # Change password
    response = r2r_client.change_password("old_password", "new_password")
    print("response = ", response)
    assert response["results"]["message"] == "Password changed successfully"

    # Try logging in with new password
    login_response = r2r_client.login(
        email="change_pass@example.com", password="new_password"
    )
    assert "access_token" in login_response["results"]


@pytest.mark.asyncio
async def test_password_reset_flow(r2r_client, mock_db):
    # Register a user
    user_data = {"email": "reset_pass@example.com", "password": "old_password"}
    r2r_client.register(**user_data)

    # Request password reset
    reset_response = r2r_client.request_password_reset(
        "reset_pass@example.com"
    )
    print("reset_response = ", reset_response)
    assert "message" in reset_response["results"]

    # Confirm password reset (we'll need to mock the reset token)
    mock_reset_token = "mock_reset_token"
    confirm_response = r2r_client.confirm_password_reset(
        mock_reset_token, "new_password"
    )
    assert (
        confirm_response["results"]["message"] == "Password reset successfully"
    )

    # Try logging in with new password
    login_response = r2r_client.login(
        email="reset_pass@example.com", password="new_password"
    )
    assert "access_token" in login_response["results"]


@pytest.mark.asyncio
async def test_logout(r2r_client, mock_db):
    # Register and login
    user_data = {"email": "logout@example.com", "password": "password123"}
    r2r_client.register(**user_data)
    r2r_client.login(**user_data)

    # Logout
    logout_response = r2r_client.logout()
    assert logout_response["results"]["message"] == "Logged out successfully"

    # Ensure client's tokens are cleared
    assert r2r_client.access_token is None
    assert r2r_client._refresh_token is None


@pytest.mark.asyncio
async def test_user_profile(r2r_client, mock_db):
    # Register and login
    user_data = {"email": "profile@example.com", "password": "password123"}
    r2r_client.register(**user_data)
    r2r_client.login(**user_data)

    # Get user profile
    # mock_db.relational.get_user_by_id.return_value = create_user(
    #     UserCreate(email="profile@example.com", password="password")
    # )
    # profile = r2r_client.user()

    # assert profile["results"]["email"] == "profile@example.com"

    # Update user profile
    updated_profile = r2r_client.update_user(name="John Doe", bio="Test bio")
    assert updated_profile["results"]["name"] == "John Doe"
<<<<<<< HEAD
    assert updated_profile["results"]["bio"] == "Test bio"
=======
    assert updated_profile["results"]["bio"] == "Test bio"


@pytest.mark.asyncio
async def test_get_documents_in_group(r2r_client, mock_db):
    # Register and login as a superuser
    user_data = {"email": "superuser@example.com", "password": "password123"}
    r2r_client.register(**user_data)

    # Set the mock user as a superuser
    # mock_db.relational.get_user_by_email.return_value.is_superuser = True

    r2r_client.login(**user_data)

    # Get documents in group
    group_id = uuid.uuid4()
    response = r2r_client.get_documents_in_group(group_id)

    assert "results" in response
    assert len(response["results"]) == 100  # Default limit
    assert response["results"][0]["title"] == "Document 0"
    assert response["results"][0]["type"] == "txt"
>>>>>>> 91f35c90
<|MERGE_RESOLUTION|>--- conflicted
+++ resolved
@@ -352,9 +352,6 @@
     # Update user profile
     updated_profile = r2r_client.update_user(name="John Doe", bio="Test bio")
     assert updated_profile["results"]["name"] == "John Doe"
-<<<<<<< HEAD
-    assert updated_profile["results"]["bio"] == "Test bio"
-=======
     assert updated_profile["results"]["bio"] == "Test bio"
 
 
@@ -376,5 +373,4 @@
     assert "results" in response
     assert len(response["results"]) == 100  # Default limit
     assert response["results"][0]["title"] == "Document 0"
-    assert response["results"][0]["type"] == "txt"
->>>>>>> 91f35c90
+    assert response["results"][0]["type"] == "txt"