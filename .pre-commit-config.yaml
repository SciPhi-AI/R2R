--- conflicted
+++ resolved
@@ -12,11 +12,7 @@
     hooks:
       - id: check-typing-imports
         name: Check for Dict, List, or Union usage
-<<<<<<< HEAD
-        entry: bash -c 'echo "Checking for typing imports..." && find . -name "*.py" | grep -v "/migrations/" | grep -v "/.venv/" | xargs grep -n "from typing.*import.*[^d]Dict\\|from typing.*import.*List\\|from typing.*import.*Union" || exit 0 && echo "⚠️  Please import dict instead of Dict, list instead of List, and the logical OR operator instead of Union." && exit 1'
-=======
         entry: bash -c 'echo "Checking for typing imports..." && find . -name "*.py" | grep -v "/migrations/" | grep -v "/.venv/" | xargs grep -n "from typing.*import.*[^d]Dict\\|from typing.*import.*List\\|from typing.*import.*Union" || exit 0 && echo "⚠️  Please import dict instead of Dict, list instead of List, and the logical OR operator" && exit 1'
->>>>>>> 341fce88
         language: system
         types: [python]
         pass_filenames: false
