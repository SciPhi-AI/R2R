--- conflicted
+++ resolved
@@ -4,11 +4,7 @@
 import logging
 import os
 from io import BytesIO
-<<<<<<< HEAD
 from typing import Dict, List
-=======
-from typing import Dict, List, Optional
->>>>>>> bcc6ec67
 
 from fastapi import FastAPI, HTTPException
 from pydantic import BaseModel
@@ -22,10 +18,7 @@
 class PartitionRequestModel(BaseModel):
     file_content: bytes
     ingestion_config: Dict
-<<<<<<< HEAD
-=======
     filename: Optional[str] = None
->>>>>>> bcc6ec67
 
 
 class PartitionResponseModel(BaseModel):
@@ -37,17 +30,10 @@
 )
 
 
-<<<<<<< HEAD
-def run_partition(file_content: str, ingestion_config: Dict) -> List[Dict]:
-    file_content_bytes = base64.b64decode(file_content)
-    file_io = BytesIO(file_content_bytes)
-    elements = partition(file=file_io, **ingestion_config)
-=======
 def run_partition(file_content: str, filename: str, ingestion_config: Dict) -> List[Dict]:
     file_content_bytes = base64.b64decode(file_content)
     file_io = BytesIO(file_content_bytes)
     elements = partition(file=file_io, file_filename=filename, **ingestion_config)
->>>>>>> bcc6ec67
     return [element.to_dict() for element in elements]
 
 
@@ -65,10 +51,7 @@
             executor,
             run_partition,
             request.file_content,
-<<<<<<< HEAD
-=======
             request.filename,
->>>>>>> bcc6ec67
             request.ingestion_config,
         )
         logger.info(f"Partitioning completed")
