"""Abstractions for search functionality."""

<<<<<<< HEAD
=======
import json
>>>>>>> 91f35c90
from typing import Any, Dict, List, Optional, Tuple
from uuid import UUID

from pydantic import BaseModel, Field

from .llm import GenerationConfig


class VectorSearchResult(BaseModel):
    """Result of a search operation."""

    fragment_id: UUID
    extraction_id: UUID
    document_id: UUID
    user_id: UUID
    group_ids: List[UUID]
    score: float
    text: str
    metadata: dict[str, Any]

    def __str__(self) -> str:
        return f"VectorSearchResult(fragment_id={self.fragment_id}, extraction_id={self.extraction_id}, document_id={self.document_id}, score={self.score})"

    def __repr__(self) -> str:
        return self.__str__()

    def dict(self) -> dict:
        return {
            "fragment_id": self.fragment_id,
            "extraction_id": self.extraction_id,
            "document_id": self.document_id,
            "user_id": self.user_id,
            "group_ids": self.group_ids,
            "score": self.score,
            "text": self.text,
            "metadata": self.metadata,
        }

    class Config:
<<<<<<< HEAD
        schema_extra = [
=======
        json_schema_extra = [
>>>>>>> 91f35c90
            {
                "fragment_id": "c68dc72e-fc23-5452-8f49-d7bd46088a96",
                "extraction_id": "3f3d47f3-8baf-58eb-8bc2-0171fb1c6e09",
                "document_id": "3e157b3a-8469-51db-90d9-52e7d896b49b",
                "user_id": "2acb499e-8428-543b-bd85-0d9098718220",
                "group_ids": [],
                "score": 0.23943702876567796,
                "text": "Example text from the document",
                "metadata": {
                    "title": "example_document.pdf",
                    "associatedQuery": "What is the capital of France?",
                },
            }
        ]


KGSearchResult = List[Tuple[str, List[Dict[str, Any]]]]


class AggregateSearchResult(BaseModel):
    """Result of an aggregate search operation."""

    vector_search_results: Optional[List[VectorSearchResult]]
    kg_search_results: Optional[KGSearchResult] = None

    def __str__(self) -> str:
        return f"AggregateSearchResult(vector_search_results={self.vector_search_results}, kg_search_results={self.kg_search_results})"

    def __repr__(self) -> str:
        return f"AggregateSearchResult(vector_search_results={self.vector_search_results}, kg_search_results={self.kg_search_results})"

    def dict(self) -> dict:
        return {
            "vector_search_results": (
                [result.dict() for result in self.vector_search_results]
                if self.vector_search_results
                else []
            ),
            "kg_search_results": self.kg_search_results or [],
        }


class VectorSearchSettings(BaseModel):
    use_vector_search: bool = Field(
        default=True, description="Whether to use vector search"
    )
    filters: dict[str, Any] = Field(
        default_factory=dict,
        description="Filters to apply to the vector search",
    )
    search_limit: int = Field(
        default=10,
        description="Maximum number of results to return",
        ge=1,
        le=100,
    )
    do_hybrid_search: bool = Field(
        default=False,
        description="Whether to perform a hybrid search (combining vector and keyword search)",
    )
<<<<<<< HEAD
    selected_group_ids: List[str] = Field(
        default_factory=list,
        description="Group IDs to search for",
    )
=======
    selected_group_ids: List[UUID] = Field(
        default_factory=list,
        description="Group IDs to search for",
    )

    class Config:
        json_encoders = {UUID: str}

    def model_dump(self, *args, **kwargs):
        dump = super().model_dump(*args, **kwargs)
        dump["selected_group_ids"] = [
            str(uuid) for uuid in dump["selected_group_ids"]
        ]
        return dump
>>>>>>> 91f35c90


class KGSearchSettings(BaseModel):
    use_kg_search: bool = False
    kg_search_type: str = "global"  # 'global' or 'local'
<<<<<<< HEAD
    kg_search_level: Optional[str] = None
=======
    kg_search_level: Optional[int] = None
>>>>>>> 91f35c90
    kg_search_generation_config: Optional[GenerationConfig] = Field(
        default_factory=GenerationConfig
    )
    entity_types: list = []
    relationships: list = []
    max_community_description_length: int = 4096 * 4
<<<<<<< HEAD
    max_llm_queries_for_global_search: int = 250
    local_search_limits: dict[str, int] = {
        "__Entity__": 20,
        "__Relationship__": 20,
        "__Community__": 20,
=======
    max_llm_queries_for_global_search: int = 10
    local_search_limits: dict[str, int] = {
        "__Entity__": 10,
        "__Relationship__": 10,
        "__Community__": 10,
>>>>>>> 91f35c90
    }<|MERGE_RESOLUTION|>--- conflicted
+++ resolved
@@ -1,9 +1,5 @@
 """Abstractions for search functionality."""
 
-<<<<<<< HEAD
-=======
-import json
->>>>>>> 91f35c90
 from typing import Any, Dict, List, Optional, Tuple
 from uuid import UUID
 
@@ -43,11 +39,7 @@
         }
 
     class Config:
-<<<<<<< HEAD
-        schema_extra = [
-=======
         json_schema_extra = [
->>>>>>> 91f35c90
             {
                 "fragment_id": "c68dc72e-fc23-5452-8f49-d7bd46088a96",
                 "extraction_id": "3f3d47f3-8baf-58eb-8bc2-0171fb1c6e09",
@@ -108,12 +100,6 @@
         default=False,
         description="Whether to perform a hybrid search (combining vector and keyword search)",
     )
-<<<<<<< HEAD
-    selected_group_ids: List[str] = Field(
-        default_factory=list,
-        description="Group IDs to search for",
-    )
-=======
     selected_group_ids: List[UUID] = Field(
         default_factory=list,
         description="Group IDs to search for",
@@ -128,34 +114,21 @@
             str(uuid) for uuid in dump["selected_group_ids"]
         ]
         return dump
->>>>>>> 91f35c90
 
 
 class KGSearchSettings(BaseModel):
     use_kg_search: bool = False
     kg_search_type: str = "global"  # 'global' or 'local'
-<<<<<<< HEAD
     kg_search_level: Optional[str] = None
-=======
-    kg_search_level: Optional[int] = None
->>>>>>> 91f35c90
     kg_search_generation_config: Optional[GenerationConfig] = Field(
         default_factory=GenerationConfig
     )
     entity_types: list = []
     relationships: list = []
     max_community_description_length: int = 4096 * 4
-<<<<<<< HEAD
     max_llm_queries_for_global_search: int = 250
     local_search_limits: dict[str, int] = {
         "__Entity__": 20,
         "__Relationship__": 20,
         "__Community__": 20,
-=======
-    max_llm_queries_for_global_search: int = 10
-    local_search_limits: dict[str, int] = {
-        "__Entity__": 10,
-        "__Relationship__": 10,
-        "__Community__": 10,
->>>>>>> 91f35c90
     }