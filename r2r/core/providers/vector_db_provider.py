import logging
from abc import ABC, abstractmethod
from typing import Optional, Union

from ..abstractions.document import DocumentInfo
from ..abstractions.search import SearchResult
from ..abstractions.vector import VectorEntry
from .base_provider import Provider, ProviderConfig

logger = logging.getLogger(__name__)


class VectorDBConfig(ProviderConfig):
    provider: str
    collection_name: str

    def __post_init__(self):
        self.validate()
        # Capture additional fields
        for key, value in self.extra_fields.items():
            setattr(self, key, value)

    def validate(self) -> None:
        if self.provider not in self.supported_providers:
            raise ValueError(f"Provider '{self.provider}' is not supported.")

    @property
    def supported_providers(self) -> list[str]:
<<<<<<< HEAD
        return ["local", "pgvector", "qdrant", "milvus"]
=======
        return ["local", "pgvector"]
>>>>>>> 13ee105e


class VectorDBProvider(Provider, ABC):
    def __init__(self, config: VectorDBConfig):
        if not isinstance(config, VectorDBConfig):
            raise ValueError(
                "VectorDBProvider must be initialized with a `VectorDBConfig`."
            )
        logger.info(f"Initializing VectorDBProvider with config {config}.")
        super().__init__(config)

    @abstractmethod
    def initialize_collection(self, dimension: int) -> None:
        pass

    @abstractmethod
    def copy(self, entry: VectorEntry, commit: bool = True) -> None:
        pass

    @abstractmethod
    def upsert(self, entry: VectorEntry, commit: bool = True) -> None:
        pass

    @abstractmethod
    def search(
        self,
        query_vector: list[float],
        filters: dict[str, Union[bool, int, str]] = {},
        limit: int = 10,
        *args,
        **kwargs,
    ) -> list[SearchResult]:
        pass

    @abstractmethod
    def create_index(self, index_type, column_name, index_options):
        pass

    def upsert_entries(
        self, entries: list[VectorEntry], commit: bool = True
    ) -> None:
        for entry in entries:
            self.upsert(entry, commit=commit)

    def copy_entries(
        self, entries: list[VectorEntry], commit: bool = True
    ) -> None:
        for entry in entries:
            self.copy(entry, commit=commit)

    @abstractmethod
    def delete_by_metadata(
        self,
        metadata_fields: list[str],
        metadata_values: list[Union[bool, int, str]],
    ) -> list[str]:
        if len(metadata_fields) != len(metadata_values):
            raise ValueError(
                "The number of metadata fields and values must be equal."
            )
        pass

    @abstractmethod
    def get_metadatas(
        self,
        metadata_fields: list[str],
        filter_field: Optional[str] = None,
        filter_value: Optional[str] = None,
    ) -> list[str]:
        pass

    @abstractmethod
    def upsert_documents_info(self, document_infs: list[DocumentInfo]) -> None:
        pass

    @abstractmethod
    def get_documents_info(
        self,
        filter_document_ids: Optional[list[str]] = None,
        filter_user_ids: Optional[list[str]] = None,
    ) -> list[DocumentInfo]:
        pass

    @abstractmethod
    def delete_documents_info(self, document_ids: list[str]) -> dict:
        pass

    @abstractmethod
    def get_users_stats(self, user_ids: Optional[list[str]] = None) -> dict:
        pass<|MERGE_RESOLUTION|>--- conflicted
+++ resolved
@@ -26,11 +26,7 @@
 
     @property
     def supported_providers(self) -> list[str]:
-<<<<<<< HEAD
-        return ["local", "pgvector", "qdrant", "milvus"]
-=======
-        return ["local", "pgvector"]
->>>>>>> 13ee105e
+        return ["local", "pgvector", "milvus"]
 
 
 class VectorDBProvider(Provider, ABC):
