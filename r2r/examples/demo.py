--- conflicted
+++ resolved
@@ -1,8 +1,3 @@
-<<<<<<< HEAD
-"""A complete demo class for the R2R library."""
-
-=======
->>>>>>> 13ee105e
 import asyncio
 import logging
 import os
@@ -23,10 +18,8 @@
     R2RConfig,
     generate_id_from_label,
 )
-<<<<<<< HEAD
+
 from r2r.core import AnalysisTypes, FilterCriteria
-=======
->>>>>>> 13ee105e
 
 logger = logging.getLogger(__name__)
 logger.setLevel(logging.DEBUG)
@@ -42,12 +35,8 @@
         config_path: Optional[str] = None,
         file_list: Optional[list[str]] = None,
         file_tuples: Optional[list[tuple]] = None,
-<<<<<<< HEAD
-        user_id: str = DEMO_USER_ID,
+        user_id: uuid.UUID = DEMO_USER_ID,
         client_server_mode: bool = False,
-=======
-        user_id: uuid.UUID = DEMO_USER_ID,
->>>>>>> 13ee105e
         base_url: Optional[str] = None,
     ):
         if client_server_mode:
@@ -382,53 +371,6 @@
         print(f"Time taken to delete: {t1-t0:.2f} seconds")
         print(response)
 
-<<<<<<< HEAD
-    def get_user_ids(self):
-        t0 = time.time()
-        if hasattr(self, "client"):
-            response = self.client.get_user_ids()
-        else:
-            response = self.r2r.get_user_ids()
-
-        t1 = time.time()
-        print(f"Time taken to get user IDs: {t1-t0:.2f} seconds")
-        print(response)
-
-    def get_user_documents_metadata(self):
-        t0 = time.time()
-        if hasattr(self, "client"):
-            response = self.client.get_user_documents_metadata(self.user_id)
-        else:
-            response = self.r2r.get_user_documents_metadata(self.user_id)
-
-        t1 = time.time()
-        print(f"Time taken to get user document data: {t1-t0:.2f} seconds")
-        print(response)
-
-    def get_document_data(
-        self, document_id: str = "c9bdbac7-0ea3-5c9e-b590-018bd09b127b"
-    ):
-        t0 = time.time()
-        if hasattr(self, "client"):
-            response = self.client.get_document_data(document_id)
-        else:
-            response = self.r2r.get_document_data(document_id)
-
-        t1 = time.time()
-        print(f"Time taken to get document data: {t1-t0:.2f} seconds")
-        print(response)
-
-    def get_logs(self, pipeline_type: Optional[str] = None):
-        t0 = time.time()
-        if hasattr(self, "client"):
-            response = self.client.get_logs(pipeline_type)
-        else:
-            response = self.r2r.get_logs(pipeline_type)
-
-        t1 = time.time()
-        print(f"Time taken to get logs: {t1-t0:.2f} seconds")
-        print(response)
-=======
     def logs(self, log_type_filter: Optional[str] = None):
         if hasattr(self, "client"):
             t0 = time.time()
@@ -489,7 +431,6 @@
             t1 = time.time()
             print(f"Time taken to get user stats: {t1-t0:.2f} seconds")
             print(response)
->>>>>>> 13ee105e
 
     def analytics(
         self,
@@ -521,34 +462,6 @@
         print(f"Time taken to get analytics: {t1-t0:.2f} seconds")
         print(response)
 
-<<<<<<< HEAD
-    def get_app_data(self):
-        t0 = time.time()
-        if hasattr(self, "client"):
-            response = self.client.get_app_data()
-        else:
-            response = self.r2r.get_app_data()
-
-        t1 = time.time()
-        print(f"Time taken to get app data: {t1-t0:.2f} seconds")
-        print(response)
-
-    def get_open_api_endpoint(self):
-        if hasattr(self, "client"):
-            print(
-                json.dumps(
-                    self.client.get_open_api_endpoint()["results"], indent=2
-                )
-            )
-        else:
-            print(
-                json.dumps(
-                    self.r2r.get_open_api_endpoint()["results"], indent=2
-                )
-            )
-
-=======
->>>>>>> 13ee105e
     def serve(self, host: str = "0.0.0.0", port: int = 8000):
         self.r2r.serve(host, port)
 
