--- conflicted
+++ resolved
@@ -27,9 +27,5 @@
     "CSVParserAdvanced",
     "JSONParser",
     "XLSXParser",
-<<<<<<< HEAD
-    "XLSXParserAdvanced",
-=======
     "XLSXParserAdvanced"
->>>>>>> 008bb0a7
 ]