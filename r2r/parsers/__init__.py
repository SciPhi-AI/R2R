from .media.audio_parser import AudioParser
from .media.docx_parser import DOCXParser
from .media.img_parser import ImageParser
from .media.movie_parser import MovieParser
<<<<<<< HEAD
from .media.pdf_parser import PDFParser, PDFParserLocal, PDFParserUnstructured, PDFParserVLM, PDFParserMarker  
=======
from .media.pdf_parser import (
    PDFParser,
    PDFParserLocal,
    PDFParserMarker,
    PDFParserUnstructured,
    PDFParserVLM,
)
>>>>>>> 83050c84
from .media.ppt_parser import PPTParser
from .structured.csv_parser import CSVParser, CSVParserAdvanced
from .structured.json_parser import JSONParser
from .structured.xlsx_parser import XLSXParser, XLSXParserAdvanced
from .text.html_parser import HTMLParser
from .text.md_parser import MDParser
from .text.text_parser import TextParser

__all__ = [
    "AudioParser",
    "DOCXParser",
    "ImageParser",
    "MovieParser",
    "PDFParser",
    "PDFParserLocal",
    "PDFParserUnstructured",
    "PDFParserVLM",
<<<<<<< HEAD
    "PDFParserMarker", 
=======
    "PDFParserMarker",
>>>>>>> 83050c84
    "PPTParser",
    "MDParser",
    "HTMLParser",
    "TextParser",
    "CSVParser",
    "CSVParserAdvanced",
    "JSONParser",
    "XLSXParser",
    "XLSXParserAdvanced"
]<|MERGE_RESOLUTION|>--- conflicted
+++ resolved
@@ -2,9 +2,6 @@
 from .media.docx_parser import DOCXParser
 from .media.img_parser import ImageParser
 from .media.movie_parser import MovieParser
-<<<<<<< HEAD
-from .media.pdf_parser import PDFParser, PDFParserLocal, PDFParserUnstructured, PDFParserVLM, PDFParserMarker  
-=======
 from .media.pdf_parser import (
     PDFParser,
     PDFParserLocal,
@@ -12,7 +9,6 @@
     PDFParserUnstructured,
     PDFParserVLM,
 )
->>>>>>> 83050c84
 from .media.ppt_parser import PPTParser
 from .structured.csv_parser import CSVParser, CSVParserAdvanced
 from .structured.json_parser import JSONParser
@@ -30,11 +26,7 @@
     "PDFParserLocal",
     "PDFParserUnstructured",
     "PDFParserVLM",
-<<<<<<< HEAD
-    "PDFParserMarker", 
-=======
     "PDFParserMarker",
->>>>>>> 83050c84
     "PPTParser",
     "MDParser",
     "HTMLParser",
