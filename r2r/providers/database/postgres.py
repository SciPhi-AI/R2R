--- conflicted
+++ resolved
@@ -1,40 +1,14 @@
 import logging
 import os
-<<<<<<< HEAD
-import time
-from datetime import datetime, timedelta
-from typing import Any, Optional
-from uuid import UUID
-
-from sqlalchemy import exc, text
-from sqlalchemy.engine.url import make_url
-=======
 from typing import Optional
->>>>>>> 91f35c90
 
 from r2r.base import (
     CryptoProvider,
     DatabaseConfig,
     DatabaseProvider,
-<<<<<<< HEAD
-    DocumentInfo,
-    DocumentStatus,
-    DocumentType,
-    R2RException,
-    RelationalDBProvider,
-    VectorDBProvider,
-    VectorEntry,
-    VectorSearchResult,
-    generate_id_from_label,
-)
-from r2r.base.abstractions.user import UserStats
-from r2r.base.api.models.auth.responses import UserResponse
-from r2r.base.api.models.management.responses import GroupResponse
-=======
     RelationalDBProvider,
     VectorDBProvider,
 )
->>>>>>> 91f35c90
 
 from .relational import PostgresRelationalDBProvider
 from .vecs import Client, create_client
@@ -43,1405 +17,6 @@
 logger = logging.getLogger(__name__)
 
 
-<<<<<<< HEAD
-class PostgresVectorDBProvider(VectorDBProvider):
-    def __init__(self, config: DatabaseConfig, *args, **kwargs):
-        super().__init__(config)
-        self.collection: Optional[Collection] = None
-        self.vx: Client = kwargs.get("vx", None)
-        if not self.vx:
-            raise ValueError(
-                "Please provide a valid `vx` client to the `PostgresVectorDBProvider`."
-            )
-        self.collection_name = kwargs.get("collection_name", None)
-        if not self.collection_name:
-            raise ValueError(
-                "Please provide a valid `collection_name` to the `PostgresVectorDBProvider`."
-            )
-        dimension = kwargs.get("dimension", None)
-        if not dimension:
-            raise ValueError(
-                "Please provide a valid `dimension` to the `PostgresVectorDBProvider`."
-            )
-
-        # Check if a complete Postgres URI is provided
-        postgres_uri = self.config.extra_fields.get(
-            "postgres_uri"
-        ) or os.getenv("POSTGRES_URI")
-
-        if postgres_uri:
-            # Log loudly that Postgres URI is being used
-            logger.warning("=" * 50)
-            logger.warning(
-                "ATTENTION: Using provided Postgres URI for connection"
-            )
-            logger.warning("=" * 50)
-
-            # Validate and use the provided URI
-            try:
-                parsed_uri = make_url(postgres_uri)
-                if not all([parsed_uri.username, parsed_uri.database]):
-                    raise ValueError(
-                        "The provided Postgres URI is missing required components."
-                    )
-                DB_CONNECTION = postgres_uri
-
-                # Log the sanitized URI (without password)
-                sanitized_uri = parsed_uri.set(password="*****")
-                logger.info(f"Connecting using URI: {sanitized_uri}")
-            except Exception as e:
-                raise ValueError(f"Invalid Postgres URI provided: {e}")
-        else:
-            # Fall back to existing logic for individual connection parameters
-            user = self.config.extra_fields.get("user", None) or os.getenv(
-                "POSTGRES_USER"
-            )
-            password = self.config.extra_fields.get(
-                "password", None
-            ) or os.getenv("POSTGRES_PASSWORD")
-            host = self.config.extra_fields.get("host", None) or os.getenv(
-                "POSTGRES_HOST"
-            )
-            port = self.config.extra_fields.get("port", None) or os.getenv(
-                "POSTGRES_PORT"
-            )
-            db_name = self.config.extra_fields.get(
-                "db_name", None
-            ) or os.getenv("POSTGRES_DBNAME")
-
-            if not all([user, password, host, db_name]):
-                raise ValueError(
-                    "Error, please set the POSTGRES_USER, POSTGRES_PASSWORD, POSTGRES_HOST, POSTGRES_DBNAME environment variables or provide them in the config."
-                )
-
-            # Check if it's a Unix socket connection
-            if host.startswith("/") and not port:
-                DB_CONNECTION = (
-                    f"postgresql://{user}:{password}@/{db_name}?host={host}"
-                )
-                logger.info("Using Unix socket connection")
-            else:
-                DB_CONNECTION = (
-                    f"postgresql://{user}:{password}@{host}:{port}/{db_name}"
-                )
-                logger.info("Using TCP connection")
-
-        # The rest of the initialization remains the same
-        try:
-            self.vx: Client = create_client(DB_CONNECTION)
-        except Exception as e:
-            raise ValueError(
-                f"Error {e} occurred while attempting to connect to the pgvector provider with {DB_CONNECTION}."
-            )
-
-        self.collection_name = self.config.extra_fields.get(
-            "vecs_collection"
-        ) or os.getenv("POSTGRES_VECS_COLLECTION")
-        if not self.collection_name:
-            raise ValueError(
-                "Error, please set a valid POSTGRES_VECS_COLLECTION environment variable or set a 'vecs_collection' in the 'database' settings of your `r2r.toml`."
-            )
-
-        self.collection: Optional[Collection] = None
-        self._initialize_vector_db(dimension)
-        self._create_hybrid_search_function()
-        logger.info(
-            f"Successfully initialized PGVectorDB with collection: {self.collection_name}"
-        )
-
-    def _initialize_vector_db(self, dimension: int) -> None:
-        self.collection = self.vx.get_or_create_collection(
-            name=self.collection_name, dimension=dimension
-        )
-
-    def _create_hybrid_search_function(self):
-        hybrid_search_function = f"""
-        CREATE OR REPLACE FUNCTION hybrid_search_{self.collection_name}(
-            query_text TEXT,
-            query_embedding VECTOR(512),
-            match_limit INT,
-            full_text_weight FLOAT = 1,
-            semantic_weight FLOAT = 1,
-            rrf_k INT = 50,
-            filter_condition JSONB = NULL
-        )
-        RETURNS TABLE(
-            fragment_id UUID,
-            extraction_id UUID,
-            document_id UUID,
-            user_id UUID,
-            group_ids UUID[],
-            vec VECTOR(512),
-            text TEXT,
-            metadata JSONB,
-            rrf_score FLOAT,
-            semantic_score FLOAT,
-            full_text_score FLOAT,
-            rank_semantic INT,
-            rank_full_text INT
-        )
-        LANGUAGE sql
-        AS $$
-        WITH full_text AS (
-            SELECT
-                fragment_id,
-                ts_rank_cd(to_tsvector('english', text), websearch_to_tsquery('english', query_text), 1 | 2 | 4 | 8 | 16 | 32 | 64) * 10000 AS full_text_score,
-                ROW_NUMBER() OVER (ORDER BY ts_rank_cd(to_tsvector('english', text), websearch_to_tsquery('english', query_text), 1 | 2 | 4 | 8 | 16 | 32 | 64) DESC) AS rank_ix
-            FROM vecs."{self.collection_name}"
-            WHERE to_tsvector('english', text) @@ websearch_to_tsquery('english', query_text)
-            AND (filter_condition IS NULL OR (metadata @> filter_condition))
-            ORDER BY rank_ix
-            LIMIT LEAST(match_limit, 30) * 2
-        ),
-        semantic AS (
-            SELECT
-                fragment_id,
-                1 - (vec <=> query_embedding) AS semantic_score,
-                ROW_NUMBER() OVER (ORDER BY (vec <=> query_embedding)) AS rank_ix
-            FROM vecs."{self.collection_name}"
-            WHERE filter_condition IS NULL OR (metadata @> filter_condition)
-            ORDER BY rank_ix
-            LIMIT LEAST(match_limit, 30) * 2
-        )
-        SELECT
-            vecs."{self.collection_name}".fragment_id,
-            vecs."{self.collection_name}".extraction_id,
-            vecs."{self.collection_name}".document_id,
-            vecs."{self.collection_name}".user_id,
-            vecs."{self.collection_name}".group_ids,
-            vecs."{self.collection_name}".vec,
-            vecs."{self.collection_name}".text,
-            vecs."{self.collection_name}".metadata,
-            (COALESCE(1.0 / (rrf_k + full_text.rank_ix), 0.0) * full_text_weight +
-            COALESCE(1.0 / (rrf_k + semantic.rank_ix), 0.0) * semantic_weight) AS rrf_score,
-            COALESCE(semantic.semantic_score, 0) AS semantic_score,
-            COALESCE(full_text.full_text_score, 0) AS full_text_score,
-            semantic.rank_ix AS rank_semantic,
-            full_text.rank_ix AS rank_full_text
-        FROM
-            full_text
-            FULL OUTER JOIN semantic
-                ON full_text.fragment_id = semantic.fragment_id
-            JOIN vecs."{self.collection_name}"
-                ON vecs."{self.collection_name}".fragment_id = COALESCE(full_text.fragment_id, semantic.fragment_id)
-        ORDER BY
-            rrf_score DESC
-        LIMIT
-            LEAST(match_limit, 30);
-        $$;
-        """
-        retry_attempts = 5
-        for attempt in range(retry_attempts):
-            try:
-                with self.vx.Session() as sess:
-                    # Acquire an advisory lock
-                    sess.execute(text("SELECT pg_advisory_lock(123456789)"))
-                    try:
-                        sess.execute(text(hybrid_search_function))
-                        sess.commit()
-                    finally:
-                        # Release the advisory lock
-                        sess.execute(
-                            text("SELECT pg_advisory_unlock(123456789)")
-                        )
-                break  # Break the loop if successful
-            except exc.InternalError as e:
-                if "tuple concurrently updated" in str(e):
-                    time.sleep(2**attempt)  # Exponential backoff
-                else:
-                    raise  # Re-raise the exception if it's not a concurrency issue
-        else:
-            raise RuntimeError(
-                "Failed to create hybrid search function after multiple attempts"
-            )
-
-    def upsert(self, entry: VectorEntry) -> None:
-        if self.collection is None:
-            raise ValueError(
-                "Please call `initialize_collection` before attempting to run `upsert`."
-            )
-
-        self.collection.upsert(
-            records=[
-                (
-                    entry.fragment_id,
-                    entry.extraction_id,
-                    entry.document_id,
-                    entry.user_id,
-                    entry.group_ids,
-                    entry.vector.data,
-                    entry.text,
-                    entry.metadata,
-                )
-            ]
-        )
-
-    def upsert_entries(self, entries: list[VectorEntry]) -> None:
-        if self.collection is None:
-            raise ValueError(
-                "Please call `initialize_collection` before attempting to run `upsert_entries`."
-            )
-
-        self.collection.upsert(
-            records=[
-                (
-                    entry.fragment_id,
-                    entry.extraction_id,
-                    entry.document_id,
-                    entry.user_id,
-                    entry.group_ids,
-                    entry.vector.data,
-                    entry.text,
-                    entry.metadata,
-                )
-                for entry in entries
-            ]
-        )
-
-    def get_document_groups(self, document_id: str) -> list[str]:
-        query = text(
-            f"""
-            SELECT group_ids
-            FROM document_info_{self.collection_name}
-            WHERE document_id = :document_id
-        """
-        )
-        with self.vx.Session() as sess:
-            result = sess.execute(query, {"document_id": document_id})
-            group_ids = result.scalar()
-        return [str(group_id) for group_id in (group_ids or [])]
-
-    def search(
-        self,
-        query_vector: list[float],
-        filters: dict[str, Any] = {},
-        limit: int = 10,
-        measure: str = "cosine_distance",
-        *args,
-        **kwargs,
-    ) -> list[VectorSearchResult]:
-        if self.collection is None:
-            raise ValueError(
-                "Please call `initialize_collection` before attempting to run `search`."
-            )
-        results = self.collection.query(
-            vector=query_vector,
-            filters=filters,
-            limit=limit,
-            imeasure=measure,
-            include_value=True,
-            include_metadata=True,
-        )
-        return [
-            VectorSearchResult(
-                fragment_id=result[0],
-                extraction_id=result[1],
-                document_id=result[2],
-                user_id=result[3],
-                group_ids=result[4],
-                text=result[5],
-                score=1 - float(result[6]),
-                metadata=result[7],
-            )
-            for result in results
-        ]
-
-    def hybrid_search(
-        self,
-        query_text: str,
-        query_vector: list[float],
-        limit: int = 10,
-        filters: dict[str, Any] = {},
-        full_text_weight: float = 1.0,
-        semantic_weight: float = 1.0,
-        rrf_k: int = 20,
-        *args,
-        **kwargs,
-    ) -> list[VectorSearchResult]:
-        if self.collection is None:
-            raise ValueError(
-                "Please call `initialize_collection` before attempting to run `hybrid_search`."
-            )
-
-        # Convert filters to a JSON-compatible format
-        filter_condition = json.dumps(filters) if filters else None
-
-        query = text(
-            f"""
-            SELECT * FROM hybrid_search_{self.collection_name}(
-                cast(:query_text as TEXT), cast(:query_embedding as VECTOR), cast(:match_limit as INT),
-                cast(:full_text_weight as FLOAT), cast(:semantic_weight as FLOAT), cast(:rrf_k as INT),
-                cast(:filter_condition as JSONB)
-            )
-        """
-        )
-
-        params = {
-            "query_text": str(query_text),
-            "query_embedding": list(query_vector),
-            "match_limit": limit,
-            "full_text_weight": full_text_weight,
-            "semantic_weight": semantic_weight,
-            "rrf_k": rrf_k,
-            "filter_condition": filter_condition,
-        }
-
-        with self.vx.Session() as session:
-            results = session.execute(query, params).fetchall()
-        return [
-            VectorSearchResult(
-                fragment_id=result[0],
-                extraction_id=result[1],
-                document_id=result[2],
-                user_id=result[3],
-                group_ids=result[4],
-                text=result[6],
-                metadata={
-                    **result[7],
-                    "semantic_score": result[9],
-                    "semantic_rank": result[11],
-                    "full_text_score": result[10],
-                    "full_text_rank": result[12],
-                },
-                score=result[8],
-            )
-            for result in results
-        ]
-
-    def create_index(self, index_type, column_name, index_options):
-        self.collection.create_index()
-
-    def delete(
-        self,
-        filters: dict[str, Any],
-    ) -> list[str]:
-        if self.collection is None:
-            raise ValueError(
-                "Please call `initialize_collection` before attempting to run `delete`."
-            )
-
-        return self.collection.delete(filters=filters)
-
-    def get_document_chunks(self, document_id: str) -> list[dict]:
-        if not self.collection:
-            raise ValueError("Collection is not initialized.")
-
-        table_name = self.collection.table.name
-        query = text(
-            f"""
-            SELECT fragment_id, extraction_id, document_id, user_id, group_ids, text, metadata
-            FROM vecs."{table_name}"
-            WHERE document_id = :document_id
-            ORDER BY CAST(metadata->>'chunk_order' AS INTEGER)
-        """
-        )
-
-        params = {"document_id": document_id}
-
-        with self.vx.Session() as sess:
-            results = sess.execute(query, params).fetchall()
-            return [
-                {
-                    "fragment_id": result[0],
-                    "extraction_id": result[1],
-                    "document_id": result[2],
-                    "user_id": result[3],
-                    "group_ids": result[4],
-                    "text": result[5],
-                    "metadata": result[6],
-                }
-                for result in results
-            ]
-
-
-class PostgresRelationalDBProvider(RelationalDBProvider):
-    def __init__(
-        self,
-        config: DatabaseConfig,
-        crypto_provider: Optional[CryptoProvider],
-        *args,
-        **kwargs,
-    ):
-        super().__init__(config)
-        self.vx: Client = kwargs.get("vx", None)
-        self.crypto_provider = crypto_provider
-        if not self.vx:
-            raise ValueError(
-                "Please provide a valid `vx` client to the `PostgresRelationalDBProvider`."
-            )
-        self.collection_name = kwargs.get("collection_name", None)
-        if not self.collection_name:
-            raise ValueError(
-                "Please provide a valid `collection_name` to the `PostgresRelationalDBProvider`."
-            )
-        self._initialize_relational_db()
-
-    def _initialize_relational_db(self):
-        with self.vx.Session() as sess:
-            with sess.begin():
-                try:
-                    # Enable uuid-ossp extension
-                    sess.execute(
-                        text('CREATE EXTENSION IF NOT EXISTS "uuid-ossp";')
-                    )
-                except exc.ProgrammingError as e:
-                    logger.error(f"Error enabling uuid-ossp extension: {e}")
-                    raise
-
-                # Create the document info table if it doesn't exist
-                create_info_table_query = f"""
-                CREATE TABLE IF NOT EXISTS document_info_{self.collection_name} (
-                    document_id UUID PRIMARY KEY,
-                    group_ids UUID[],
-                    user_id UUID,
-                    type TEXT,
-                    metadata JSONB,
-                    title TEXT,
-                    version TEXT,
-                    size_in_bytes INT,
-                    status TEXT DEFAULT 'processing',
-                    created_at TIMESTAMPTZ DEFAULT NOW(),
-                    updated_at TIMESTAMPTZ DEFAULT NOW()
-                );
-                """
-                sess.execute(text(create_info_table_query))
-
-                # Create the users table if it doesn't exist
-                create_collection_query = f"""
-                CREATE TABLE IF NOT EXISTS users_{self.collection_name} (
-                    user_id UUID PRIMARY KEY DEFAULT uuid_generate_v4(),
-                    email TEXT UNIQUE NOT NULL,
-                    hashed_password TEXT NOT NULL,
-                    is_superuser BOOLEAN DEFAULT FALSE,
-                    is_active BOOLEAN DEFAULT TRUE,
-                    is_verified BOOLEAN DEFAULT FALSE,
-                    verification_code TEXT,
-                    verification_code_expiry TIMESTAMPTZ,
-                    name TEXT,
-                    bio TEXT,
-                    profile_picture TEXT,
-                    reset_token TEXT,
-                    reset_token_expiry TIMESTAMPTZ,
-                    group_ids UUID[] NULL,
-                    created_at TIMESTAMPTZ DEFAULT NOW(),
-                    updated_at TIMESTAMPTZ DEFAULT NOW()
-                );
-                """
-                sess.execute(text(create_collection_query))
-
-                # Create blacklisted tokens table
-                create_blacklisted_tokens_query = f"""
-                CREATE TABLE IF NOT EXISTS blacklisted_tokens_{self.collection_name} (
-                    id UUID PRIMARY KEY DEFAULT uuid_generate_v4(),
-                    token TEXT NOT NULL,
-                    blacklisted_at TIMESTAMPTZ DEFAULT NOW()
-                );
-                CREATE INDEX IF NOT EXISTS idx_blacklisted_tokens_{self.collection_name}_token
-                ON blacklisted_tokens_{self.collection_name} (token);
-                CREATE INDEX IF NOT EXISTS idx_blacklisted_tokens_{self.collection_name}_blacklisted_at
-                ON blacklisted_tokens_{self.collection_name} (blacklisted_at);
-                """
-                sess.execute(text(create_blacklisted_tokens_query))
-
-                # Create groups table
-                create_groups_table_query = f"""
-                CREATE TABLE IF NOT EXISTS groups_{self.collection_name} (
-                    group_id UUID PRIMARY KEY DEFAULT uuid_generate_v4(),
-                    name TEXT NOT NULL,
-                    description TEXT,
-                    created_at TIMESTAMPTZ DEFAULT NOW(),
-                    updated_at TIMESTAMPTZ DEFAULT NOW()
-                );
-                """
-                sess.execute(text(create_groups_table_query))
-
-                # Create the index on group_ids
-                create_index_query = f"""
-                CREATE INDEX IF NOT EXISTS idx_group_ids_{self.collection_name}
-                ON document_info_{self.collection_name} USING GIN (group_ids);
-                """
-                sess.execute(text(create_index_query))
-
-                sess.commit()
-
-    def upsert_documents_overview(
-        self, documents_overview: list[DocumentInfo]
-    ) -> None:
-        for document_info in documents_overview:
-            db_entry = document_info.convert_to_db_entry()
-
-            query = text(
-                f"""
-                INSERT INTO document_info_{self.collection_name}
-                (document_id, group_ids, user_id, type, metadata, title, version, size_in_bytes, status, created_at, updated_at)
-                VALUES (:document_id, :group_ids, :user_id, :type, :metadata, :title, :version, :size_in_bytes, :status, :created_at, :updated_at)
-                ON CONFLICT (document_id) DO UPDATE SET
-                    group_ids = EXCLUDED.group_ids,
-                    user_id = EXCLUDED.user_id,
-                    type = EXCLUDED.type,
-                    metadata = EXCLUDED.metadata,
-                    title = EXCLUDED.title,
-                    version = EXCLUDED.version,
-                    size_in_bytes = EXCLUDED.size_in_bytes,
-                    status = EXCLUDED.status,
-                    updated_at = EXCLUDED.updated_at;
-            """
-            )
-            with self.vx.Session() as sess:
-                sess.execute(query, db_entry)
-                sess.commit()
-
-    def delete_from_documents_overview(
-        self, document_id: str, version: Optional[str] = None
-    ) -> None:
-        query = f"""
-            DELETE FROM document_info_{self.collection_name}
-            WHERE document_id = :document_id
-        """
-        params = {"document_id": document_id}
-
-        if version is not None:
-            query += " AND version = :version"
-            params["version"] = version
-
-        with self.vx.Session() as sess:
-            with sess.begin():
-                sess.execute(text(query), params)
-            sess.commit()
-
-    def get_documents_overview(
-        self,
-        filter_user_ids: Optional[list[UUID]] = None,
-        filter_document_ids: Optional[list[UUID]] = None,
-        filter_group_ids: Optional[list[UUID]] = None,
-    ):
-        conditions = []
-        params = {}
-
-        if filter_document_ids:
-            conditions.append("document_id = ANY(:document_ids)")
-            params["document_ids"] = filter_document_ids
-
-        if filter_user_ids:
-            conditions.append("user_id = ANY(:user_ids)")
-            params["user_ids"] = filter_user_ids
-
-        if filter_group_ids:
-            conditions.append("group_ids && :group_ids")
-            params["group_ids"] = filter_group_ids
-
-        query = f"""
-            SELECT document_id, group_ids, user_id, type, metadata, title, version, size_in_bytes, status, created_at, updated_at
-            FROM document_info_{self.collection_name}
-        """
-        if conditions:
-            query += " WHERE " + " AND ".join(conditions)
-        with self.vx.Session() as sess:
-            results = sess.execute(text(query), params).fetchall()
-            return [
-                DocumentInfo(
-                    id=row[0],
-                    group_ids=row[1],
-                    user_id=row[2],
-                    type=DocumentType(row[3]),
-                    metadata=row[4],
-                    title=row[5],
-                    version=row[6],
-                    size_in_bytes=row[7],
-                    status=DocumentStatus(row[8]),
-                    created_at=row[9],
-                    updated_at=row[10],
-                )
-                for row in results
-            ]
-
-    # TODO - Deprecate this method
-    def get_users_overview(self, user_ids: Optional[list[str]] = None):
-        user_ids_condition = ""
-        params = {}
-        if user_ids:
-            user_ids_condition = "WHERE user_id IN :user_ids"
-            params["user_ids"] = tuple(
-                map(str, user_ids)
-            )  # Convert UUIDs to strings
-
-        query = f"""
-            SELECT user_id, COUNT(document_id) AS num_files, SUM(size_in_bytes) AS total_size_in_bytes, ARRAY_AGG(document_id) AS document_ids
-            FROM document_info_{self.collection_name}
-            {user_ids_condition}
-            GROUP BY user_id
-        """
-
-        with self.vx.Session() as sess:
-            results = sess.execute(text(query), params).fetchall()
-        return [
-            UserStats(
-                user_id=row[0],
-                num_files=row[1],
-                total_size_in_bytes=row[2],
-                document_ids=row[3],
-            )
-            for row in results
-            if row[0] is not None
-        ]
-
-    # Group management methods
-    def create_group(self, name: str, description: str = "") -> GroupResponse:
-        current_time = datetime.utcnow()
-        query = text(
-            f"""
-            INSERT INTO groups_{self.collection_name} (name, description, created_at, updated_at)
-            VALUES (:name, :description, :created_at, :updated_at)
-            RETURNING group_id, name, description, created_at, updated_at
-            """
-        )
-        try:
-            with self.vx.Session() as sess:
-                result = sess.execute(
-                    query,
-                    {
-                        "name": name,
-                        "description": description,
-                        "created_at": current_time,
-                        "updated_at": current_time,
-                    },
-                )
-                group_data = result.fetchone()
-                sess.commit()
-
-            return GroupResponse(
-                **{
-                    "group_id": group_data[0],
-                    "name": group_data[1],
-                    "description": group_data[2],
-                    "created_at": group_data[3],
-                    "updated_at": group_data[4],
-                }
-            )
-        except Exception as e:
-            logger.error(f"Error creating group: {e}")
-            raise
-
-    def get_group(self, group_id: UUID) -> Optional[GroupResponse]:
-        query = text(
-            f"""
-            SELECT group_id, name, description, created_at, updated_at
-            FROM groups_{self.collection_name}
-            WHERE group_id = :group_id
-            """
-        )
-        with self.vx.Session() as sess:
-            result = sess.execute(query, {"group_id": group_id})
-            group_data = result.fetchone()
-
-        if group_data:
-            return GroupResponse(**dict(zip(result.keys(), group_data)))
-        else:
-            raise R2RException("Group not found", status_code=404)
-
-    def get_group_count(self) -> int:
-        query = text(
-            f"""
-            SELECT COUNT(*) FROM groups_{self.collection_name}
-            """
-        )
-        with self.vx.Session() as sess:
-            result = sess.execute(query)
-            count = result.scalar()
-        return count
-
-    def update_group(
-        self, group_id: UUID, name: str = None, description: str = None
-    ) -> GroupResponse:
-        update_fields = []
-        params = {"group_id": group_id}
-        if name is not None:
-            update_fields.append("name = :name")
-            params["name"] = name
-        if description is not None:
-            update_fields.append("description = :description")
-            params["description"] = description
-
-        if not update_fields:
-            return False
-
-        query = text(
-            f"""
-            UPDATE groups_{self.collection_name}
-            SET {", ".join(update_fields)}, updated_at = NOW()
-            WHERE group_id = :group_id
-            RETURNING group_id, name, description, created_at, updated_at
-            """
-        )
-        with self.vx.Session() as sess:
-            result = sess.execute(query, params)
-            updated_group = result.fetchone()
-            sess.commit()
-
-        if updated_group:
-            return GroupResponse(
-                group_id=updated_group[0],
-                name=updated_group[1],
-                description=updated_group[2],
-                created_at=updated_group[3],
-                updated_at=updated_group[4],
-            )
-        else:
-            raise R2RException("Group not found", status_code=404)
-
-    def delete_group(self, group_id: UUID) -> None:
-        with self.vx.Session() as sess:
-            try:
-                # Start a transaction
-                sess.begin()
-
-                # Delete the group
-                delete_group_query = text(
-                    f"""
-                    DELETE FROM groups_{self.collection_name}
-                    WHERE group_id = :group_id
-                    """
-                )
-                result = sess.execute(
-                    delete_group_query, {"group_id": group_id}
-                )
-
-                if result.rowcount == 0:
-                    # Group not found, rollback and raise an exception
-                    sess.rollback()
-                    raise R2RException("Group not found", status_code=404)
-
-                # Update users' group_ids
-                update_users_query = text(
-                    f"""
-                    UPDATE users_{self.collection_name}
-                    SET group_ids = array_remove(group_ids, :group_id)
-                    WHERE :group_id = ANY(group_ids)
-                    """
-                )
-                sess.execute(update_users_query, {"group_id": group_id})
-
-                # Update documents' group_ids
-                update_documents_query = text(
-                    f"""
-                    UPDATE document_info_{self.collection_name}
-                    SET group_ids = array_remove(group_ids, :group_id)
-                    WHERE :group_id = ANY(group_ids)
-                    """
-                )
-                sess.execute(update_documents_query, {"group_id": group_id})
-
-                # Commit the transaction
-                sess.commit()
-
-            except Exception as e:
-                # If any error occurs, rollback the transaction and raise an exception
-                sess.rollback()
-                logger.error(f"Error deleting group: {e}")
-                raise R2RException(
-                    f"Failed to delete group: {str(e)}", status_code=500
-                )
-
-    def list_groups(
-        self, offset: int = 0, limit: int = 100
-    ) -> list[GroupResponse]:
-        query = text(
-            f"""
-            SELECT group_id, name, description, created_at, updated_at
-            FROM groups_{self.collection_name}
-            ORDER BY name
-            OFFSET :offset
-            LIMIT :limit
-            """
-        )
-        with self.vx.Session() as sess:
-            result = sess.execute(query, {"offset": offset, "limit": limit})
-            columns = result.keys()
-            groups = result.fetchall()
-        return [GroupResponse(**dict(zip(columns, group))) for group in groups]
-
-    # User-Group management methods
-    def add_user_to_group(self, user_id: UUID, group_id: UUID) -> bool:
-        query = text(
-            f"""
-            UPDATE users_{self.collection_name}
-            SET group_ids = array_append(group_ids, :group_id)
-            WHERE user_id = :user_id AND NOT (:group_id = ANY(group_ids))
-            RETURNING user_id
-            """
-        )
-        with self.vx.Session() as sess:
-            result = sess.execute(
-                query, {"user_id": user_id, "group_id": group_id}
-            )
-            updated = result.fetchone() is not None
-            if updated:
-                sess.commit()
-                return updated
-            else:
-                raise R2RException(
-                    "Either the user or group was not found", status_code=404
-                )
-
-    def remove_user_from_group(self, user_id: UUID, group_id: UUID) -> bool:
-        query = text(
-            f"""
-            UPDATE users_{self.collection_name}
-            SET group_ids = array_remove(group_ids, :group_id)
-            WHERE user_id = :user_id AND :group_id = ANY(group_ids)
-            RETURNING user_id
-            """
-        )
-        with self.vx.Session() as sess:
-            result = sess.execute(
-                query, {"user_id": user_id, "group_id": group_id}
-            )
-            updated = result.fetchone() is not None
-            if updated:
-                sess.commit()
-                return updated
-            else:
-                raise R2RException(
-                    "Either the user or group was not found", status_code=404
-                )
-
-    def get_users_in_group(
-        self, group_id: UUID, offset: int = 0, limit: int = 100
-    ) -> list[UserResponse]:
-        query = text(
-            f"""
-            SELECT user_id, email, is_superuser, is_active, is_verified, created_at, updated_at, group_ids
-            FROM users_{self.collection_name}
-            WHERE :group_id = ANY(group_ids)
-            ORDER BY email
-            OFFSET :offset
-            LIMIT :limit
-            """
-        )
-        with self.vx.Session() as sess:
-            result = sess.execute(
-                query, {"group_id": group_id, "offset": offset, "limit": limit}
-            )
-            users_data = result.fetchall()
-        if users_data:
-            return [
-                UserResponse(
-                    id=user_data[0],
-                    email=user_data[1],
-                    hashed_password="null",
-                    is_superuser=user_data[2],
-                    is_active=user_data[3],
-                    is_verified=user_data[4],
-                    created_at=user_data[5],
-                    updated_at=user_data[6],
-                    group_ids=user_data[7],
-                )
-                for user_data in users_data
-            ]
-        else:
-            raise R2RException("No users found in the group", status_code=404)
-
-    def get_groups_for_user(self, user_id: UUID) -> list[dict]:
-        query = text(
-            f"""
-            SELECT g.group_id, g.name, g.description, g.created_at, g.updated_at
-            FROM groups_{self.collection_name} g
-            JOIN users_{self.collection_name} u ON g.group_id = ANY(u.group_ids)
-            WHERE u.user_id = :user_id
-            ORDER BY g.name
-            """
-        )
-        with self.vx.Session() as sess:
-            result = sess.execute(query, {"user_id": user_id})
-            columns = result.keys()
-            groups = result.fetchall()
-        return [dict(zip(columns, group)) for group in groups]
-
-    def create_user(self, email: str, password: str) -> UserResponse:
-        hashed_password = self.crypto_provider.get_password_hash(password)
-        query = text(
-            f"""
-            INSERT INTO users_{self.collection_name}
-            (email, user_id, hashed_password, group_ids)
-            VALUES (:email, :user_id, :hashed_password, :group_ids)
-            RETURNING user_id, email, is_superuser, is_active, is_verified, created_at, updated_at, group_ids
-            """
-        )
-
-        with self.vx.Session() as sess:
-            result = sess.execute(
-                query,
-                {
-                    "email": email,
-                    "user_id": generate_id_from_label(email),
-                    "hashed_password": hashed_password,
-                    "group_ids": [],
-                },
-            )
-            user_data = result.fetchone()
-            sess.commit()
-
-        return UserResponse(
-            id=user_data[0],
-            email=user_data[1],
-            is_superuser=user_data[2],
-            is_active=user_data[3],
-            is_verified=user_data[4],
-            created_at=user_data[5],
-            updated_at=user_data[6],
-            group_ids=user_data[7],
-            hashed_password=hashed_password,
-        )
-
-    def get_user_by_email(self, email: str) -> Optional[UserResponse]:
-        query = text(
-            f"""
-            SELECT user_id, email, hashed_password, is_superuser, is_active, is_verified, created_at, updated_at, group_ids
-            FROM users_{self.collection_name}
-            WHERE email = :email
-            """
-        )
-
-        with self.vx.Session() as sess:
-            result = sess.execute(query, {"email": email})
-            user_data = result.fetchone()
-
-        if user_data:
-            return UserResponse(
-                id=user_data[0],
-                email=user_data[1],
-                hashed_password=user_data[2],
-                is_superuser=user_data[3],
-                is_active=user_data[4],
-                is_verified=user_data[5],
-                created_at=user_data[6],
-                updated_at=user_data[7],
-                group_ids=user_data[8],
-            )
-        return None
-
-    def store_verification_code(
-        self, user_id: UUID, verification_code: str, expiry: datetime
-    ):
-        query = text(
-            f"""
-        UPDATE users_{self.collection_name}
-        SET verification_code = :code, verification_code_expiry = :expiry
-        WHERE user_id = :user_id
-        """
-        )
-
-        with self.vx.Session() as sess:
-            sess.execute(
-                query,
-                {
-                    "code": verification_code,
-                    "expiry": expiry,
-                    "user_id": user_id,
-                },
-            )
-            sess.commit()
-
-    def get_user_id_by_verification_code(
-        self, verification_code: str
-    ) -> Optional[UUID]:
-        query = text(
-            f"""
-        SELECT user_id FROM users_{self.collection_name}
-        WHERE verification_code = :code AND verification_code_expiry > NOW()
-        """
-        )
-
-        with self.vx.Session() as sess:
-            result = sess.execute(query, {"code": verification_code})
-            user_data = result.fetchone()
-
-        return user_data[0] if user_data else None
-
-    def mark_user_as_verified(self, user_id: UUID):
-        query = text(
-            f"""
-        UPDATE users_{self.collection_name}
-        SET is_verified = TRUE, verification_code = NULL, verification_code_expiry = NULL
-        WHERE user_id = :user_id
-        """
-        )
-
-        with self.vx.Session() as sess:
-            sess.execute(query, {"user_id": user_id})
-            sess.commit()
-
-    def mark_user_as_superuser(self, user_id: UUID):
-        query = text(
-            f"""
-        UPDATE users_{self.collection_name}
-        SET is_superuser = TRUE, is_verified = TRUE, verification_code = NULL, verification_code_expiry = NULL
-        WHERE user_id = :user_id
-        """
-        )
-
-        with self.vx.Session() as sess:
-            sess.execute(query, {"user_id": user_id})
-            sess.commit()
-
-    def remove_verification_code(self, verification_code: str):
-        query = text(
-            f"""
-        UPDATE users_{self.collection_name}
-        SET verification_code = NULL, verification_code_expiry = NULL
-        WHERE verification_code = :code
-        """
-        )
-
-        with self.vx.Session() as sess:
-            sess.execute(query, {"code": verification_code})
-            sess.commit()
-
-    def remove_user_from_all_groups(self, user_id: UUID):
-        query = text(
-            f"""
-            UPDATE users_{self.collection_name}
-            SET group_ids = ARRAY[]::UUID[]
-            WHERE user_id = :user_id
-            """
-        )
-        with self.vx.Session() as sess:
-            sess.execute(query, {"user_id": user_id})
-            sess.commit()
-
-    def _handle_user_documents(self, user_id: UUID):
-        # For now, we'll just delete the user's documents
-        # In the future, you might want to implement a transfer ownership feature
-        query = text(
-            f"""
-            DELETE FROM document_info_{self.collection_name}
-            WHERE user_id = :user_id
-            """
-        )
-        with self.vx.Session() as sess:
-            sess.execute(query, {"user_id": user_id})
-            sess.commit()
-
-    def invalidate_user_tokens(self, user_id: UUID):
-        # This method should blacklist all tokens for the user
-        # For simplicity, we'll just delete all tokens for the user
-        query = text(
-            f"""
-            DELETE FROM blacklisted_tokens_{self.collection_name}
-            WHERE token IN (
-                SELECT token
-                FROM users_{self.collection_name}
-                WHERE user_id = :user_id
-            )
-            """
-        )
-        with self.vx.Session() as sess:
-            sess.execute(query, {"user_id": user_id})
-            sess.commit()
-
-    def delete_user(self, user_id: UUID):
-        with self.vx.Session() as sess:
-            try:
-                sess.begin()
-
-                # Remove user from groups
-                self.remove_user_from_all_groups(user_id)
-
-                # Handle user's documents
-                self._handle_user_documents(user_id)
-
-                # Delete user
-                result = sess.execute(
-                    text(
-                        f"DELETE FROM users_{self.collection_name} WHERE user_id = :user_id"
-                    ),
-                    {"user_id": user_id},
-                )
-
-                if result.rowcount == 0:
-                    raise R2RException(
-                        status_code=404, message="User not found"
-                    )
-
-                sess.commit()
-
-                # Invalidate user's tokens
-                self.invalidate_user_tokens(user_id)
-            except Exception as e:
-                sess.rollback()
-                logger.error(f"Error deleting user: {e}")
-                raise R2RException(
-                    status_code=500, message="Failed to delete user"
-                )
-
-    def get_all_users(self) -> list[UserResponse]:
-        query = text(
-            f"""
-            SELECT user_id, email, is_superuser, is_active, is_verified, created_at, updated_at, group_ids
-            FROM users_{self.collection_name}
-            """
-        )
-
-        with self.vx.Session() as sess:
-            result = sess.execute(query)
-            users_data = result.fetchall()
-
-        return [
-            UserResponse(
-                id=user_data[0],
-                email=user_data[1],
-                hashed_password="null",
-                is_superuser=user_data[2],
-                is_active=user_data[3],
-                is_verified=user_data[4],
-                created_at=user_data[5],
-                updated_at=user_data[6],
-                group_ids=user_data[7],
-            )
-            for user_data in users_data
-        ]
-
-    def expire_verification_code(self, user_id):
-        query = text(
-            f"""
-        UPDATE users_{self.collection_name}
-        SET verification_code_expiry = NOW() - INTERVAL '365 day'
-        WHERE user_id = :user_id
-        """
-        )
-        with self.vx.Session() as sess:
-            sess.execute(query, {"user_id": user_id})
-            sess.commit()
-
-    def store_reset_token(
-        self, user_id: UUID, reset_token: str, expiry: datetime
-    ):
-        query = text(
-            f"""
-            UPDATE users_{self.collection_name}
-            SET reset_token = :token, reset_token_expiry = :expiry
-            WHERE user_id = :user_id
-            """
-        )
-
-        with self.vx.Session() as sess:
-            sess.execute(
-                query,
-                {
-                    "token": reset_token,
-                    "expiry": expiry,
-                    "user_id": user_id,
-                },
-            )
-            sess.commit()
-
-    def get_user_id_by_reset_token(self, reset_token: str) -> Optional[UUID]:
-        query = text(
-            f"""
-            SELECT user_id FROM users_{self.collection_name}
-            WHERE reset_token = :token AND reset_token_expiry > NOW()
-            """
-        )
-
-        with self.vx.Session() as sess:
-            result = sess.execute(query, {"token": reset_token})
-            user_data = result.fetchone()
-
-        return user_data[0] if user_data else None
-
-    def remove_reset_token(self, user_id: UUID):
-        query = text(
-            f"""
-            UPDATE users_{self.collection_name}
-            SET reset_token = NULL, reset_token_expiry = NULL
-            WHERE user_id = :user_id
-            """
-        )
-
-        with self.vx.Session() as sess:
-            sess.execute(query, {"user_id": user_id})
-            sess.commit()
-
-    def blacklist_token(self, token: str, current_time: datetime = None):
-        if current_time is None:
-            current_time = datetime.utcnow()
-        query = text(
-            f"""
-            INSERT INTO blacklisted_tokens_{self.collection_name} (token, blacklisted_at)
-            VALUES (:token, :blacklisted_at)
-            """
-        )
-
-        with self.vx.Session() as sess:
-            sess.execute(
-                query, {"token": token, "blacklisted_at": current_time}
-            )
-            sess.commit()
-
-    def is_token_blacklisted(self, token: str) -> bool:
-        query = text(
-            f"""
-            SELECT EXISTS(
-                SELECT 1 FROM blacklisted_tokens_{self.collection_name}
-                WHERE token = :token
-            )
-            """
-        )
-
-        with self.vx.Session() as sess:
-            result = sess.execute(query, {"token": token})
-            return result.scalar()
-
-    def clean_expired_blacklisted_tokens(
-        self,
-        max_age_hours: int = 7 * 24,
-        current_time: Optional[datetime] = None,
-    ):
-        if current_time is None:
-            current_time = datetime.utcnow()
-        expiry_time = current_time - timedelta(hours=max_age_hours)
-        query = text(
-            f"""
-            DELETE FROM blacklisted_tokens_{self.collection_name}
-            WHERE blacklisted_at < :expiry_time
-            """
-        )
-
-        with self.vx.Session() as sess:
-            sess.execute(query, {"expiry_time": expiry_time})
-            sess.commit()
-
-    # Modify existing methods to include new profile fields
-    def get_user_by_id(self, user_id: UUID) -> Optional[UserResponse]:
-        query = text(
-            f"""
-            SELECT user_id, email, hashed_password, is_superuser, is_active, is_verified,
-                   created_at, updated_at, name, profile_picture, bio, group_ids
-            FROM users_{self.collection_name}
-            WHERE user_id = :user_id
-            """
-        )
-
-        with self.vx.Session() as sess:
-            result = sess.execute(query, {"user_id": user_id})
-            user_data = result.fetchone()
-
-        if user_data:
-            return UserResponse(
-                id=user_data[0],
-                email=user_data[1],
-                hashed_password=user_data[2],
-                is_superuser=user_data[3],
-                is_active=user_data[4],
-                is_verified=user_data[5],
-                created_at=user_data[6],
-                updated_at=user_data[7],
-                name=user_data[8],
-                profile_picture=user_data[9],
-                bio=user_data[10],
-                group_ids=user_data[11],
-            )
-        return None
-
-    def update_user(self, user: UserResponse) -> UserResponse:
-        query = text(
-            f"""
-            UPDATE users_{self.collection_name}
-            SET email = :email, is_superuser = :is_superuser, is_active = :is_active,
-                is_verified = :is_verified, updated_at = NOW(), name = :name,
-                profile_picture = :profile_picture, bio = :bio, group_ids = :group_ids
-            WHERE user_id = :user_id
-            RETURNING user_id, email, is_superuser, is_active, is_verified, created_at,
-                      updated_at, name, profile_picture, bio, group_ids
-            """
-        )
-
-        with self.vx.Session() as sess:
-            result = sess.execute(
-                query,
-                {
-                    "email": user.email,
-                    "is_superuser": user.is_superuser,
-                    "is_active": user.is_active,
-                    "is_verified": user.is_verified,
-                    "user_id": user.id,
-                    "name": user.name,
-                    "profile_picture": user.profile_picture,
-                    "bio": user.bio,
-                    "group_ids": user.group_ids,
-                },
-            )
-            updated_user_data = result.fetchone()
-            sess.commit()
-
-        return UserResponse(
-            id=updated_user_data[0],
-            email=updated_user_data[1],
-            hashed_password="null",
-            is_superuser=updated_user_data[2],
-            is_active=updated_user_data[3],
-            is_verified=updated_user_data[4],
-            created_at=updated_user_data[5],
-            updated_at=updated_user_data[6],
-            name=updated_user_data[7],
-            profile_picture=updated_user_data[8],
-            bio=updated_user_data[9],
-            group_ids=updated_user_data[10],
-        )
-
-    def update_user_password(self, user_id: UUID, new_hashed_password: str):
-        query = text(
-            f"""
-            UPDATE users_{self.collection_name}
-            SET hashed_password = :new_hashed_password, updated_at = NOW()
-            WHERE user_id = :user_id
-            """
-        )
-
-        with self.vx.Session() as sess:
-            sess.execute(
-                query,
-                {
-                    "user_id": user_id,
-                    "new_hashed_password": new_hashed_password,
-                },
-            )
-            sess.commit()
-
-    def get_groups_overview(self, group_ids: Optional[list[str]] = None):
-        group_ids_condition = ""
-        params = {}
-        if group_ids:
-            group_ids_condition = "WHERE group_id IN :group_ids"
-            params["group_ids"] = tuple(group_ids)
-
-        query = text(
-            f"""
-            SELECT user_id, name, description, created_at, updated_at,
-                (SELECT COUNT(*) FROM users_{self.collection_name} WHERE groups_{self.collection_name}.group_id = ANY(group_ids)) AS user_count
-            FROM groups_{self.collection_name}
-            {group_ids_condition}
-            """
-        )
-
-        with self.vx.Session() as sess:
-            results = sess.execute(query, params).fetchall()
-
-        return [
-            {
-                "group_id": row[0],
-                "name": row[1],
-                "description": row[2],
-                "created_at": row[3],
-                "updated_at": row[4],
-                "user_count": row[5],
-            }
-            for row in results
-        ]
-
-
-=======
->>>>>>> 91f35c90
 class PostgresDBProvider(DatabaseProvider):
     def __init__(
         self,
@@ -1526,11 +101,7 @@
         )
 
     def _initialize_relational_db(self) -> RelationalDBProvider:
-<<<<<<< HEAD
-        return PostgresRelationalDBProvider(
-=======
         provider = PostgresRelationalDBProvider(
->>>>>>> 91f35c90
             self.config,
             vx=self.vx,
             crypto_provider=self.crypto_provider,
