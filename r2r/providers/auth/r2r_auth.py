import logging
import os
from datetime import datetime, timedelta, timezone
from typing import Dict

import jwt
from fastapi import Depends
from fastapi.security import OAuth2PasswordBearer

from r2r.base import (
    AuthConfig,
    AuthProvider,
    CryptoProvider,
    DatabaseProvider,
    R2RException,
    Token,
    TokenData,
)
from r2r.base.api.models.auth.responses import UserResponse

logger = logging.getLogger(__name__)
oauth2_scheme = OAuth2PasswordBearer(tokenUrl="token")

DEFAULT_R2R_SK = "wNFbczH3QhUVcPALwtWZCPi0lrDlGV3P1DPRVEQCPbM"


class R2RAuthProvider(AuthProvider):
    def __init__(
        self,
        config: AuthConfig,
        crypto_provider: CryptoProvider,
        db_provider: DatabaseProvider,
    ):
        super().__init__(config)
        logger.debug(f"Initializing R2RAuthProvider with config: {config}")
        self.crypto_provider = crypto_provider
        self.db_provider = db_provider
        self.secret_key = (
            config.secret_key or os.getenv("R2R_SECRET_KEY") or DEFAULT_R2R_SK
        )
        self.access_token_lifetime_in_minutes = (
            config.access_token_lifetime_in_minutes
            or os.getenv("R2R_ACCESS_LIFE_IN_MINUTES")
        )
        self.refresh_token_lifetime_in_days = (
            config.refresh_token_lifetime_in_days
            or os.getenv("R2R_REFRESH_LIFE_IN_MINUTES")
        )
        try:
            user = self.register(
                email=self.admin_email, password=self.admin_password
            )
            self.db_provider.relational.mark_user_as_superuser(user.id)

        except R2RException:
            logger.info("Default admin user already exists.")

    def create_access_token(self, data: dict) -> str:
        to_encode = data.copy()
        expire = datetime.now(timezone.utc) + timedelta(
            minutes=self.access_token_lifetime_in_minutes
        )
        to_encode |= {"exp": expire.timestamp(), "token_type": "access"}
        return jwt.encode(to_encode, self.secret_key, algorithm="HS256")

    def create_refresh_token(self, data: dict) -> str:
        to_encode = data.copy()
        expire = datetime.now(timezone.utc) + timedelta(
            days=self.refresh_token_lifetime_in_days
        )
        to_encode |= {"exp": expire, "token_type": "refresh"}
        return jwt.encode(to_encode, self.secret_key, algorithm="HS256")

    def decode_token(self, token: str) -> TokenData:
        try:
            # First, check if the token is blacklisted
            if self.db_provider.relational.is_token_blacklisted(token):
                raise R2RException(
                    status_code=401, message="Token has been invalidated"
                )

            payload = jwt.decode(token, self.secret_key, algorithms=["HS256"])
            email: str = payload.get("sub")
            token_type: str = payload.get("token_type")
            exp: float = payload.get("exp")
            exp_datetime = datetime.fromtimestamp(exp, tz=timezone.utc)
            if (
                email is None
                or token_type is None
                or exp is None
                or exp_datetime < datetime.now(timezone.utc)
            ):
                raise R2RException(status_code=401, message="Invalid token")
            return TokenData(
                email=email, token_type=token_type, exp=exp_datetime
            )
        except jwt.ExpiredSignatureError as e:
            raise R2RException(
                status_code=401, message="Token has expired"
            ) from e
        except jwt.InvalidTokenError as e:
            raise R2RException(status_code=401, message="Invalid token") from e

    def user(self, token: str = Depends(oauth2_scheme)) -> UserResponse:
        token_data = self.decode_token(token)
        user = self.db_provider.relational.get_user_by_email(token_data.email)
        if user is None:
            raise R2RException(
                status_code=401, message="Invalid authentication credentials"
            )
        return user

    def get_current_active_user(
        self, current_user: UserResponse = Depends(user)
    ) -> UserResponse:
        if not current_user.is_active:
            raise R2RException(status_code=400, message="Inactive user")
        return current_user

    def register(self, email: str, password: str) -> Dict[str, str]:
<<<<<<< HEAD
        # Check if user already exists
        if self.db_provider.relational.get_user_by_email(email):
            raise R2RException(
                status_code=400, message="Email already registered"
            )

=======
>>>>>>> 91f35c90
        # Create new user
        new_user = self.db_provider.relational.create_user(email, password)

        if self.config.require_email_verification:
            # Generate verification code and send email
            verification_code = (
                self.crypto_provider.generate_verification_code()
            )
            expiry = datetime.now(timezone.utc) + timedelta(hours=24)

            self.db_provider.relational.store_verification_code(
                new_user.id, verification_code, expiry
            )
            new_user.verification_code_expiry = expiry
            # TODO - Integrate email provider(s)
            # self.providers.email.send_verification_email(new_user.email, verification_code)
        else:
            # Mark user as verified
            self.db_provider.relational.store_verification_code(
                new_user.id, None, None
            )
            self.db_provider.relational.mark_user_as_verified(new_user.id)

        return new_user

    def verify_email(self, verification_code: str) -> Dict[str, str]:
        user_id = self.db_provider.relational.get_user_id_by_verification_code(
            verification_code
        )
        if not user_id:
            raise R2RException(
                status_code=400, message="Invalid or expired verification code"
            )
        self.db_provider.relational.mark_user_as_verified(user_id)
        self.db_provider.relational.remove_verification_code(verification_code)
        return {"message": "Email verified successfully"}

    def login(self, email: str, password: str) -> Dict[str, Token]:
        logger = logging.getLogger(__name__)
        logger.debug(f"Attempting login for email: {email}")

        user = self.db_provider.relational.get_user_by_email(email)
        if not user:
            logger.warning(f"No user found for email: {email}")
            raise R2RException(
                status_code=401, message="Incorrect email or password"
            )

        logger.debug(f"User found: {user}")

        if not isinstance(user.hashed_password, str):
            logger.error(
                f"Invalid hashed_password type: {type(user.hashed_password)}"
            )
            raise R2RException(
                status_code=500, message="Invalid password hash in database"
            )

        try:
            password_verified = self.crypto_provider.verify_password(
                password, user.hashed_password
            )
        except Exception as e:
            logger.error(f"Error during password verification: {str(e)}")
            raise R2RException(
                status_code=500, message="Error during password verification"
            ) from e

        if not password_verified:
            logger.warning(f"Invalid password for user: {email}")
            raise R2RException(
                status_code=401, message="Incorrect email or password"
            )

        if not user.is_verified:
            logger.warning(f"Unverified user attempted login: {email}")
            raise R2RException(status_code=401, message="Email not verified")

        access_token = self.create_access_token(data={"sub": user.email})
        refresh_token = self.create_refresh_token(data={"sub": user.email})
        return {
            "access_token": Token(token=access_token, token_type="access"),
            "refresh_token": Token(token=refresh_token, token_type="refresh"),
        }

    def refresh_access_token(
        self, user_email: str, refresh_token: str
    ) -> Dict[str, Token]:
        token_data = self.decode_token(refresh_token)
        if token_data.token_type != "refresh":
            raise R2RException(
                status_code=401, message="Invalid refresh token"
            )
        if token_data.email != user_email:
            raise R2RException(
                status_code=402,
                message="Invalid email address attached to token",
            )

        # Invalidate the old refresh token and create a new one
        self.db_provider.relational.blacklist_token(refresh_token)

        new_access_token = self.create_access_token(
            data={"sub": token_data.email}
        )
        new_refresh_token = self.create_refresh_token(
            data={"sub": token_data.email}
        )
        return {
            "access_token": Token(token=new_access_token, token_type="access"),
            "refresh_token": Token(
                token=new_refresh_token, token_type="refresh"
            ),
        }

    def change_password(
        self, user: UserResponse, current_password: str, new_password: str
    ) -> Dict[str, str]:
        if not self.crypto_provider.verify_password(
            current_password, user.hashed_password
        ):
            raise R2RException(
                status_code=400, message="Incorrect current password"
            )

        hashed_new_password = self.crypto_provider.get_password_hash(
            new_password
        )
        self.db_provider.relational.update_user_password(
            user.id, hashed_new_password
        )
        return {"message": "Password changed successfully"}

    def request_password_reset(self, email: str) -> Dict[str, str]:
        user = self.db_provider.relational.get_user_by_email(email)
        if not user:
            # To prevent email enumeration, always return a success message
            return {
                "message": "If the email exists, a reset link has been sent"
            }

        reset_token = self.crypto_provider.generate_verification_code()
        expiry = datetime.now(timezone.utc) + timedelta(hours=1)
        self.db_provider.relational.store_reset_token(
            user.id, reset_token, expiry
        )

        # TODO: Integrate with email provider to send reset link
        # self.email_provider.send_reset_email(email, reset_token)

        return {"message": "If the email exists, a reset link has been sent"}

    def confirm_password_reset(
        self, reset_token: str, new_password: str
    ) -> Dict[str, str]:
        user_id = self.db_provider.relational.get_user_id_by_reset_token(
            reset_token
        )
        if not user_id:
            raise R2RException(
                status_code=400, message="Invalid or expired reset token"
            )

        hashed_new_password = self.crypto_provider.get_password_hash(
            new_password
        )
        self.db_provider.relational.update_user_password(
            user_id, hashed_new_password
        )
        self.db_provider.relational.remove_reset_token(user_id)
        return {"message": "Password reset successfully"}

    def logout(self, token: str) -> Dict[str, str]:
        # Add the token to a blacklist
        self.db_provider.relational.blacklist_token(token)
        return {"message": "Logged out successfully"}

    def clean_expired_blacklisted_tokens(self):
        self.db_provider.relational.clean_expired_blacklisted_tokens()<|MERGE_RESOLUTION|>--- conflicted
+++ resolved
@@ -118,15 +118,6 @@
         return current_user
 
     def register(self, email: str, password: str) -> Dict[str, str]:
-<<<<<<< HEAD
-        # Check if user already exists
-        if self.db_provider.relational.get_user_by_email(email):
-            raise R2RException(
-                status_code=400, message="Email already registered"
-            )
-
-=======
->>>>>>> 91f35c90
         # Create new user
         new_user = self.db_provider.relational.create_user(email, password)
 
