import uuid
from datetime import datetime
from typing import Optional

from r2r.base import R2RException, RunLoggingSingleton, RunManager, Token
from r2r.base.api.models.auth.responses import UserResponse
from r2r.telemetry.telemetry_decorator import telemetry_event

from ..abstractions import R2RAgents, R2RPipelines, R2RProviders
from ..assembly.config import R2RConfig
from .base import Service


class AuthService(Service):
    def __init__(
        self,
        config: R2RConfig,
        providers: R2RProviders,
        pipelines: R2RPipelines,
        agents: R2RAgents,
        run_manager: RunManager,
        logging_connection: RunLoggingSingleton,
    ):
        super().__init__(
            config,
            providers,
            pipelines,
            agents,
            run_manager,
            logging_connection,
        )

    @telemetry_event("RegisterUser")
    async def register(self, email: str, password: str) -> UserResponse:
        return self.providers.auth.register(email, password)

    @telemetry_event("VerifyEmail")
    async def verify_email(self, verification_code: str) -> bool:

        if not self.config.auth.require_email_verification:
            raise R2RException(
                status_code=400, message="Email verification is not required"
            )

        user_id = self.providers.database.relational.get_user_id_by_verification_code(
            verification_code
        )
        if not user_id:
            raise R2RException(
                status_code=400, message="Invalid or expired verification code"
            )

        self.providers.database.relational.mark_user_as_verified(user_id)
        self.providers.database.relational.remove_verification_code(
            verification_code
        )
        return {"message": f"User account {user_id} verified successfully."}

    @telemetry_event("Login")
    async def login(self, email: str, password: str) -> dict[str, Token]:
        return self.providers.auth.login(email, password)

    @telemetry_event("GetCurrentUser")
    async def user(self, token: str) -> UserResponse:
        token_data = self.providers.auth.decode_token(token)
        user = self.providers.database.relational.get_user_by_email(
            token_data.email
        )
        if user is None:
            raise R2RException(
                status_code=401, message="Invalid authentication credentials"
            )
        return user

    @telemetry_event("RefreshToken")
    async def refresh_access_token(
        self, user_email: str, refresh_token: str
    ) -> dict[str, Token]:
        return self.providers.auth.refresh_access_token(
            user_email, refresh_token
        )

    @telemetry_event("ChangePassword")
    async def change_password(
        self, user: UserResponse, current_password: str, new_password: str
    ) -> dict[str, str]:
        if not user:
            raise R2RException(status_code=404, message="User not found")
        return self.providers.auth.change_password(
            user, current_password, new_password
        )

    @telemetry_event("RequestPasswordReset")
    async def request_password_reset(self, email: str) -> dict[str, str]:
        return self.providers.auth.request_password_reset(email)

    @telemetry_event("ConfirmPasswordReset")
    async def confirm_password_reset(
        self, reset_token: str, new_password: str
    ) -> dict[str, str]:
        return self.providers.auth.confirm_password_reset(
            reset_token, new_password
        )

    @telemetry_event("Logout")
    async def logout(self, token: str) -> dict[str, str]:
        return self.providers.auth.logout(token)

<<<<<<< HEAD
    @telemetry_event("GetUserProfile")
    async def get_user_profile(self, user_id: uuid.UUID) -> UserResponse:
        user = self.providers.database.relational.get_user_by_id(user_id)
        if not user:
            raise R2RException(status_code=404, message="User not found")
        return user

=======
>>>>>>> 91f35c90
    @telemetry_event("UpdateUserProfile")
    async def update_user(
        self,
        user_id: uuid.UUID,
        email: Optional[str] = None,
        name: Optional[str] = None,
        bio: Optional[str] = None,
        profile_picture: Optional[str] = None,
    ) -> UserResponse:
        user = self.providers.database.relational.get_user_by_id(user_id)
        if not user:
            raise R2RException(status_code=404, message="User not found")
        if email:
            setattr(user, "email", email)
        if name:
            setattr(user, "name", name)
        if bio:
            setattr(user, "bio", bio)
        if profile_picture:
            setattr(user, "profile_picture", profile_picture)
        return self.providers.database.relational.update_user(user)

    @telemetry_event("DeleteUserAccount")
    async def delete_user(
        self,
        user_id: uuid.UUID,
        password: Optional[str] = None,
        is_superuser: bool = False,
    ) -> dict[str, str]:
        user = self.providers.database.relational.get_user_by_id(user_id)
        if not user:
            raise R2RException(status_code=404, message="User not found")
        if not (
            is_superuser
            or self.providers.auth.crypto_provider.verify_password(
                password, user.hashed_password
            )
        ):
            raise R2RException(status_code=400, message="Incorrect password")
        self.providers.database.relational.delete_user(user_id)
        return {"message": f"User account {user_id} deleted successfully."}

    @telemetry_event("CleanExpiredBlacklistedTokens")
    async def clean_expired_blacklisted_tokens(
        self, max_age_hours: int = 7 * 24, current_time: datetime = None
    ):
        self.providers.database.relational.clean_expired_blacklisted_tokens(
            max_age_hours, current_time
        )<|MERGE_RESOLUTION|>--- conflicted
+++ resolved
@@ -106,16 +106,6 @@
     async def logout(self, token: str) -> dict[str, str]:
         return self.providers.auth.logout(token)
 
-<<<<<<< HEAD
-    @telemetry_event("GetUserProfile")
-    async def get_user_profile(self, user_id: uuid.UUID) -> UserResponse:
-        user = self.providers.database.relational.get_user_by_id(user_id)
-        if not user:
-            raise R2RException(status_code=404, message="User not found")
-        return user
-
-=======
->>>>>>> 91f35c90
     @telemetry_event("UpdateUserProfile")
     async def update_user(
         self,
