--- conflicted
+++ resolved
@@ -174,18 +174,6 @@
             """
 
             user_groups = set(auth_user.group_ids)
-<<<<<<< HEAD
-            selected_groups = set(vector_search_settings.selected_group_ids)
-            allowed_groups = user_groups.intersection(selected_groups)
-
-            vector_search_settings.filters = {
-                "$or": [
-                    {"user_id": str(auth_user.id)},
-                    {"group_ids": {"$overlap": list(allowed_groups)}},
-                ],
-                "$and": vector_search_settings.filters,
-            }
-=======
             print("user_groups = ", user_groups)
             selected_groups = set(vector_search_settings.selected_group_ids)
             print("selected_groups = ", selected_groups)
@@ -196,7 +184,6 @@
                     "User does not have access to the specified group(s): "
                     f"{selected_groups - allowed_groups}"
                 )
->>>>>>> 91f35c90
 
             vector_search_settings.filters = {
                 "$or": [
@@ -583,17 +570,10 @@
             rag_generation_config: GenerationConfig = Body(
                 default_factory=GenerationConfig,
                 description="RAG generation configuration",
-<<<<<<< HEAD
             ),
             task_prompt_override: Optional[str] = Body(
                 None, description="Task prompt override"
             ),
-=======
-            ),
-            task_prompt_override: Optional[str] = Body(
-                None, description="Task prompt override"
-            ),
->>>>>>> 91f35c90
             include_title_if_available: bool = Body(
                 True, description="Include title if available"
             ),
@@ -601,25 +581,6 @@
         ):
             """
             Implement an agent-based interaction for complex query processing.
-<<<<<<< HEAD
-
-            This endpoint supports multi-turn conversations and can handle complex queries
-            by breaking them down into sub-tasks. It uses the same filtering capabilities
-            as the search and RAG endpoints for retrieving relevant information.
-
-            The agent's behavior can be customized using the rag_generation_config and
-            task_prompt_override parameters.
-            """
-            allowed_groups = set(auth_user.group_ids)
-            vector_search_settings.filters = {
-                "$or": [
-                    {"user_id": str(auth_user.id)},
-                    {"group_ids": {"$overlap": list(allowed_groups)}},
-                ],
-                "$and": vector_search_settings.filters,
-            }
-=======
->>>>>>> 91f35c90
 
             This endpoint supports multi-turn conversations and can handle complex queries
             by breaking them down into sub-tasks. It uses the same filtering capabilities
