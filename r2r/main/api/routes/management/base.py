# TODO - Cleanup the handling for non-auth configurations
import json
import uuid
from datetime import datetime, timezone
from typing import Optional

import psutil
from fastapi import Body, Depends, Path, Query
from pydantic import BaseModel

from r2r.base import R2RException
from r2r.base.api.models.management.responses import (
<<<<<<< HEAD
    WrappedAnalyticsResponse,
    WrappedAppSettingsResponse,
    WrappedDeleteResponse,
=======
    WrappedAddUserResponse,
    WrappedAnalyticsResponse,
    WrappedAppSettingsResponse,
>>>>>>> 91f35c90
    WrappedDocumentChunkResponse,
    WrappedDocumentOverviewResponse,
    WrappedGroupListResponse,
    WrappedGroupOverviewResponse,
    WrappedGroupResponse,
    WrappedKnowledgeGraphResponse,
    WrappedLogResponse,
    WrappedPromptResponse,
    WrappedScoreCompletionResponse,
    WrappedServerStatsResponse,
    WrappedUserOverviewResponse,
)

from ....engine import R2REngine
from ..base_router import BaseRouter


class ManagementRouter(BaseRouter):
    def __init__(self, engine: R2REngine):
        super().__init__(engine)
        self.start_time = datetime.now(timezone.utc)
        self.setup_routes()

    def setup_routes(self):
        @self.router.get("/health")
        @self.base_endpoint
        async def health_check():
            return {"response": "ok"}

        @self.router.get("/server_stats")
        @self.base_endpoint
        async def server_stats(
            auth_user=Depends(self.engine.providers.auth.auth_wrapper),
        ) -> WrappedServerStatsResponse:
            if not auth_user.is_superuser:
                raise R2RException(
                    "Only an authorized user can call the `server_stats` endpoint.",
                    403,
                )
            return {
                "start_time": self.start_time.isoformat(),
                "uptime_seconds": (
                    datetime.now(timezone.utc) - self.start_time
                ).total_seconds(),
                "cpu_usage": psutil.cpu_percent(),
                "memory_usage": psutil.virtual_memory().percent,
            }

        @self.router.post("/update_prompt")
        @self.base_endpoint
        async def update_prompt_app(
            name: str = Body(..., description="Prompt name"),
            template: Optional[str] = Body(
                None, description="Prompt template"
            ),
            input_types: Optional[dict[str, str]] = Body(
                {}, description="Input types"
            ),
            auth_user=Depends(self.engine.providers.auth.auth_wrapper),
        ) -> WrappedPromptResponse:
            if not auth_user.is_superuser:
                raise R2RException(
                    "Only a superuser can call the `update_prompt` endpoint.",
                    403,
                )

            result = await self.engine.aupdate_prompt(
                name, template, input_types
            )
            return result

        @self.router.get("/logs")
        @self.base_endpoint
        async def logs_app(
            run_type_filter: Optional[str] = Query(""),
            max_runs: int = Query(100, ge=1, le=1000),
            auth_user=Depends(self.engine.providers.auth.auth_wrapper),
        ) -> WrappedLogResponse:
            if not auth_user.is_superuser:
                raise R2RException(
                    "Only a superuser can call the `logs` endpoint.", 403
                )

            return await self.engine.alogs(
                run_type_filter=run_type_filter,
                max_runs=max_runs,
            )

        @self.router.get("/analytics")
        @self.base_endpoint
        async def get_analytics_app(
            filter_criteria: Optional[str] = Query("{}"),
            analysis_types: Optional[str] = Query("{}"),
            auth_user=Depends(self.engine.providers.auth.auth_wrapper),
        ) -> WrappedAnalyticsResponse:
            if not auth_user.is_superuser:
                raise R2RException(
                    "Only a superuser can call the `analytics` endpoint.", 403
                )

            try:
                # Parse the query parameters
                filter_criteria_dict = (
                    json.loads(filter_criteria) if filter_criteria else {}
                )
                analysis_types_dict = (
                    json.loads(analysis_types) if analysis_types else {}
                )

                return await self.engine.aanalytics(
                    filter_criteria=filter_criteria_dict,
                    analysis_types=analysis_types_dict,
                )
            except json.JSONDecodeError as e:
                raise R2RException(
                    f"Invalid JSON in query parameters: {str(e)}", 400
                )
            except ValueError as e:
                raise R2RException(
                    f"Invalid data in query parameters: {str(e)}", 400
                )

<<<<<<< HEAD
        @self.router.delete("/delete")
        @self.base_endpoint
        async def delete_app(
            filters: Optional[str] = Query("{}"),
            auth_user=Depends(self.engine.providers.auth.auth_wrapper),
        ) -> WrappedDeleteResponse:
=======
        @self.router.delete("/delete", status_code=204)
        @self.base_endpoint
        async def delete_app(
            filters: str = Query(..., description="JSON-encoded filters"),
            auth_user=Depends(self.engine.providers.auth.auth_wrapper),
        ) -> None:
>>>>>>> 91f35c90
            filters_dict = json.loads(filters) if filters else None
            return await self.engine.adelete(filters=filters_dict)

        @self.router.get("/document_chunks")
        @self.base_endpoint
        async def document_chunks_app(
            document_id: uuid.UUID = Query(...),
            auth_user=Depends(self.engine.providers.auth.auth_wrapper),
        ) -> WrappedDocumentChunkResponse:
            chunks = await self.engine.adocument_chunks(document_id)

            if not chunks:
                raise R2RException(
                    "No chunks found for the given document ID.",
                    404,
                )

            is_owner = str(chunks[0].get("user_id")) == str(auth_user.id)

            if not is_owner and not auth_user.is_superuser:
                raise R2RException(
                    "Only a superuser can arbitrarily call document_chunks.",
                    403,
                )

            return chunks

        @self.router.get("/users_overview")
        @self.base_endpoint
        async def users_overview_app(
            user_ids: list[uuid.UUID] = Query([]),
            auth_user=Depends(self.engine.providers.auth.auth_wrapper),
        ) -> WrappedUserOverviewResponse:
            if not auth_user.is_superuser:
                raise R2RException(
                    "Only a superuser can call the `users_overview` endpoint.",
                    403,
                )

            return await self.engine.ausers_overview(user_ids=user_ids)

        @self.router.get("/documents_overview")
        @self.base_endpoint
        async def documents_overview_app(
            document_id: list[uuid.UUID] = Query([]),
            auth_user=Depends(self.engine.providers.auth.auth_wrapper),
        ) -> WrappedDocumentOverviewResponse:
            request_user_ids = (
                [auth_user.id] if not auth_user.is_superuser else None
            )
            return await self.engine.adocuments_overview(
                user_ids=request_user_ids,
                group_ids=auth_user.group_ids,
                document_ids=document_id,
            )

        @self.router.get("/inspect_knowledge_graph")
        @self.base_endpoint
        async def inspect_knowledge_graph(
            limit: int = 100,
<<<<<<< HEAD
            print_descriptions: bool = False,
=======
>>>>>>> 91f35c90
            auth_user=Depends(self.engine.providers.auth.auth_wrapper),
        ) -> WrappedKnowledgeGraphResponse:
            if not auth_user.is_superuser:
                raise R2RException(
                    "Only a superuser can call the `inspect_knowledge_graph` endpoint.",
                    403,
                )
<<<<<<< HEAD
            return await self.engine.ainspect_knowledge_graph(limit=limit, print_descriptions=print_descriptions)
=======
            return await self.engine.ainspect_knowledge_graph(limit=limit)
>>>>>>> 91f35c90

        @self.router.get("/app_settings")
        @self.base_endpoint
        async def app_settings(
            auth_user=Depends(self.engine.providers.auth.auth_wrapper),
        ) -> WrappedAppSettingsResponse:
            if not auth_user.is_superuser:
                raise R2RException(
                    "Only a superuser can call the `app_settings` endpoint.",
                    403,
                )
            return await self.engine.aapp_settings()

        @self.router.post("/create_group")
        @self.base_endpoint
        async def create_group_app(
            name: str = Body(..., description="Group name"),
            description: Optional[str] = Body(
                "", description="Group description"
            ),
            auth_user=Depends(self.engine.providers.auth.auth_wrapper),
        ) -> WrappedGroupResponse:
            if not auth_user.is_superuser:
                raise R2RException("Only a superuser can create groups.", 403)
            return await self.engine.acreate_group(name, description)

        @self.router.get("/get_group/{group_id}")
        @self.base_endpoint
        async def get_group_app(
            group_id: uuid.UUID = Path(..., description="Group ID"),
            auth_user=Depends(self.engine.providers.auth.auth_wrapper),
        ) -> WrappedGroupResponse:
            if not auth_user.is_superuser:
                raise R2RException(
                    "Only a superuser can get group details.", 403
                )
            result = await self.engine.aget_group(group_id)
            print(result)
            return result

        @self.router.put("/update_group")
        @self.base_endpoint
        async def update_group_app(
            group_id: uuid.UUID = Body(..., description="Group ID"),
            name: Optional[str] = Body(None, description="Updated group name"),
            description: Optional[str] = Body(
                None, description="Updated group description"
            ),
            auth_user=Depends(self.engine.providers.auth.auth_wrapper),
        ) -> WrappedGroupResponse:
            if not auth_user.is_superuser:
                raise R2RException("Only a superuser can update groups.", 403)
            return await self.engine.aupdate_group(group_id, name, description)

        @self.router.delete("/delete_group/{group_id}")
        @self.base_endpoint
        async def delete_group_app(
            group_id: uuid.UUID = Path(..., description="Group ID"),
            auth_user=Depends(self.engine.providers.auth.auth_wrapper),
        ) -> WrappedGroupResponse:
            if not auth_user.is_superuser:
                raise R2RException("Only a superuser can delete groups.", 403)
            return await self.engine.adelete_group(group_id)

        @self.router.get("/list_groups")
        @self.base_endpoint
        async def list_groups_app(
            offset: int = Query(0, ge=0),
            limit: int = Query(100, ge=1, le=1000),
            auth_user=Depends(self.engine.providers.auth.auth_wrapper),
        ) -> WrappedGroupListResponse:
            if not auth_user.is_superuser:
                raise R2RException(
                    "Only a superuser can list all groups.", 403
                )
            return await self.engine.alist_groups(offset, limit)

        @self.router.post("/add_user_to_group")
        @self.base_endpoint
        async def add_user_to_group_app(
            user_id: uuid.UUID = Body(..., description="User ID"),
            group_id: uuid.UUID = Body(..., description="Group ID"),
            auth_user=Depends(self.engine.providers.auth.auth_wrapper),
<<<<<<< HEAD
        ) -> WrappedGroupResponse:
=======
        ) -> WrappedAddUserResponse:
>>>>>>> 91f35c90
            if not auth_user.is_superuser:
                raise R2RException(
                    "Only a superuser can add users to groups.", 403
                )
<<<<<<< HEAD
            return await self.engine.aadd_user_to_group(user_id, group_id)
=======
            result = await self.engine.aadd_user_to_group(user_id, group_id)
            return {"result": result}
>>>>>>> 91f35c90

        @self.router.post("/remove_user_from_group")
        @self.base_endpoint
        async def remove_user_from_group_app(
            user_id: uuid.UUID = Body(..., description="User ID"),
            group_id: uuid.UUID = Body(..., description="Group ID"),
            auth_user=Depends(self.engine.providers.auth.auth_wrapper),
        ) -> WrappedGroupResponse:
            if not auth_user.is_superuser:
                raise R2RException(
                    "Only a superuser can remove users from groups.", 403
                )
            return await self.engine.aremove_user_from_group(user_id, group_id)

        # TODO - Proivde response model
<<<<<<< HEAD
        @self.router.get("/get_users_in_group/{group_id}/{offset}/{limit}")
        @self.base_endpoint
        async def get_users_in_group_app(
            group_id: uuid.UUID = Path(..., description="Group ID"),
            offset: int = Path(..., description="Offset"),
            limit: int = Path(..., description="limit"),
=======
        @self.router.get("/get_users_in_group/{group_id}")
        @self.base_endpoint
        async def get_users_in_group_app(
            group_id: uuid.UUID = Path(..., description="Group ID"),
            offset: int = Query(..., description="Offset"),
            limit: int = Query(..., description="limit"),
>>>>>>> 91f35c90
            auth_user=Depends(self.engine.providers.auth.auth_wrapper),
        ):
            if not auth_user.is_superuser:
                raise R2RException(
                    "Only a superuser can get users in a group.", 403
                )
            return await self.engine.aget_users_in_group(
                group_id, offset, limit
            )

        @self.router.get("/get_groups_for_user/{user_id}")
        @self.base_endpoint
        async def get_groups_for_user_app(
            user_id: uuid.UUID = Path(..., description="User ID"),
            auth_user=Depends(self.engine.providers.auth.auth_wrapper),
        ) -> WrappedGroupListResponse:
            if not auth_user.is_superuser and auth_user.id != user_id:
                raise R2RException(
                    "You can only get groups for yourself unless you're a superuser.",
                    403,
                )
            return await self.engine.aget_groups_for_user(user_id)

        @self.router.get("/groups_overview")
        @self.base_endpoint
        async def groups_overview_app(
            group_ids: Optional[list[uuid.UUID]] = Query(None),
<<<<<<< HEAD
            auth_user=Depends(self.engine.providers.auth.auth_wrapper),
        ) -> WrappedGroupOverviewResponse:
=======
            limit: Optional[int] = Query(100, ge=1, le=1000),
            offset: Optional[int] = Query(0, ge=0),
            auth_user=Depends(self.engine.providers.auth.auth_wrapper),
        ) -> WrappedGroupOverviewResponse:
            print("... group_ids = ", group_ids)
>>>>>>> 91f35c90
            if not auth_user.is_superuser:
                raise R2RException(
                    "Only a superuser can call the `groups_overview` endpoint.",
                    403,
                )

<<<<<<< HEAD
            return await self.engine.agroups_overview(group_ids=group_ids)
=======
            return await self.engine.agroups_overview(
                group_ids=group_ids, limit=limit, offset=offset
            )
>>>>>>> 91f35c90

        @self.router.post("/score_completion")
        @self.base_endpoint
        async def score_completion(
            message_id: uuid.UUID = Body(..., description="Message ID"),
            score: float = Body(..., description="Completion score"),
            auth_user=Depends(self.engine.providers.auth.auth_wrapper),
        ) -> WrappedScoreCompletionResponse:
            return await self.engine.ascore_completion(
                message_id=message_id, score=score
<<<<<<< HEAD
            )

        @self.router.post("/assign_document_to_group")
        @self.base_endpoint
        async def assign_document_to_group_app(
            document_id: str = Body(..., description="Document ID"),
            group_id: uuid.UUID = Body(..., description="Group ID"),
            auth_user=Depends(self.engine.providers.auth.auth_wrapper),
        ) -> WrappedGroupResponse:
            if not auth_user.is_superuser:
                raise R2RException(
                    "Only a superuser can assign documents to groups.", 403
                )
            return await self.engine.aassign_document_to_group(
                document_id, group_id
            )

=======
            )

        @self.router.post("/assign_document_to_group")
        @self.base_endpoint
        async def assign_document_to_group_app(
            document_id: str = Body(..., description="Document ID"),
            group_id: uuid.UUID = Body(..., description="Group ID"),
            auth_user=Depends(self.engine.providers.auth.auth_wrapper),
        ) -> WrappedGroupResponse:
            if not auth_user.is_superuser:
                raise R2RException(
                    "Only a superuser can assign documents to groups.", 403
                )
            return await self.engine.aassign_document_to_group(
                document_id, group_id
            )

>>>>>>> 91f35c90
        @self.router.post("/remove_document_from_group")
        @self.base_endpoint
        async def remove_document_from_group_app(
            document_id: str = Body(..., description="Document ID"),
            group_id: uuid.UUID = Body(..., description="Group ID"),
            auth_user=Depends(self.engine.providers.auth.auth_wrapper),
        ) -> WrappedGroupResponse:
            if not auth_user.is_superuser:
                raise R2RException(
                    "Only a superuser can remove documents from groups.", 403
                )
            return await self.engine.aremove_document_from_group(
                document_id, group_id
            )

        @self.router.get("/get_document_groups/{document_id}")
        @self.base_endpoint
        async def get_document_groups_app(
            document_id: str = Path(..., description="Document ID"),
            auth_user=Depends(self.engine.providers.auth.auth_wrapper),
        ) -> WrappedGroupListResponse:
            return await self.engine.aget_document_groups(document_id)

<<<<<<< HEAD
=======
        @self.router.get("/group/{group_id}/documents")
        @self.base_endpoint
        async def get_documents_in_group_app(
            group_id: uuid.UUID = Path(..., description="Group ID"),
            offset: int = Query(0, ge=0),
            limit: int = Query(100, ge=1, le=1000),
            auth_user=Depends(self.engine.providers.auth.auth_wrapper),
        ) -> WrappedDocumentOverviewResponse:
            if not auth_user.is_superuser:
                raise R2RException(
                    "Only a superuser can get documents in a group.", 403
                )
            return await self.engine.aget_documents_in_group(
                group_id, offset, limit
            )

        @self.router.post("/assign_document_to_group")
        @self.base_endpoint
        async def assign_document_to_group_app(
            document_id: str = Body(..., description="Document ID"),
            group_id: uuid.UUID = Body(..., description="Group ID"),
            auth_user=Depends(self.engine.providers.auth.auth_wrapper),
        ) -> WrappedGroupResponse:
            if not auth_user.is_superuser:
                raise R2RException(
                    "Only a superuser can assign documents to groups.", 403
                )
            return await self.engine.aassign_document_to_group(
                document_id, group_id
            )
>>>>>>> 91f35c90

        @self.router.post("/remove_document_from_group")
        @self.base_endpoint
        async def remove_document_from_group_app(
            document_id: str = Body(..., description="Document ID"),
            group_id: uuid.UUID = Body(..., description="Group ID"),
            auth_user=Depends(self.engine.providers.auth.auth_wrapper),
        ) -> WrappedGroupResponse:
            if not auth_user.is_superuser:
                raise R2RException(
                    "Only a superuser can remove documents from groups.", 403
                )
            return await self.engine.aremove_document_from_group(
                document_id, group_id
            )

        @self.router.get("/get_document_groups/{document_id}")
        @self.base_endpoint
        async def get_document_groups_app(
            document_id: str = Path(..., description="Document ID"),
            auth_user=Depends(self.engine.providers.auth.auth_wrapper),
        ) -> WrappedGroupListResponse:
            return await self.engine.aget_document_groups(document_id)<|MERGE_RESOLUTION|>--- conflicted
+++ resolved
@@ -10,15 +10,9 @@
 
 from r2r.base import R2RException
 from r2r.base.api.models.management.responses import (
-<<<<<<< HEAD
-    WrappedAnalyticsResponse,
-    WrappedAppSettingsResponse,
-    WrappedDeleteResponse,
-=======
     WrappedAddUserResponse,
     WrappedAnalyticsResponse,
     WrappedAppSettingsResponse,
->>>>>>> 91f35c90
     WrappedDocumentChunkResponse,
     WrappedDocumentOverviewResponse,
     WrappedGroupListResponse,
@@ -141,21 +135,12 @@
                     f"Invalid data in query parameters: {str(e)}", 400
                 )
 
-<<<<<<< HEAD
-        @self.router.delete("/delete")
-        @self.base_endpoint
-        async def delete_app(
-            filters: Optional[str] = Query("{}"),
-            auth_user=Depends(self.engine.providers.auth.auth_wrapper),
-        ) -> WrappedDeleteResponse:
-=======
         @self.router.delete("/delete", status_code=204)
         @self.base_endpoint
         async def delete_app(
             filters: str = Query(..., description="JSON-encoded filters"),
             auth_user=Depends(self.engine.providers.auth.auth_wrapper),
         ) -> None:
->>>>>>> 91f35c90
             filters_dict = json.loads(filters) if filters else None
             return await self.engine.adelete(filters=filters_dict)
 
@@ -216,10 +201,6 @@
         @self.base_endpoint
         async def inspect_knowledge_graph(
             limit: int = 100,
-<<<<<<< HEAD
-            print_descriptions: bool = False,
-=======
->>>>>>> 91f35c90
             auth_user=Depends(self.engine.providers.auth.auth_wrapper),
         ) -> WrappedKnowledgeGraphResponse:
             if not auth_user.is_superuser:
@@ -227,11 +208,7 @@
                     "Only a superuser can call the `inspect_knowledge_graph` endpoint.",
                     403,
                 )
-<<<<<<< HEAD
-            return await self.engine.ainspect_knowledge_graph(limit=limit, print_descriptions=print_descriptions)
-=======
             return await self.engine.ainspect_knowledge_graph(limit=limit)
->>>>>>> 91f35c90
 
         @self.router.get("/app_settings")
         @self.base_endpoint
@@ -315,21 +292,13 @@
             user_id: uuid.UUID = Body(..., description="User ID"),
             group_id: uuid.UUID = Body(..., description="Group ID"),
             auth_user=Depends(self.engine.providers.auth.auth_wrapper),
-<<<<<<< HEAD
-        ) -> WrappedGroupResponse:
-=======
         ) -> WrappedAddUserResponse:
->>>>>>> 91f35c90
             if not auth_user.is_superuser:
                 raise R2RException(
                     "Only a superuser can add users to groups.", 403
                 )
-<<<<<<< HEAD
-            return await self.engine.aadd_user_to_group(user_id, group_id)
-=======
             result = await self.engine.aadd_user_to_group(user_id, group_id)
             return {"result": result}
->>>>>>> 91f35c90
 
         @self.router.post("/remove_user_from_group")
         @self.base_endpoint
@@ -345,21 +314,12 @@
             return await self.engine.aremove_user_from_group(user_id, group_id)
 
         # TODO - Proivde response model
-<<<<<<< HEAD
-        @self.router.get("/get_users_in_group/{group_id}/{offset}/{limit}")
-        @self.base_endpoint
-        async def get_users_in_group_app(
-            group_id: uuid.UUID = Path(..., description="Group ID"),
-            offset: int = Path(..., description="Offset"),
-            limit: int = Path(..., description="limit"),
-=======
         @self.router.get("/get_users_in_group/{group_id}")
         @self.base_endpoint
         async def get_users_in_group_app(
             group_id: uuid.UUID = Path(..., description="Group ID"),
             offset: int = Query(..., description="Offset"),
             limit: int = Query(..., description="limit"),
->>>>>>> 91f35c90
             auth_user=Depends(self.engine.providers.auth.auth_wrapper),
         ):
             if not auth_user.is_superuser:
@@ -387,29 +347,20 @@
         @self.base_endpoint
         async def groups_overview_app(
             group_ids: Optional[list[uuid.UUID]] = Query(None),
-<<<<<<< HEAD
-            auth_user=Depends(self.engine.providers.auth.auth_wrapper),
-        ) -> WrappedGroupOverviewResponse:
-=======
             limit: Optional[int] = Query(100, ge=1, le=1000),
             offset: Optional[int] = Query(0, ge=0),
             auth_user=Depends(self.engine.providers.auth.auth_wrapper),
         ) -> WrappedGroupOverviewResponse:
             print("... group_ids = ", group_ids)
->>>>>>> 91f35c90
             if not auth_user.is_superuser:
                 raise R2RException(
                     "Only a superuser can call the `groups_overview` endpoint.",
                     403,
                 )
 
-<<<<<<< HEAD
-            return await self.engine.agroups_overview(group_ids=group_ids)
-=======
             return await self.engine.agroups_overview(
                 group_ids=group_ids, limit=limit, offset=offset
             )
->>>>>>> 91f35c90
 
         @self.router.post("/score_completion")
         @self.base_endpoint
@@ -420,7 +371,6 @@
         ) -> WrappedScoreCompletionResponse:
             return await self.engine.ascore_completion(
                 message_id=message_id, score=score
-<<<<<<< HEAD
             )
 
         @self.router.post("/assign_document_to_group")
@@ -438,25 +388,6 @@
                 document_id, group_id
             )
 
-=======
-            )
-
-        @self.router.post("/assign_document_to_group")
-        @self.base_endpoint
-        async def assign_document_to_group_app(
-            document_id: str = Body(..., description="Document ID"),
-            group_id: uuid.UUID = Body(..., description="Group ID"),
-            auth_user=Depends(self.engine.providers.auth.auth_wrapper),
-        ) -> WrappedGroupResponse:
-            if not auth_user.is_superuser:
-                raise R2RException(
-                    "Only a superuser can assign documents to groups.", 403
-                )
-            return await self.engine.aassign_document_to_group(
-                document_id, group_id
-            )
-
->>>>>>> 91f35c90
         @self.router.post("/remove_document_from_group")
         @self.base_endpoint
         async def remove_document_from_group_app(
@@ -480,8 +411,6 @@
         ) -> WrappedGroupListResponse:
             return await self.engine.aget_document_groups(document_id)
 
-<<<<<<< HEAD
-=======
         @self.router.get("/group/{group_id}/documents")
         @self.base_endpoint
         async def get_documents_in_group_app(
@@ -512,7 +441,6 @@
             return await self.engine.aassign_document_to_group(
                 document_id, group_id
             )
->>>>>>> 91f35c90
 
         @self.router.post("/remove_document_from_group")
         @self.base_endpoint
