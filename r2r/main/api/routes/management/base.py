--- conflicted
+++ resolved
@@ -17,12 +17,9 @@
     R2RGroupsOverviewRequest,
     R2RLogsRequest,
     R2RPrintRelationshipsRequest,
-<<<<<<< HEAD
     R2RRemoveUserFromGroupRequest,
+    R2RScoreCompletionRequest,
     R2RUpdateGroupRequest,
-=======
-    R2RScoreCompletionRequest,
->>>>>>> 34b4bb8f
     R2RUpdatePromptRequest,
     R2RUsersOverviewRequest,
 )
@@ -259,7 +256,6 @@
                 )
             return await self.engine.aapp_settings()
 
-<<<<<<< HEAD
         @self.router.post("/create_group")
         @self.base_endpoint
         async def create_group_app(
@@ -399,7 +395,8 @@
 
             return await self.engine.agroups_overview(
                 group_ids=request.group_ids
-=======
+            )
+
         @self.router.post("/score_completion")
         @self.base_endpoint
         async def score_completion(
@@ -407,7 +404,6 @@
         ):
             return await self.engine.ascore_completion(
                 message_id=request.message_id, score=request.score
->>>>>>> 34b4bb8f
             )
 
 
