class RestructureMethods:
    @staticmethod
    async def enrich_graph(client) -> dict:
        """
        Perform graph enrichment over the entire graph.

        Returns:
            dict: Results of the graph enrichment process.
        """
<<<<<<< HEAD
        return await client._make_request("POST", "kg/enrich_graph")

    @staticmethod
    async def query_graph(client, query: str) -> dict:
        """
        Query the knowledge graph.

        Args:
            query (str): The query to run against the knowledge graph.

        Returns:
            dict: Results of the graph query.
        """
        params = {"query": query}
        return await client._make_request(
            "GET", "kg/query_graph", params=params
        )

    @staticmethod
    async def get_graph_statistics(client) -> dict:
        """
        Get statistics about the knowledge graph.

        Returns:
            dict: Statistics about the knowledge graph.
        """
        return await client._make_request("GET", "kg/graph_statistics")
=======
        data = {
            "documents": (
                [doc.model_dump() for doc in documents] if documents else None
            )
        }
        return await client._make_request("POST", "enrich_graph", json=data)
>>>>>>> 284ab7f4
<|MERGE_RESOLUTION|>--- conflicted
+++ resolved
@@ -7,39 +7,9 @@
         Returns:
             dict: Results of the graph enrichment process.
         """
-<<<<<<< HEAD
-        return await client._make_request("POST", "kg/enrich_graph")
-
-    @staticmethod
-    async def query_graph(client, query: str) -> dict:
-        """
-        Query the knowledge graph.
-
-        Args:
-            query (str): The query to run against the knowledge graph.
-
-        Returns:
-            dict: Results of the graph query.
-        """
-        params = {"query": query}
-        return await client._make_request(
-            "GET", "kg/query_graph", params=params
-        )
-
-    @staticmethod
-    async def get_graph_statistics(client) -> dict:
-        """
-        Get statistics about the knowledge graph.
-
-        Returns:
-            dict: Statistics about the knowledge graph.
-        """
-        return await client._make_request("GET", "kg/graph_statistics")
-=======
         data = {
             "documents": (
                 [doc.model_dump() for doc in documents] if documents else None
             )
         }
-        return await client._make_request("POST", "enrich_graph", json=data)
->>>>>>> 284ab7f4
+        return await client._make_request("POST", "enrich_graph", json=data)