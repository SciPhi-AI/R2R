--- conflicted
+++ resolved
@@ -42,11 +42,7 @@
             logging_connection,
         )
 
-<<<<<<< HEAD
         self.restructure_service = RestructureService(
-=======
-        self.kg_service = RestructureService(
->>>>>>> 91f35c90
             config,
             providers,
             pipelines,
@@ -99,11 +95,7 @@
 
     @syncable
     async def aenrich_graph(self, *args, **kwargs):
-<<<<<<< HEAD
         return await self.restructure_service.enrich_graph(*args, **kwargs)
-=======
-        return await self.kg_service.enrich_graph(*args, **kwargs)
->>>>>>> 91f35c90
 
     @syncable
     async def asearch(self, *args, **kwargs):
@@ -261,14 +253,10 @@
 
     @syncable
     async def agroups_overview(self, *args, **kwargs):
-<<<<<<< HEAD
-        return await self.management_service.agroups_overview(*args, **kwargs)
-=======
         return await self.management_service.agroups_overview(*args, **kwargs)
 
     @syncable
     async def aget_documents_in_group(self, *args, **kwargs):
         return await self.management_service.aget_documents_in_group(
             *args, **kwargs
-        )
->>>>>>> 91f35c90
+        )