import os
from typing import Optional, Type

from r2r.agent import R2RRAGAgent
from r2r.base import (
    AsyncPipe,
    AuthProvider,
    CompletionProvider,
    CryptoProvider,
    DatabaseProvider,
    EmbeddingProvider,
    KGProvider,
    PromptProvider,
)
from r2r.pipelines import (
    IngestionPipeline,
    KGEnrichmentPipeline,
    RAGPipeline,
    SearchPipeline,
)

from ..app import R2RApp
from ..engine import R2REngine
from ..r2r import R2R
from .config import R2RConfig
from .factory import (
    R2RAgentFactory,
    R2RPipeFactory,
    R2RPipelineFactory,
    R2RProviderFactory,
)


class R2RBuilder:
    current_file_path = os.path.dirname(__file__)
<<<<<<< HEAD
    config_root = os.path.join(
        current_file_path, "..", "..", "examples", "configs"
    )
=======
    config_root = os.path.join(current_file_path, "..", "..", "configs")
>>>>>>> 91f35c90

    CONFIG_OPTIONS = {}
    for file in os.listdir(config_root):
        if file.endswith(".toml"):
            CONFIG_OPTIONS[file.removesuffix(".toml")] = os.path.join(
                config_root, file
            )
    CONFIG_OPTIONS["default"] = None

    @staticmethod
    def _get_config(config_name):
        if config_name is None:
            return R2RConfig.from_toml()
        if config_name in R2RBuilder.CONFIG_OPTIONS:
            return R2RConfig.from_toml(R2RBuilder.CONFIG_OPTIONS[config_name])
        raise ValueError(f"Invalid config name: {config_name}")

    def __init__(
        self,
        config: Optional[R2RConfig] = None,
        config_name: Optional[str] = None,
    ):
        if config and config_name:
            raise ValueError("Cannot specify both config and config_name")
        self.config = config or R2RBuilder._get_config(config_name)
        self.r2r_app_override: Optional[Type[R2REngine]] = None
        self.provider_factory_override: Optional[Type[R2RProviderFactory]] = (
            None
        )
        self.pipe_factory_override: Optional[R2RPipeFactory] = None
        self.pipeline_factory_override: Optional[R2RPipelineFactory] = None

        # Provider overrides
        self.auth_provider_override: Optional[AuthProvider] = None
        self.database_provider_override: Optional[DatabaseProvider] = None
        self.embedding_provider_override: Optional[EmbeddingProvider] = None
        self.llm_provider_override: Optional[CompletionProvider] = None
        self.prompt_provider_override: Optional[PromptProvider] = None
        self.kg_provider_override: Optional[KGProvider] = None
        self.crypto_provider_override: Optional[CryptoProvider] = None

        # Pipe overrides
        self.parsing_pipe_override: Optional[AsyncPipe] = None
        self.embedding_pipe_override: Optional[AsyncPipe] = None
        self.vector_storage_pipe_override: Optional[AsyncPipe] = None
        self.vector_search_pipe_override: Optional[AsyncPipe] = None
        self.rag_pipe_override: Optional[AsyncPipe] = None
        self.streaming_rag_pipe_override: Optional[AsyncPipe] = None
        self.kg_pipe_override: Optional[AsyncPipe] = None
        self.kg_storage_pipe_override: Optional[AsyncPipe] = None
        self.kg_search_pipe_override: Optional[AsyncPipe] = None
        self.kg_node_extraction_pipe_override: Optional[AsyncPipe] = None
        self.kg_node_description_pipe_override: Optional[AsyncPipe] = None
        self.kg_clustering_pipe_override: Optional[AsyncPipe] = None

        # Pipeline overrides
        self.ingestion_pipeline: Optional[IngestionPipeline] = None
        self.search_pipeline: Optional[SearchPipeline] = None
        self.rag_pipeline: Optional[RAGPipeline] = None
        self.streaming_rag_pipeline: Optional[RAGPipeline] = None
<<<<<<< HEAD
        self.kg_enrichment_pipeline: Optional[KGEnrichmentPipeline] = None
=======
        self.kg_pipeline: Optional[KGEnrichmentPipeline] = None
>>>>>>> 91f35c90

        # Agent overrides
        self.assistant_factory_override: Optional[R2RAgentFactory] = None
        self.rag_agent_override: Optional[R2RRAGAgent] = None

    def with_app(self, app: Type[R2REngine]):
        self.r2r_app_override = app
        return self

    def with_provider_factory(self, factory: Type[R2RProviderFactory]):
        self.provider_factory_override = factory
        return self

    def with_pipe_factory(self, factory: R2RPipeFactory):
        self.pipe_factory_override = factory
        return self

    def with_pipeline_factory(self, factory: R2RPipelineFactory):
        self.pipeline_factory_override = factory
        return self

    # Provider override methods
    def with_auth_provider(self, provider: AuthProvider):
        self.auth_provider_override = provider
        return self

    def with_database_provider(self, provider: DatabaseProvider):
        self.database_provider_override = provider
        return self

    def with_embedding_provider(self, provider: EmbeddingProvider):
        self.embedding_provider_override = provider
        return self

    def with_llm_provider(self, provider: CompletionProvider):
        self.llm_provider_override = provider
        return self

    def with_prompt_provider(self, provider: PromptProvider):
        self.prompt_provider_override = provider
        return self

    def with_kg_provider(self, provider: KGProvider):
        self.kg_provider_override = provider
        return self

    def with_crypto_provider(self, provider: CryptoProvider):
        self.crypto_provider_override = provider
        return self

    # Pipe override methods
    def with_parsing_pipe(self, pipe: AsyncPipe):
        self.parsing_pipe_override = pipe
        return self

    def with_embedding_pipe(self, pipe: AsyncPipe):
        self.embedding_pipe_override = pipe
        return self

    def with_vector_storage_pipe(self, pipe: AsyncPipe):
        self.vector_storage_pipe_override = pipe
        return self

    def with_vector_search_pipe(self, pipe: AsyncPipe):
        self.vector_search_pipe_override = pipe
        return self

    def with_rag_pipe(self, pipe: AsyncPipe):
        self.rag_pipe_override = pipe
        return self

    def with_streaming_rag_pipe(self, pipe: AsyncPipe):
        self.streaming_rag_pipe_override = pipe
        return self

    def with_kg_pipe(self, pipe: AsyncPipe):
        self.kg_pipe_override = pipe
        return self

    def with_kg_storage_pipe(self, pipe: AsyncPipe):
        self.kg_storage_pipe_override = pipe
        return self

    def with_kg_search_pipe(self, pipe: AsyncPipe):
        self.kg_search_pipe_override = pipe
        return self

    def with_kg_node_extraction_pipe(self, pipe: AsyncPipe):
        self.kg_node_extraction_pipe_override = pipe
        return self

    def with_kg_clustering_pipe(self, pipe: AsyncPipe):
        self.kg_clustering_pipe_override = pipe
        return self

    def with_kg_node_description_pipe(self, pipe: AsyncPipe):
        self.kg_node_description_pipe_override = pipe
        return self

    # Pipeline override methods
    def with_ingestion_pipeline(self, pipeline: IngestionPipeline):
        self.ingestion_pipeline = pipeline
        return self

    def with_search_pipeline(self, pipeline: SearchPipeline):
        self.search_pipeline = pipeline
        return self

    def with_rag_pipeline(self, pipeline: RAGPipeline):
        self.rag_pipeline = pipeline
        return self

    def with_streaming_rag_pipeline(self, pipeline: RAGPipeline):
        self.streaming_rag_pipeline = pipeline
        return self

<<<<<<< HEAD
    def with_kg_enrichment_pipeline(self, pipeline: KGEnrichmentPipeline):
        self.kg_enrichment_pipeline = pipeline
=======
    def with_kg_pipeline(self, pipeline: KGEnrichmentPipeline):
        self.kg_pipeline = pipeline
>>>>>>> 91f35c90
        return self

    def with_assistant_factory(self, factory: R2RAgentFactory):
        self.assistant_factory_override = factory
        return self

    def with_rag_agent(self, agent: R2RRAGAgent):
        self.rag_agent_override = agent
        return self

    def build(self, *args, **kwargs) -> R2R:
        provider_factory = self.provider_factory_override or R2RProviderFactory
        pipe_factory = self.pipe_factory_override or R2RPipeFactory
        pipeline_factory = self.pipeline_factory_override or R2RPipelineFactory

        providers = provider_factory(self.config).create_providers(
            auth_provider_override=self.auth_provider_override,
            database_provider_override=self.database_provider_override,
            embedding_provider_override=self.embedding_provider_override,
            llm_provider_override=self.llm_provider_override,
            prompt_provider_override=self.prompt_provider_override,
            kg_provider_override=self.kg_provider_override,
            crypto_provider_override=self.crypto_provider_override,
            *args,
            **kwargs,
        )
        pipes = pipe_factory(self.config, providers).create_pipes(
            parsing_pipe_override=self.parsing_pipe_override,
            embedding_pipe_override=self.embedding_pipe_override,
            vector_storage_pipe_override=self.vector_storage_pipe_override,
            vector_search_pipe_override=self.vector_search_pipe_override,
            rag_pipe_override=self.rag_pipe_override,
            streaming_rag_pipe_override=self.streaming_rag_pipe_override,
            kg_pipe_override=self.kg_pipe_override,
            kg_storage_pipe_override=self.kg_storage_pipe_override,
            kg_search_pipe_override=self.kg_search_pipe_override,
            kg_node_extraction_pipe=self.kg_node_extraction_pipe_override,
            kg_node_description_pipe=self.kg_node_description_pipe_override,
            kg_clustering_pipe=self.kg_clustering_pipe_override,
            *args,
            **kwargs,
        )

        pipelines = pipeline_factory(self.config, pipes).create_pipelines(
            ingestion_pipeline=self.ingestion_pipeline,
            search_pipeline=self.search_pipeline,
            rag_pipeline=self.rag_pipeline,
            streaming_rag_pipeline=self.streaming_rag_pipeline,
<<<<<<< HEAD
            kg_enrichment_pipeline=self.kg_enrichment_pipeline,
=======
            kg_pipeline=self.kg_pipeline,
>>>>>>> 91f35c90
            *args,
            **kwargs,
        )

        assistant_factory = self.assistant_factory_override or R2RAgentFactory(
            self.config, providers, pipelines
        )
        agents = assistant_factory.create_agents(
            rag_agent_override=self.rag_agent_override,
            *args,
            **kwargs,
        )

        engine = (self.r2r_app_override or R2REngine)(
            self.config, providers, pipelines, agents
        )
        r2r_app = R2RApp(engine)
        return R2R(engine=engine, app=r2r_app)<|MERGE_RESOLUTION|>--- conflicted
+++ resolved
@@ -33,13 +33,7 @@
 
 class R2RBuilder:
     current_file_path = os.path.dirname(__file__)
-<<<<<<< HEAD
-    config_root = os.path.join(
-        current_file_path, "..", "..", "examples", "configs"
-    )
-=======
     config_root = os.path.join(current_file_path, "..", "..", "configs")
->>>>>>> 91f35c90
 
     CONFIG_OPTIONS = {}
     for file in os.listdir(config_root):
@@ -100,11 +94,7 @@
         self.search_pipeline: Optional[SearchPipeline] = None
         self.rag_pipeline: Optional[RAGPipeline] = None
         self.streaming_rag_pipeline: Optional[RAGPipeline] = None
-<<<<<<< HEAD
         self.kg_enrichment_pipeline: Optional[KGEnrichmentPipeline] = None
-=======
-        self.kg_pipeline: Optional[KGEnrichmentPipeline] = None
->>>>>>> 91f35c90
 
         # Agent overrides
         self.assistant_factory_override: Optional[R2RAgentFactory] = None
@@ -221,13 +211,8 @@
         self.streaming_rag_pipeline = pipeline
         return self
 
-<<<<<<< HEAD
     def with_kg_enrichment_pipeline(self, pipeline: KGEnrichmentPipeline):
         self.kg_enrichment_pipeline = pipeline
-=======
-    def with_kg_pipeline(self, pipeline: KGEnrichmentPipeline):
-        self.kg_pipeline = pipeline
->>>>>>> 91f35c90
         return self
 
     def with_assistant_factory(self, factory: R2RAgentFactory):
@@ -276,11 +261,7 @@
             search_pipeline=self.search_pipeline,
             rag_pipeline=self.rag_pipeline,
             streaming_rag_pipeline=self.streaming_rag_pipeline,
-<<<<<<< HEAD
             kg_enrichment_pipeline=self.kg_enrichment_pipeline,
-=======
-            kg_pipeline=self.kg_pipeline,
->>>>>>> 91f35c90
             *args,
             **kwargs,
         )
