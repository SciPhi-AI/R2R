import logging
import os
from typing import Any, Optional

from r2r.agents import R2RRAGAgent, R2RStreamingRAGAgent
from r2r.base import (
    AgentConfig,
    AsyncPipe,
    AuthConfig,
    AuthProvider,
    ChunkingConfig,
    ChunkingProvider,
    CompletionConfig,
    CompletionProvider,
    CryptoConfig,
    CryptoProvider,
    DatabaseConfig,
    DatabaseProvider,
    EmbeddingConfig,
    EmbeddingProvider,
    EvalProvider,
    KGProvider,
    KVLoggingSingleton,
    ParsingConfig,
    ParsingProvider,
    PromptConfig,
    PromptProvider,
)
from r2r.pipelines import (
    EvalPipeline,
    IngestionPipeline,
    RAGPipeline,
    SearchPipeline,
    KGPipeline
)

from ..abstractions import R2RAgents, R2RPipelines, R2RPipes, R2RProviders
from .config import R2RConfig

logger = logging.getLogger(__name__)


class R2RProviderFactory:
    def __init__(self, config: R2RConfig):
        self.config = config

    @staticmethod
    def create_auth_provider(
        auth_config: AuthConfig,
        db_provider: DatabaseProvider,
        crypto_provider: Optional[CryptoProvider] = None,
        *args,
        **kwargs,
    ) -> AuthProvider:
        auth_provider: Optional[AuthProvider] = None
        if auth_config.provider == "r2r":
            from r2r.providers import R2RAuthProvider

            auth_provider = R2RAuthProvider(
                auth_config, crypto_provider, db_provider
            )
        elif auth_config.provider is None:
            auth_provider = None
        else:
            raise ValueError(
                f"Auth provider {auth_config.provider} not supported."
            )
        return auth_provider

    @staticmethod
    def create_crypto_provider(
        crypto_config: CryptoConfig, *args, **kwargs
    ) -> CryptoProvider:
        crypto_provider: Optional[CryptoProvider] = None
        if crypto_config.provider == "bcrypt":
            from r2r.providers.crypto import BCryptConfig, BCryptProvider

            crypto_provider = BCryptProvider(
                BCryptConfig(**crypto_config.dict())
            )
        elif crypto_config.provider is None:
            crypto_provider = None
        else:
            raise ValueError(
                f"Crypto provider {crypto_config.provider} not supported."
            )
        return crypto_provider

    @staticmethod
    def create_parsing_provider(
        parsing_config: ParsingConfig, *args, **kwargs
    ) -> ParsingProvider:
        if parsing_config.provider == "r2r":
            from r2r.providers import R2RParsingProvider

            return R2RParsingProvider(parsing_config)
        elif parsing_config.provider == "unstructured":
            from r2r.providers import UnstructuredParsingProvider

            return UnstructuredParsingProvider(parsing_config)
        else:
            raise ValueError(
                f"Parsing provider {parsing_config.provider} not supported"
            )

    @staticmethod
    def create_chunking_provider(
        chunking_config: ChunkingConfig, *args, **kwargs
    ) -> ChunkingProvider:
        if chunking_config.provider == "r2r":
            from r2r.providers import R2RChunkingProvider

            return R2RChunkingProvider(chunking_config)
        elif chunking_config.provider == "unstructured":
            from r2r.providers import UnstructuredChunkingProvider

            return UnstructuredChunkingProvider(chunking_config)
        else:
            raise ValueError(
                f"Chunking provider {chunking_config.provider} not supported"
            )

    def create_database_provider(
        self,
        db_config: DatabaseConfig,
        crypto_provider: Optional[CryptoProvider] = None,
        *args,
        **kwargs,
    ) -> DatabaseProvider:
        database_provider: Optional[DatabaseProvider] = None
        if not self.config.embedding.base_dimension:
            raise ValueError(
                "Embedding config must have a base dimension to initialize database."
            )

        vector_db_dimension = self.config.embedding.base_dimension
        if db_config.provider == "postgres":
            from r2r.providers import PostgresDBProvider

            database_provider = PostgresDBProvider(
                db_config, vector_db_dimension, crypto_provider=crypto_provider
            )
        elif db_config.provider is None:
            database_provider = None
        else:
            raise ValueError(
                f"Database provider {db_config.provider} not supported"
            )

        return database_provider

    @staticmethod
    def create_embedding_provider(
        embedding: EmbeddingConfig, *args, **kwargs
    ) -> EmbeddingProvider:
        embedding_provider: Optional[EmbeddingProvider] = None

        if embedding.provider == "openai":
            if not os.getenv("OPENAI_API_KEY"):
                raise ValueError(
                    "Must set OPENAI_API_KEY in order to initialize OpenAIEmbeddingProvider."
                )
            from r2r.providers import OpenAIEmbeddingProvider

            embedding_provider = OpenAIEmbeddingProvider(embedding)

        elif embedding.provider == "litellm":
            from r2r.providers import LiteLLMEmbeddingProvider

            embedding_provider = LiteLLMEmbeddingProvider(embedding)

        elif embedding.provider == "ollama":
            from r2r.providers import OllamaEmbeddingProvider

            embedding_provider = OllamaEmbeddingProvider(embedding)

        elif embedding is None:
            embedding_provider = None

        else:
            raise ValueError(
                f"Embedding provider {embedding.provider} not supported"
            )

        return embedding_provider

    @staticmethod
    def create_eval_provider(
        eval_config, prompt_provider, *args, **kwargs
    ) -> Optional[EvalProvider]:
        if eval_config.provider == "local":
            from r2r.providers import LLMEvalProvider

            llm_provider = R2RProviderFactory.create_llm_provider(
                eval_config.llm
            )
            eval_provider = LLMEvalProvider(
                eval_config,
                llm_provider=llm_provider,
                prompt_provider=prompt_provider,
            )
        elif eval_config.provider is None:
            eval_provider = None
        else:
            raise ValueError(
                f"Eval provider {eval_config.provider} not supported."
            )

        return eval_provider

    @staticmethod
    def create_llm_provider(
        llm_config: CompletionConfig, *args, **kwargs
    ) -> CompletionProvider:
        llm_provider: Optional[CompletionProvider] = None
        if llm_config.provider == "openai":
            from r2r.providers import OpenAICompletionProvider

            llm_provider = OpenAICompletionProvider(llm_config)
        elif llm_config.provider == "litellm":
            from r2r.providers import LiteCompletionProvider

            llm_provider = LiteCompletionProvider(llm_config)
        else:
            raise ValueError(
                f"Language model provider {llm_config.provider} not supported"
            )
        if not llm_provider:
            raise ValueError("Language model provider not found")
        return llm_provider

    @staticmethod
    def create_prompt_provider(
        prompt_config: PromptConfig, *args, **kwargs
    ) -> PromptProvider:
        prompt_provider = None
        if prompt_config.provider == "r2r":
            from r2r.providers import R2RPromptProvider

            prompt_provider = R2RPromptProvider(prompt_config)
        else:
            raise ValueError(
                f"Prompt provider {prompt_config.provider} not supported"
            )
        return prompt_provider

    @staticmethod
    def create_kg_provider(kg_config, *args, **kwargs):
        if kg_config.provider == "neo4j":
            from r2r.providers import Neo4jKGProvider

            return Neo4jKGProvider(kg_config)
        elif kg_config.provider is None:
            return None
        else:
            raise ValueError(
                f"KG provider {kg_config.provider} not supported."
            )

    def create_providers(
        self,
        embedding_provider_override: Optional[EmbeddingProvider] = None,
        eval_provider_override: Optional[EvalProvider] = None,
        llm_provider_override: Optional[CompletionProvider] = None,
        prompt_provider_override: Optional[PromptProvider] = None,
        kg_provider_override: Optional[KGProvider] = None,
        crypto_provider_override: Optional[CryptoProvider] = None,
        auth_provider_override: Optional[AuthProvider] = None,
        database_provider_override: Optional[DatabaseProvider] = None,
        parsing_provider_override: Optional[ParsingProvider] = None,
        chunking_config_override: Optional[ChunkingProvider] = None,
        *args,
        **kwargs,
    ) -> R2RProviders:

        prompt_provider = (
            prompt_provider_override
            or self.create_prompt_provider(self.config.prompt, *args, **kwargs)
        )
        embedding_provider = (
            embedding_provider_override
            or self.create_embedding_provider(
                self.config.embedding, *args, **kwargs
            )
        )
        eval_provider = eval_provider_override or self.create_eval_provider(
            self.config.eval,
            prompt_provider=prompt_provider,
            *args,
            **kwargs,
        )

        llm_provider = llm_provider_override or self.create_llm_provider(
            self.config.completion, *args, **kwargs
        )
        kg_provider = kg_provider_override or self.create_kg_provider(
            self.config.kg, *args, **kwargs
        )
        crypto_provider = (
            crypto_provider_override
            or self.create_crypto_provider(self.config.crypto, *args, **kwargs)
        )
        database_provider = (
            database_provider_override
            or self.create_database_provider(
                self.config.database, crypto_provider, *args, **kwargs
            )
        )
        auth_provider = auth_provider_override or self.create_auth_provider(
            self.config.auth,
            database_provider,
            crypto_provider,
            *args,
            **kwargs,
        )
        parsing_provider = (
            parsing_provider_override
            or self.create_parsing_provider(
                self.config.parsing, *args, **kwargs
            )
        )
        chunking_provider = (
            chunking_config_override
            or self.create_chunking_provider(
                self.config.chunking, *args, **kwargs
            )
        )

        return R2RProviders(
            auth=auth_provider,
            chunking=chunking_provider,
            database=database_provider,
            embedding=embedding_provider,
            eval=eval_provider,
            llm=llm_provider,
            parsing=parsing_provider,
            prompt=prompt_provider,
            kg=kg_provider,
        )


class R2RPipeFactory:
    def __init__(self, config: R2RConfig, providers: R2RProviders):
        self.config = config
        self.providers = providers

    def create_pipes(
        self,
        parsing_pipe_override: Optional[AsyncPipe] = None,
        embedding_pipe_override: Optional[AsyncPipe] = None,
        kg_pipe_override: Optional[AsyncPipe] = None,
        kg_storage_pipe_override: Optional[AsyncPipe] = None,
        kg_search_pipe_override: Optional[AsyncPipe] = None,
        vector_storage_pipe_override: Optional[AsyncPipe] = None,
        vector_search_pipe_override: Optional[AsyncPipe] = None,
        rag_pipe_override: Optional[AsyncPipe] = None,
        streaming_rag_pipe_override: Optional[AsyncPipe] = None,
        eval_pipe_override: Optional[AsyncPipe] = None,
<<<<<<< HEAD
        kg_node_extraction_pipe: Optional[AsyncPipe] = None,
        kg_node_description_pipe: Optional[AsyncPipe] = None,
        kg_clustering_pipe: Optional[AsyncPipe] = None,
=======
        chunking_pipe_override: Optional[AsyncPipe] = None,
>>>>>>> f19a0ff5
        *args,
        **kwargs,
    ) -> R2RPipes:
        return R2RPipes(
            parsing_pipe=parsing_pipe_override
            or self.create_parsing_pipe(
                self.config.parsing.excluded_parsers,
                self.config.parsing.override_parsers,
                *args,
                **kwargs,
            ),
            embedding_pipe=embedding_pipe_override
            or self.create_embedding_pipe(*args, **kwargs),
            kg_pipe=kg_pipe_override or self.create_kg_pipe(*args, **kwargs),
            kg_storage_pipe=kg_storage_pipe_override
            or self.create_kg_storage_pipe(*args, **kwargs),
            kg_search_search_pipe=kg_search_pipe_override
            or self.create_kg_search_pipe(*args, **kwargs),
            vector_storage_pipe=vector_storage_pipe_override
            or self.create_vector_storage_pipe(*args, **kwargs),
            vector_search_pipe=vector_search_pipe_override
            or self.create_vector_search_pipe(*args, **kwargs),
            rag_pipe=rag_pipe_override
            or self.create_rag_pipe(*args, **kwargs),
            streaming_rag_pipe=streaming_rag_pipe_override
            or self.create_rag_pipe(stream=True, *args, **kwargs),
            eval_pipe=eval_pipe_override
            or self.create_eval_pipe(*args, **kwargs),
<<<<<<< HEAD
            kg_node_extraction_pipe = kg_node_extraction_pipe 
            or self.create_kg_node_extraction_pipe(*args, **kwargs),
            kg_node_description_pipe = kg_node_description_pipe
            or self.create_kg_node_description_pipe(*args, **kwargs),
            kg_clustering_pipe = kg_clustering_pipe
            or self.create_kg_clustering_pipe(*args, **kwargs)
=======
            chunking_pipe=chunking_pipe_override
            or self.create_chunking_pipe(*args, **kwargs),
>>>>>>> f19a0ff5
        )
    
    def create_parsing_pipe(
        self,
        excluded_parsers: Optional[list] = None,
        override_parsers: Optional[list] = None,
        *args,
        **kwargs,
    ) -> Any:
        from r2r.pipes import ParsingPipe

        return ParsingPipe(
            excluded_parsers=excluded_parsers or [],
            override_parsers=override_parsers or [],
        )

    def create_parsing_pipe(self, *args, **kwargs) -> Any:
        from r2r.pipes import ParsingPipe

        return ParsingPipe(parsing_provider=self.providers.parsing)

    def create_chunking_pipe(self, *args, **kwargs) -> Any:
        from r2r.pipes import ChunkingPipe

        return ChunkingPipe(chunking_provider=self.providers.chunking)

    def create_embedding_pipe(self, *args, **kwargs) -> Any:
        if self.config.embedding.provider is None:
            return None

        from r2r.base import RecursiveCharacterTextSplitter
        from r2r.pipes import EmbeddingPipe

        return EmbeddingPipe(
            embedding_provider=self.providers.embedding,
            database_provider=self.providers.database,
            embedding_batch_size=self.config.embedding.batch_size,
        )

    def create_vector_storage_pipe(self, *args, **kwargs) -> Any:
        if self.config.embedding.provider is None:
            return None

        from r2r.pipes import VectorStoragePipe

        return VectorStoragePipe(database_provider=self.providers.database)

    def create_vector_search_pipe(self, *args, **kwargs) -> Any:
        if self.config.embedding.provider is None:
            return None

        from r2r.pipes import VectorSearchPipe

        return VectorSearchPipe(
            database_provider=self.providers.database,
            embedding_provider=self.providers.embedding,
        )

    def create_kg_pipe(self, *args, **kwargs) -> Any:
        if self.config.kg.provider is None:
            return None

        from r2r.pipes import KGExtractionPipe

        return KGExtractionPipe(
            kg_provider=self.providers.kg,
            llm_provider=self.providers.llm,
            prompt_provider=self.providers.prompt,
            chunking_provider=self.providers.chunking,
            kg_batch_size=self.config.kg.batch_size,
        )

    def create_kg_storage_pipe(self, *args, **kwargs) -> Any:
        if self.config.kg.provider is None:
            return None

        from r2r.pipes import KGStoragePipe

        return KGStoragePipe(
            kg_provider=self.providers.kg,
            embedding_provider=self.providers.embedding,
        )

    def create_kg_search_pipe(self, *args, **kwargs) -> Any:
        if self.config.kg.provider is None:
            return None

        from r2r.pipes import KGSearchSearchPipe

        return KGSearchSearchPipe(
            kg_provider=self.providers.kg,
            llm_provider=self.providers.llm,
            prompt_provider=self.providers.prompt,
        )

    def create_rag_pipe(self, stream: bool = False, *args, **kwargs) -> Any:
        if stream:
            from r2r.pipes import StreamingSearchRAGPipe

            return StreamingSearchRAGPipe(
                llm_provider=self.providers.llm,
                prompt_provider=self.providers.prompt,
            )
        else:
            from r2r.pipes import SearchRAGPipe

            return SearchRAGPipe(
                llm_provider=self.providers.llm,
                prompt_provider=self.providers.prompt,
            )

    def create_eval_pipe(self, *args, **kwargs) -> Any:
        from r2r.pipes import EvalPipe

        return EvalPipe(eval_provider=self.providers.eval)

    def create_kg_node_extraction_pipe(self, *args, **kwargs) -> Any:
        from r2r.pipes import KGNodeExtractionPipe
        return KGNodeExtractionPipe(kg_provider=self.providers.kg, llm_provider=self.providers.llm, prompt_provider = self.providers.prompt)
    
    def create_kg_node_description_pipe(self, *args, **kwargs) -> Any:
        from r2r.pipes import KGNodeDescriptionPipe
        return KGNodeDescriptionPipe(kg_provider=self.providers.kg, llm_provider=self.providers.llm, prompt_provider = self.providers.prompt)
    
    def create_kg_clustering_pipe(self, *args, **kwargs) -> Any:
        from r2r.pipes import KGClusteringPipe
        return KGClusteringPipe(kg_provider=self.providers.kg, llm_provider=self.providers.llm, prompt_provider = self.providers.prompt)

class R2RPipelineFactory:
    def __init__(self, config: R2RConfig, pipes: R2RPipes):
        self.config = config
        self.pipes = pipes

    def create_ingestion_pipeline(self, *args, **kwargs) -> IngestionPipeline:
        """factory method to create an ingestion pipeline."""
        ingestion_pipeline = IngestionPipeline()

        ingestion_pipeline.add_pipe(
            pipe=self.pipes.parsing_pipe, parsing_pipe=True
        )
        ingestion_pipeline.add_pipe(
            self.pipes.chunking_pipe, chunking_pipe=True
        )

        # Add embedding pipes if provider is set
        if (
            self.config.embedding.provider is not None
            and self.config.database.provider is not None
        ):
            ingestion_pipeline.add_pipe(
                self.pipes.embedding_pipe, embedding_pipe=True
            )
            ingestion_pipeline.add_pipe(
                self.pipes.vector_storage_pipe, embedding_pipe=True
            )
        # Add KG pipes if provider is set
        if self.config.kg.provider is not None:
            ingestion_pipeline.add_pipe(self.pipes.kg_pipe, kg_pipe=True)
            ingestion_pipeline.add_pipe(
                self.pipes.kg_storage_pipe, kg_pipe=True
            )

        return ingestion_pipeline

    def create_search_pipeline(self, *args, **kwargs) -> SearchPipeline:
        """factory method to create an ingestion pipeline."""
        search_pipeline = SearchPipeline()

        # Add vector search pipes if embedding provider and vector provider is set
        if (
            self.config.embedding.provider is not None
            and self.config.database.provider is not None
        ):
            search_pipeline.add_pipe(
                self.pipes.vector_search_pipe, vector_search_pipe=True
            )

        # Add KG pipes if provider is set
        if self.config.kg.provider is not None:
            search_pipeline.add_pipe(
                self.pipes.kg_search_search_pipe, kg_pipe=True
            )

        return search_pipeline

    def create_rag_pipeline(
        self,
        search_pipeline: SearchPipeline,
        stream: bool = False,
        *args,
        **kwargs,
    ) -> RAGPipeline:
        rag_pipe = (
            self.pipes.streaming_rag_pipe if stream else self.pipes.rag_pipe
        )

        rag_pipeline = RAGPipeline()
        rag_pipeline.set_search_pipeline(search_pipeline)
        rag_pipeline.add_pipe(rag_pipe)
        return rag_pipeline

    def create_eval_pipeline(self, *args, **kwargs) -> EvalPipeline:
        eval_pipeline = EvalPipeline()
        eval_pipeline.add_pipe(self.pipes.eval_pipe)
        return eval_pipeline
    
    def create_kg_pipeline(self, *args, **kwargs) -> KGPipeline:
        kg_pipeline = KGPipeline()
        kg_pipeline.add_pipe(self.pipes.kg_node_extraction_pipe)
        kg_pipeline.add_pipe(self.pipes.kg_node_description_pipe)
        kg_pipeline.add_pipe(self.pipes.kg_clustering_pipe)

        return kg_pipeline

    def create_pipelines(
        self,
        ingestion_pipeline: Optional[IngestionPipeline] = None,
        search_pipeline: Optional[SearchPipeline] = None,
        rag_pipeline: Optional[RAGPipeline] = None,
        streaming_rag_pipeline: Optional[RAGPipeline] = None,
        eval_pipeline: Optional[EvalPipeline] = None,
        kg_pipeline: Optional[KGPipeline] = None,
        *args,
        **kwargs,
    ) -> R2RPipelines:
        try:
            self.configure_logging()
        except Exception as e:
            logger.warning(f"Error configuring logging: {e}")
        search_pipeline = search_pipeline or self.create_search_pipeline(
            *args, **kwargs
        )
        return R2RPipelines(
            ingestion_pipeline=ingestion_pipeline
            or self.create_ingestion_pipeline(*args, **kwargs),
            search_pipeline=search_pipeline,
            rag_pipeline=rag_pipeline
            or self.create_rag_pipeline(
                search_pipeline=search_pipeline,
                stream=False,
                *args,
                **kwargs,
            ),
            streaming_rag_pipeline=streaming_rag_pipeline
            or self.create_rag_pipeline(
                search_pipeline=search_pipeline,
                stream=True,
                *args,
                **kwargs,
            ),
            eval_pipeline=eval_pipeline
            or self.create_eval_pipeline(*args, **kwargs),
            kg_pipeline=kg_pipeline or 
            self.create_kg_pipeline(*args, **kwargs),
        )

    def configure_logging(self):
        KVLoggingSingleton.configure(self.config.logging)


class R2RAgentFactory:
    def __init__(
        self,
        config: R2RConfig,
        providers: R2RProviders,
        pipelines: R2RPipelines,
    ):
        self.config = config
        self.providers = providers
        self.pipelines = pipelines

    def create_agents(
        self,
        rag_agent_override: Optional[R2RRAGAgent] = None,
        stream_rag_agent_override: Optional[R2RStreamingRAGAgent] = None,
        *args,
        **kwargs,
    ) -> R2RAgents:
        return R2RAgents(
            rag_agent=rag_agent_override
            or self.create_rag_agent(*args, **kwargs),
            streaming_rag_agent=stream_rag_agent_override
            or self.create_rag_agent(*args, **kwargs, stream=True),
        )

    def create_rag_agent(
        self, stream: bool = False, *args, **kwargs
    ) -> R2RRAGAgent:
        if not self.providers.llm or not self.providers.prompt:
            raise ValueError(
                "LLM and Prompt providers are required for RAG Agent"
            )

        if stream:
            rag_agent = R2RStreamingRAGAgent(
                llm_provider=self.providers.llm,
                prompt_provider=self.providers.prompt,
                config=self.config.agent,
                search_pipeline=self.pipelines.search_pipeline,
            )
        else:
            rag_agent = R2RRAGAgent(
                llm_provider=self.providers.llm,
                prompt_provider=self.providers.prompt,
                config=self.config.agent,
                search_pipeline=self.pipelines.search_pipeline,
            )

        return rag_agent<|MERGE_RESOLUTION|>--- conflicted
+++ resolved
@@ -356,13 +356,10 @@
         rag_pipe_override: Optional[AsyncPipe] = None,
         streaming_rag_pipe_override: Optional[AsyncPipe] = None,
         eval_pipe_override: Optional[AsyncPipe] = None,
-<<<<<<< HEAD
         kg_node_extraction_pipe: Optional[AsyncPipe] = None,
         kg_node_description_pipe: Optional[AsyncPipe] = None,
         kg_clustering_pipe: Optional[AsyncPipe] = None,
-=======
         chunking_pipe_override: Optional[AsyncPipe] = None,
->>>>>>> f19a0ff5
         *args,
         **kwargs,
     ) -> R2RPipes:
@@ -391,17 +388,12 @@
             or self.create_rag_pipe(stream=True, *args, **kwargs),
             eval_pipe=eval_pipe_override
             or self.create_eval_pipe(*args, **kwargs),
-<<<<<<< HEAD
             kg_node_extraction_pipe = kg_node_extraction_pipe 
             or self.create_kg_node_extraction_pipe(*args, **kwargs),
             kg_node_description_pipe = kg_node_description_pipe
             or self.create_kg_node_description_pipe(*args, **kwargs),
             kg_clustering_pipe = kg_clustering_pipe
             or self.create_kg_clustering_pipe(*args, **kwargs)
-=======
-            chunking_pipe=chunking_pipe_override
-            or self.create_chunking_pipe(*args, **kwargs),
->>>>>>> f19a0ff5
         )
     
     def create_parsing_pipe(
