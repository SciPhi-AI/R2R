<<<<<<< HEAD
from .local.base import LocalDBConfig, LocalVectorDB
from .milvus.base import MilvusVectorDB
from .pg_vector.base import PGVectorDB
from .qdrant.base import QdrantDB

__all__ = ["LocalDBConfig", "LocalVectorDB", "PGVectorDB", "QdrantDB", "MilvusVectorDB"]
=======
from .local.r2r_local_vector_db import R2RLocalVectorDB
from .pgvector.pgvector_db import PGVectorDB
from .qdrant.qdrant_db import QdrantDB

__all__ = [
    "R2RLocalVectorDB",
    "PGVectorDB",
    "QdrantDB",
]
>>>>>>> 4caf8b8d
<|MERGE_RESOLUTION|>--- conflicted
+++ resolved
@@ -1,18 +1,11 @@
-<<<<<<< HEAD
-from .local.base import LocalDBConfig, LocalVectorDB
-from .milvus.base import MilvusVectorDB
-from .pg_vector.base import PGVectorDB
-from .qdrant.base import QdrantDB
-
-__all__ = ["LocalDBConfig", "LocalVectorDB", "PGVectorDB", "QdrantDB", "MilvusVectorDB"]
-=======
 from .local.r2r_local_vector_db import R2RLocalVectorDB
 from .pgvector.pgvector_db import PGVectorDB
 from .qdrant.qdrant_db import QdrantDB
+from .milvus.base import MilvusVectorDB
 
 __all__ = [
     "R2RLocalVectorDB",
     "PGVectorDB",
     "QdrantDB",
-]
->>>>>>> 4caf8b8d
+    "MilvusVectorDB"
+]