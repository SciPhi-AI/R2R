--- conflicted
+++ resolved
@@ -1,9 +1,5 @@
-<<<<<<< HEAD
 from .basic.scraping import BasicScraperPipeline
-from .basic.embedding import BasicEmbeddingPipeline, DocumentPage
-=======
 from .basic.embedding import BasicEmbeddingPipeline
->>>>>>> 09f6a9f7
 from .basic.eval import BasicEvalPipeline
 from .basic.ingestion import BasicIngestionPipeline, IngestionType
 from .basic.prompt_provider import BasicPromptProvider
@@ -12,10 +8,6 @@
 from .web_search.rag import WebRAGPipeline
 
 __all__ = [
-<<<<<<< HEAD
-    "DocumentPage",
-=======
->>>>>>> 09f6a9f7
     "BasicEmbeddingPipeline",
     "BasicEvalPipeline",
     "IngestionType",
