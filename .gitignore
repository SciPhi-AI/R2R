--- conflicted
+++ resolved
@@ -34,8 +34,4 @@
 go.work
 go.work.sum
 
-<<<<<<< HEAD
-.idea
-=======
-.vscode/
->>>>>>> ed072c4f
+.vscode/