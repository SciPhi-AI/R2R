--- conflicted
+++ resolved
@@ -4,11 +4,7 @@
 
 [tool.poetry]
 name = "r2r"
-<<<<<<< HEAD
-version = "0.1.26"
-=======
 version = "0.1.30"
->>>>>>> bc61f3f2
 description = "SciPhi R2R"
 authors = ["Owen Colegrove <owen@sciphi.ai>"]
 license = "MIT"
