--- conflicted
+++ resolved
@@ -2,9 +2,9 @@
 import os
 from contextlib import ExitStack
 from typing import Optional, Union
+from uuid import UUID
 
 from .models import ChunkingConfig
-from uuid import UUID
 
 
 class IngestionMethods:
@@ -80,7 +80,7 @@
     async def update_files(
         client,
         file_paths: list[str],
-        document_ids: list[str],
+        document_ids: Optional[list[str]],
         metadatas: Optional[list[dict]] = None,
         chunking_settings: Optional[Union[dict, ChunkingConfig]] = None,
     ) -> dict:
@@ -114,34 +114,16 @@
                 for file in file_paths
             ]
 
-            data = {
-<<<<<<< HEAD
-                "metadatas": json.dumps(metadatas) if metadatas else None,
-                "document_ids": (
-                    json.dumps([str(doc_id) for doc_id in document_ids])
-                    if document_ids
-                    else None
-                ),
-                "chunking_settings": (
-                    json.dumps(
-                        chunking_settings.model_dump()
-                        if isinstance(chunking_settings, ChunkingConfig)
-                        else chunking_settings
-                    )
-                    if chunking_settings
-                    else None
-                ),
-=======
-                "document_ids": document_ids,
->>>>>>> a2267bc1
-            }
+            data = {}
+            if document_ids:
+                data["document_ids"] = json.dumps(document_ids)
             if metadatas:
-                data["metadatas"] = metadatas
-            if chunking_config_override:
-                data["chunking_config_override"] = (
-                    chunking_config_override.model_dump()
-                    if isinstance(chunking_config_override, ChunkingConfig)
-                    else chunking_config_override
+                data["metadatas"] = json.dumps(metadatas)
+            if chunking_settings:
+                data["chunking_settings"] = (
+                    chunking_settings.model_dump()
+                    if isinstance(chunking_settings, ChunkingConfig)
+                    else chunking_settings
                 )
 
             return await client._make_request(
