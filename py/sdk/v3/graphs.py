--- conflicted
+++ resolved
@@ -545,7 +545,6 @@
         Tune a graph-related prompt using collection data.
 
         Args:
-<<<<<<< HEAD
             collection_id (Union[str, UUID]): Collection ID to tune prompt for
             prompt_name (str): Name of prompt to tune (graphrag_relationships_extraction_few_shot,
                              graphrag_entity_description, or graphrag_communities)
@@ -553,15 +552,6 @@
             documents_limit (int): Maximum number of documents to use
             chunks_offset (int): Chunk pagination offset
             chunks_limit (int): Maximum number of chunks to use
-=======
-            collection_id (str | UUID): Collection ID to tune prompt for
-            prompt_name (str): Name of prompt to tune (graphrag_triples_extraction_few_shot,
-                             graphrag_entity_description, or graphrag_community_reports)
-            documents_offset (int, optional): Specifies the number of objects to skip. Defaults to 0.
-            documents_limit (int, optional): Specifies a limit on the number of objects to return, ranging between 1 and 100. Defaults to 100.
-            chunks_offset (int, optional): Specifies the number of objects to skip. Defaults to 0.
-            chunks_limit (int, optional): Specifies a limit on the number of objects to return, ranging between 1 and 100. Defaults to 100.
->>>>>>> 547bacca
 
         Returns:
             WrappedKGTunePromptResponse: Tuned prompt results
