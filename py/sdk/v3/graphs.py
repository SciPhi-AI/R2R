--- conflicted
+++ resolved
@@ -14,10 +14,6 @@
     WrappedBooleanResponse,
     WrappedGenericMessageResponse,
 )
-<<<<<<< HEAD
-
-=======
->>>>>>> d7ff0348
 
 class GraphsSDK:
     """
@@ -44,17 +40,10 @@
         """
 
         data = {"name": name}
-<<<<<<< HEAD
 
         if description:
             data["description"] = description
 
-=======
-
-        if description:
-            data["description"] = description
-
->>>>>>> d7ff0348
         return await self.client._make_request(
             "POST",
             "graphs",
@@ -83,10 +72,6 @@
             version="v3",
         )
 
-<<<<<<< HEAD
-=======
-
->>>>>>> d7ff0348
     async def list(
         self,
         ids: Optional[list[str | UUID]] = None,
@@ -118,11 +103,7 @@
         )
 
     async def update(
-<<<<<<< HEAD
-        self,
-=======
-        self,   
->>>>>>> d7ff0348
+        self,
         id: str | UUID,
         name: Optional[str] = None,
         description: Optional[str] = None,
@@ -209,10 +190,6 @@
             version="v3",
         )
 
-<<<<<<< HEAD
-=======
-
->>>>>>> d7ff0348
     async def add_entity(
         self,
         id: str | UUID,
@@ -345,10 +322,6 @@
             version="v3",
         )
 
-<<<<<<< HEAD
-=======
-
->>>>>>> d7ff0348
     async def add_collection(
         self,
         id: str | UUID,
