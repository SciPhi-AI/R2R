--- conflicted
+++ resolved
@@ -202,7 +202,6 @@
     description: str
     metadata: Optional[dict[str, Any]] = None
 
-<<<<<<< HEAD
     class Config:
         json_schema_extra = {
             "name": "Entity Name",
@@ -210,14 +209,11 @@
             "metadata": {},
         }
 
-=======
->>>>>>> 30773279
 class KGRelationshipResult(BaseModel):
     name: str
     description: str
     metadata: Optional[dict[str, Any]] = None
 
-<<<<<<< HEAD
     class Config:
         json_schema_extra = {
             "name": "Relationship Name",
@@ -225,14 +221,11 @@
             "metadata": {},
         }
 
-=======
->>>>>>> 30773279
 class KGCommunityResult(BaseModel):
     name: str
     description: str
     metadata: Optional[dict[str, Any]] = None
 
-<<<<<<< HEAD
     class Config:
         json_schema_extra = {
             "name": "Community Name",
@@ -240,13 +233,11 @@
             "metadata": {},
         }
 
-=======
->>>>>>> 30773279
+
 class KGGlobalResult(BaseModel):
     name: str
     description: str
     metadata: Optional[dict[str, Any]] = None
-<<<<<<< HEAD
 
     class Config:
         json_schema_extra = {
@@ -254,8 +245,6 @@
             "description": "Global Result Description",
             "metadata": {},
         }
-=======
->>>>>>> 30773279
     
 class KGSearchResult(BaseModel):
     method: KGSearchMethod
@@ -268,19 +257,11 @@
     class Config:
         json_schema_extra = {
             "method": "local",
-<<<<<<< HEAD
             "content": KGEntityResult.Config.json_schema_extra,
             "result_type": "entity",
             "fragment_ids": [ 'c68dc72e-fc23-5452-8f49-d7bd46088a96'],
             "document_ids": [ '3e157b3a-8469-51db-90d9-52e7d896b49b'],
             "metadata": { "associated_query": "What is the capital of France?" },
-=======
-            "content": "",
-            "result_type": "entity",
-            "fragment_ids": [],
-            "document_ids": [],
-            "metadata": {},
->>>>>>> 30773279
         }
 
 class R2RException(Exception):
