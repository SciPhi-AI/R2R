from typing import Optional, Union
from uuid import UUID

from ..models import (
    KGCreationSettings,
    KGEnrichmentSettings,
    KGEntityDeduplicationResponse,
    KGEntityDeduplicationSettings,
    KGRunType,
)


class KGMixins:
    async def create_graph(
        self,
        collection_id: Optional[Union[UUID, str]] = None,
        run_type: Optional[Union[str, KGRunType]] = None,
        kg_creation_settings: Optional[Union[dict, KGCreationSettings]] = None,
    ) -> dict:
        """
        Create a graph from the given settings.

        Args:
            collection_id (Optional[Union[UUID, str]]): The ID of the collection to create the graph for.
            run_type (Optional[Union[str, KGRunType]]): The type of run to perform.
            kg_creation_settings (Optional[Union[dict, KGCreationSettings]]): Settings for the graph creation process.
        """
        if isinstance(kg_creation_settings, KGCreationSettings):
            kg_creation_settings = kg_creation_settings.model_dump()

        data = {
            "collection_id": str(collection_id) if collection_id else None,
            "run_type": str(run_type) if run_type else None,
            "kg_creation_settings": kg_creation_settings or {},
        }

        return await self._make_request("POST", "create_graph", json=data)  # type: ignore

    async def enrich_graph(
        self,
        collection_id: Optional[Union[UUID, str]] = None,
        run_type: Optional[Union[str, KGRunType]] = None,
        kg_enrichment_settings: Optional[
            Union[dict, KGEnrichmentSettings]
        ] = None,
    ) -> dict:
        """
        Perform graph enrichment over the entire graph.

        Args:
            collection_id (Optional[Union[UUID, str]]): The ID of the collection to enrich the graph for.
            run_type (Optional[Union[str, KGRunType]]): The type of run to perform.
            kg_enrichment_settings (Optional[Union[dict, KGEnrichmentSettings]]): Settings for the graph enrichment process.
        Returns:
            KGEnrichmentResponse: Results of the graph enrichment process.
        """
        if isinstance(kg_enrichment_settings, KGEnrichmentSettings):
            kg_enrichment_settings = kg_enrichment_settings.model_dump()

        data = {
            "collection_id": str(collection_id) if collection_id else None,
            "run_type": str(run_type) if run_type else None,
            "kg_enrichment_settings": kg_enrichment_settings or {},
        }

        return await self._make_request("POST", "enrich_graph", json=data)  # type: ignore

    async def get_entities(
        self,
        collection_id: Optional[Union[UUID, str]] = None,
<<<<<<< HEAD
        offset: Optional[int] = None,
        limit: Optional[int] = None,
        entity_level: Optional[str] = "collection",
=======
        entity_level: Optional[str] = None,
>>>>>>> a85b67ee
        entity_ids: Optional[list[str]] = None,
        offset: Optional[int] = None,
        limit: Optional[int] = None,
    ) -> dict:
        """
        Retrieve entities from the knowledge graph.

        Args:
            collection_id (str): The ID of the collection to retrieve entities from.
            offset (int): The offset for pagination.
            limit (int): The limit for pagination.
            entity_level (Optional[str]): The level of entity to filter by.
            entity_ids (Optional[List[str]]): Optional list of entity IDs to filter by.

        Returns:
            dict: A dictionary containing the retrieved entities and total count.
        """

        params = {
            "collection_id": collection_id,
            "entity_level": entity_level,
            "entity_ids": entity_ids,
            "offset": offset,
            "limit": limit,
            "entity_level": entity_level,
            "entity_ids": (
                ",".join(entity_ids) if entity_ids is not None else ""
            ),
        }

        params = {k: v for k, v in params.items() if v is not None}

        return await self._make_request("GET", "entities", params=params)  # type: ignore

    async def get_triples(
        self,
        collection_id: Optional[Union[UUID, str]] = None,
<<<<<<< HEAD
        offset: Optional[int] = None,
        limit: Optional[int] = None,
=======
>>>>>>> a85b67ee
        entity_names: Optional[list[str]] = None,
        triple_ids: Optional[list[str]] = None,
        offset: Optional[int] = None,
        limit: Optional[int] = None,
    ) -> dict:
        """
        Retrieve triples from the knowledge graph.

        Args:
            collection_id (str): The ID of the collection to retrieve triples from.
            offset (int): The offset for pagination.
            limit (int): The limit for pagination.
            entity_names (Optional[List[str]]): Optional list of entity names to filter by.
            triple_ids (Optional[List[str]]): Optional list of triple IDs to filter by.

        Returns:
            dict: A dictionary containing the retrieved triples and total count.
        """

        params = {
            "collection_id": collection_id,
            "entity_names": entity_names,
            "triple_ids": triple_ids,
            "offset": offset,
            "limit": limit,
            "entity_names": entity_names,
            "triple_ids": (
                ",".join(triple_ids) if triple_ids is not None else ""
            ),
        }

        params = {k: v for k, v in params.items() if v is not None}

        return await self._make_request("GET", "triples", params=params)  # type: ignore

    async def get_communities(
        self,
        collection_id: Optional[Union[UUID, str]] = None,
<<<<<<< HEAD
        offset: Optional[int] = None,
        limit: Optional[int] = None,
=======
>>>>>>> a85b67ee
        levels: Optional[list[int]] = None,
        community_numbers: Optional[list[int]] = None,
        offset: Optional[int] = None,
        limit: Optional[int] = None,
    ) -> dict:
        """
        Retrieve communities from the knowledge graph.

        Args:
            collection_id (str): The ID of the collection to retrieve communities from.
            offset (int): The offset for pagination.
            limit (int): The limit for pagination.
            levels (Optional[List[int]]): Optional list of levels to filter by.
            community_numbers (Optional[List[int]]): Optional list of community numbers to filter by.

        Returns:
            dict: A dictionary containing the retrieved communities.
        """

        params = {
            "collection_id": collection_id,
            "levels": levels,
            "community_numbers": community_numbers,
            "offset": offset,
            "limit": limit,
            "levels": levels,
            "community_numbers": community_numbers,
        }

        params = {k: v for k, v in params.items() if v is not None}

        return await self._make_request("GET", "communities", params=params)  # type: ignore

    async def get_tuned_prompt(
        self,
        prompt_name: str,
        collection_id: Optional[str] = None,
        documents_offset: Optional[int] = 0,
        documents_limit: Optional[int] = 100,
        chunk_offset: Optional[int] = 0,
        chunk_limit: Optional[int] = 100,
    ) -> dict:
        """
        Tune the GraphRAG prompt for a given collection.

        The tuning process provides an LLM with chunks from each document in the collection. The relative sample size can therefore be controlled by adjusting the document and chunk limits.

        Args:
            prompt_name (str): The name of the prompt to tune.
            collection_id (str): The ID of the collection to tune the prompt for.
            documents_offset (Optional[int]): The offset for pagination of documents.
            documents_limit (Optional[int]): The limit for pagination of documents.
            chunk_offset (Optional[int]): The offset for pagination of chunks.
            chunk_limit (Optional[int]): The limit for pagination of chunks.

        Returns:
            dict: A dictionary containing the tuned prompt.
        """
        params = {
            "prompt_name": prompt_name,
            "collection_id": collection_id,
            "documents_offset": documents_offset,
            "documents_limit": documents_limit,
            "chunk_offset": chunk_offset,
            "chunk_limit": chunk_limit,
        }

        params = {k: v for k, v in params.items() if v is not None}

        return await self._make_request("GET", "tuned_prompt", params=params)  # type: ignore

    async def deduplicate_entities(
        self,
        collection_id: Optional[Union[UUID, str]] = None,
        run_type: Optional[Union[str, KGRunType]] = None,
        deduplication_settings: Optional[
            Union[dict, KGEntityDeduplicationSettings]
        ] = None,
    ) -> KGEntityDeduplicationResponse:
        """
        Deduplicate entities in the knowledge graph.
        Args:
            collection_id (Optional[Union[UUID, str]]): The ID of the collection to deduplicate entities for.
            run_type (Optional[Union[str, KGRunType]]): The type of run to perform.
            deduplication_settings (Optional[Union[dict, KGEntityDeduplicationSettings]]): Settings for the deduplication process.
        """
        if isinstance(deduplication_settings, KGEntityDeduplicationSettings):
            deduplication_settings = deduplication_settings.model_dump()

        data = {
            "collection_id": str(collection_id) if collection_id else None,
            "run_type": str(run_type) if run_type else None,
            "deduplication_settings": deduplication_settings or {},
        }

        return await self._make_request(  # type: ignore
            "POST", "deduplicate_entities", json=data
        )

    async def delete_graph_for_collection(
        self, collection_id: Union[UUID, str], cascade: bool = False
    ) -> dict:
        """
        Delete the graph for a given collection.

        Args:
            collection_id (Union[UUID, str]): The ID of the collection to delete the graph for.
            cascade (bool): Whether to cascade the deletion, and delete entities and triples belonging to the collection.

            NOTE: Setting this flag to true will delete entities and triples for documents that are shared across multiple collections. Do not set this flag unless you are absolutely sure that you want to delete the entities and triples for all documents in the collection.
        """

        data = {
            "collection_id": str(collection_id),
            "cascade": cascade,
        }

        return await self._make_request("DELETE", "delete_graph_for_collection", json=data)  # type: ignore<|MERGE_RESOLUTION|>--- conflicted
+++ resolved
@@ -68,13 +68,7 @@
     async def get_entities(
         self,
         collection_id: Optional[Union[UUID, str]] = None,
-<<<<<<< HEAD
-        offset: Optional[int] = None,
-        limit: Optional[int] = None,
-        entity_level: Optional[str] = "collection",
-=======
         entity_level: Optional[str] = None,
->>>>>>> a85b67ee
         entity_ids: Optional[list[str]] = None,
         offset: Optional[int] = None,
         limit: Optional[int] = None,
@@ -112,11 +106,6 @@
     async def get_triples(
         self,
         collection_id: Optional[Union[UUID, str]] = None,
-<<<<<<< HEAD
-        offset: Optional[int] = None,
-        limit: Optional[int] = None,
-=======
->>>>>>> a85b67ee
         entity_names: Optional[list[str]] = None,
         triple_ids: Optional[list[str]] = None,
         offset: Optional[int] = None,
@@ -142,10 +131,6 @@
             "triple_ids": triple_ids,
             "offset": offset,
             "limit": limit,
-            "entity_names": entity_names,
-            "triple_ids": (
-                ",".join(triple_ids) if triple_ids is not None else ""
-            ),
         }
 
         params = {k: v for k, v in params.items() if v is not None}
@@ -155,11 +140,6 @@
     async def get_communities(
         self,
         collection_id: Optional[Union[UUID, str]] = None,
-<<<<<<< HEAD
-        offset: Optional[int] = None,
-        limit: Optional[int] = None,
-=======
->>>>>>> a85b67ee
         levels: Optional[list[int]] = None,
         community_numbers: Optional[list[int]] = None,
         offset: Optional[int] = None,
