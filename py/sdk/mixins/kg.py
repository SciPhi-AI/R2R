--- conflicted
+++ resolved
@@ -166,7 +166,6 @@
 
         return await self._make_request("GET", "communities", params=params)  # type: ignore
 
-<<<<<<< HEAD
     async def tune_prompt(
         self,
         prompt_name: str,
@@ -200,7 +199,7 @@
         }
 
         return await self._make_request("POST", "tune_prompt", json=body)  # type: ignore
-=======
+
     async def deduplicate_entities(
         self,
         collection_id: Optional[Union[UUID, str]] = None,
@@ -228,4 +227,3 @@
         return await self._make_request(  # type: ignore
             "POST", "deduplicate_entities", json=data
         )
->>>>>>> a1017e75
