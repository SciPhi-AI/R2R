--- conflicted
+++ resolved
@@ -131,10 +131,6 @@
             params["triple_ids"] = ",".join(triple_ids)
 
         return await self._make_request("GET", "triples", params=params)  # type: ignore
-<<<<<<< HEAD
-=======
-        return await self._make_request("GET", "triples", params=params)  # type: ignore
->>>>>>> 9e4a1cc2
 
     async def get_communities(
         self,
@@ -168,8 +164,8 @@
         if community_numbers:
             params["community_numbers"] = community_numbers
 
-<<<<<<< HEAD
         return await self._make_request("GET", "communities", params=params)  # type: ignore
+
 
     async def deduplicate_entities(
         self,
@@ -197,7 +193,4 @@
 
         return await self._make_request(  # type: ignore
             "POST", "deduplicate_entities", json=data
-        )
-=======
-        return await self._make_request("GET", "communities", params=params)  # type: ignore
->>>>>>> 9e4a1cc2
+        )