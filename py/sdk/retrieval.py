--- conflicted
+++ resolved
@@ -15,7 +15,9 @@
     async def search(
         client,
         query: str,
-        vector_search_settings: Optional[Union[dict, VectorSearchSettings]] = None,
+        vector_search_settings: Optional[
+            Union[dict, VectorSearchSettings]
+        ] = None,
         kg_search_settings: Optional[Union[dict, KGSearchSettings]] = None,
         *args,
         **kwargs,
@@ -31,21 +33,12 @@
         Returns:
             SearchResponse: The search response.
         """
-<<<<<<< HEAD
         if isinstance(vector_search_settings, dict):
-            vector_search_settings = VectorSearchSettings(**vector_search_settings)
+            vector_search_settings = VectorSearchSettings(
+                **vector_search_settings
+            )
         if isinstance(kg_search_settings, dict):
             kg_search_settings = KGSearchSettings(**kg_search_settings)
-
-        data = {
-            "query": query,
-            "vector_search_settings": (
-                vector_search_settings.model_dump() if vector_search_settings else None
-            ),
-            "kg_search_settings": (
-                kg_search_settings.model_dump() if kg_search_settings else None
-            ),
-=======
         if not isinstance(vector_search_settings, dict):
             vector_search_settings = vector_search_settings.model_dump()
         if not isinstance(kg_search_settings, dict):
@@ -55,7 +48,6 @@
             "query": query,
             "vector_search_settings": vector_search_settings,
             "kg_search_settings": kg_search_settings,
->>>>>>> f048f7a3
         }
         return await client._make_request("POST", "search", json=data)
 
@@ -64,7 +56,9 @@
         client,
         query: str,
         rag_generation_config: Union[dict, GenerationConfig],
-        vector_search_settings: Optional[Union[dict, VectorSearchSettings]] = None,
+        vector_search_settings: Optional[
+            Union[dict, VectorSearchSettings]
+        ] = None,
         kg_search_settings: Optional[Union[dict, KGSearchSettings]] = None,
         *args,
         **kwargs,
@@ -81,27 +75,6 @@
         Returns:
             Union[RAGResponse, AsyncGenerator[RAGResponse, None]]: The RAG response
         """
-<<<<<<< HEAD
-        if isinstance(rag_generation_config, dict):
-            rag_generation_config = GenerationConfig(**rag_generation_config)
-        if isinstance(vector_search_settings, dict):
-            vector_search_settings = VectorSearchSettings(**vector_search_settings)
-        if isinstance(kg_search_settings, dict):
-            kg_search_settings = KGSearchSettings(**kg_search_settings)
-
-        data = {
-            "query": query,
-            "rag_generation_config": rag_generation_config.model_dump(),
-            "vector_search_settings": (
-                vector_search_settings.model_dump() if vector_search_settings else None
-            ),
-            "kg_search_settings": (
-                kg_search_settings.model_dump() if kg_search_settings else None
-            ),
-        }
-
-        if rag_generation_config.stream:
-=======
         if not isinstance(rag_generation_config, dict):
             rag_generation_config = rag_generation_config.model_dump()
         if not isinstance(vector_search_settings, dict):
@@ -117,7 +90,6 @@
         }
 
         if rag_generation_config.get("stream", False):
->>>>>>> f048f7a3
             return client._make_streaming_request("POST", "rag", json=data)
         else:
             return await client._make_request("POST", "rag", json=data)
@@ -127,7 +99,9 @@
         client,
         messages: list[Union[dict, Message]],
         rag_generation_config: Union[dict, GenerationConfig],
-        vector_search_settings: Optional[Union[dict, VectorSearchSettings]] = None,
+        vector_search_settings: Optional[
+            Union[dict, VectorSearchSettings]
+        ] = None,
         kg_search_settings: Optional[Union[dict, KGSearchSettings]] = None,
         task_prompt_override: Optional[str] = None,
         include_title_if_available: Optional[bool] = False,
@@ -148,65 +122,28 @@
         Returns:
             Union[List[Message], AsyncGenerator[Message, None]]: The agent response.
         """
-<<<<<<< HEAD
-        if isinstance(rag_generation_config, dict):
-            rag_generation_config = GenerationConfig(**rag_generation_config)
-        if isinstance(vector_search_settings, dict):
-            vector_search_settings = VectorSearchSettings(**vector_search_settings)
-        if isinstance(kg_search_settings, dict):
-            kg_search_settings = KGSearchSettings(**kg_search_settings)
-=======
         if not isinstance(rag_generation_config, dict):
             rag_generation_config = rag_generation_config.model_dump()
         if not isinstance(vector_search_settings, dict):
             vector_search_settings = vector_search_settings.model_dump()
         if not isinstance(kg_search_settings, dict):
             kg_search_settings = kg_search_settings.model_dump()
->>>>>>> f048f7a3
 
         messages = [
-            Message(**msg) if isinstance(msg, dict) else msg for msg in messages
+            Message(**msg) if isinstance(msg, dict) else msg
+            for msg in messages
         ]
 
         data = {
             "messages": [msg.model_dump() for msg in messages],
-<<<<<<< HEAD
-            "rag_generation_config": rag_generation_config.model_dump(),
-            "vector_search_settings": (
-                vector_search_settings.model_dump() if vector_search_settings else None
-            ),
-            "kg_search_settings": (
-                kg_search_settings.model_dump() if kg_search_settings else None
-            ),
-=======
             "rag_generation_config": rag_generation_config,
             "vector_search_settings": vector_search_settings,
             "kg_search_settings": kg_search_settings,
->>>>>>> f048f7a3
             "task_prompt_override": task_prompt_override,
             "include_title_if_available": include_title_if_available,
         }
 
-<<<<<<< HEAD
-        if rag_generation_config.stream:
-            return client._make_streaming_request("POST", "agent", json=data)
-        else:
-            return await client._make_request("POST", "rag", json=data)
-
-        # if rag_generation_config.stream:
-
-        #     async def stream_response():
-        #         async for chunk in await client._make_request(
-        #             "POST", "agent", json=data, stream=True
-        #         ):
-        #             yield Message(**chunk)
-
-        #     return stream_response()
-        # else:
-        #     return await client._make_request("POST", "agent", json=data)
-=======
         if rag_generation_config.get("stream", False):
             return client._make_streaming_request("POST", "agent", json=data)
         else:
-            return await client._make_request("POST", "agent", json=data)
->>>>>>> f048f7a3
+            return await client._make_request("POST", "agent", json=data)