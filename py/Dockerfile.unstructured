--- conflicted
+++ resolved
@@ -54,21 +54,5 @@
 COPY r2r.toml /app/r2r.toml
 COPY pyproject.toml /app/pyproject.toml
 
-<<<<<<< HEAD
-# Expose the port
-ARG PORT=7272
-ARG HOST=0.0.0.0
-ENV PORT=$PORT HOST=$HOST
-EXPOSE $PORT
-
-# Download NLTK packages and initialize models
-RUN python3 -m nltk.downloader punkt averaged_perceptron_tagger \
-    && python3 -c "from unstructured.partition.model_init import initialize; initialize()"
-
-# Set environment variables
-ENV TESSDATA_PREFIX=/usr/share/tesseract-ocr/4.00/tessdata
-
-=======
->>>>>>> a46a6383
 # Run the application
 CMD ["sh", "-c", "uvicorn core.main.app_entry:app --host $HOST --port $PORT"]