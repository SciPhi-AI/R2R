FROM python:3.10-slim AS builder

# Install system dependencies (including those needed for Unstructured and OpenCV)
RUN apt-get update && apt-get install -y --no-install-recommends \
    gcc g++ musl-dev curl libffi-dev gfortran libopenblas-dev \
    tesseract-ocr libtesseract-dev libleptonica-dev pkg-config \
    poppler-utils libmagic1 \
    libgl1-mesa-glx libglib2.0-0 \
    && apt-get clean && rm -rf /var/lib/apt/lists/*

WORKDIR /app

RUN pip install --no-cache-dir poetry

# Copy the entire project into the container
COPY . /app
WORKDIR /app/py

# Install dependencies
RUN poetry config virtualenvs.create false \
    && poetry install --extras "core" --no-dev --no-root \
    && pip install --no-cache-dir gunicorn uvicorn

# Create the final image
FROM python:3.10-slim

# Install runtime dependencies
RUN apt-get update \
    && apt-get install -y --no-install-recommends \
    curl tesseract-ocr poppler-utils libmagic1 \
    libgl1-mesa-glx libglib2.0-0 \
    && apt-get clean && rm -rf /var/lib/apt/lists/*

WORKDIR /app

# Copy the installed packages from the builder
COPY --from=builder /usr/local/lib/python3.10/site-packages /usr/local/lib/python3.10/site-packages
COPY --from=builder /usr/local/bin /usr/local/bin

<<<<<<< HEAD
RUN python -c "from unstructured.partition.model_init import initialize; initialize()"


# Expose the port and set environment variables
ARG PORT=8000 HOST=0.0.0.0
ENV PORT=$PORT HOST=$HOST TESSDATA_PREFIX=/usr/share/tesseract-ocr/5/tessdata
EXPOSE $PORT

COPY . /app
=======
>>>>>>> 299f4a9d
# Copy the application and config
COPY core /app/core
COPY r2r /app/r2r
COPY r2r.toml /app/r2r.toml
COPY pyproject.toml /app/pyproject.toml

# Expose the port
ARG PORT=8000
ARG HOST=0.0.0.0
ENV PORT=$PORT HOST=$HOST
EXPOSE $PORT

# Run the application
CMD ["sh", "-c", "uvicorn core.main.app_entry:app --host $HOST --port $PORT"]<|MERGE_RESOLUTION|>--- conflicted
+++ resolved
@@ -37,18 +37,6 @@
 COPY --from=builder /usr/local/lib/python3.10/site-packages /usr/local/lib/python3.10/site-packages
 COPY --from=builder /usr/local/bin /usr/local/bin
 
-<<<<<<< HEAD
-RUN python -c "from unstructured.partition.model_init import initialize; initialize()"
-
-
-# Expose the port and set environment variables
-ARG PORT=8000 HOST=0.0.0.0
-ENV PORT=$PORT HOST=$HOST TESSDATA_PREFIX=/usr/share/tesseract-ocr/5/tessdata
-EXPOSE $PORT
-
-COPY . /app
-=======
->>>>>>> 299f4a9d
 # Copy the application and config
 COPY core /app/core
 COPY r2r /app/r2r
