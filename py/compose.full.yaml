--- conflicted
+++ resolved
@@ -18,11 +18,8 @@
     name: ${VOLUME_HATCHET_RABBITMQ_DATA:-hatchet_rabbitmq_data}
   hatchet_rabbitmq_conf:
     name: ${VOLUME_HATCHET_RABBITMQ_CONF:-hatchet_rabbitmq_conf}
-<<<<<<< HEAD
-=======
   hatchet_postgres_data:
     name: ${VOLUME_HATCHET_POSTGRES_DATA:-hatchet_postgres_data}
->>>>>>> 975a4057
 
 services:
   postgres:
@@ -105,36 +102,14 @@
         fi
       "
     environment:
-<<<<<<< HEAD
-      POSTGRES_USER: "${POSTGRES_USER:-postgres}"
-      POSTGRES_PASSWORD: "${POSTGRES_PASSWORD:-postgres}"
-      POSTGRES_HOST: "${POSTGRES_HOST:-postgres}"
-      POSTGRES_PORT: "${R2R_POSTGRES_PORT:-5432}"
-      HATCHET_POSTGRES_DBNAME: "${HATCHET_POSTGRES_DBNAME:-hatchet}"
-=======
-      DATABASE_URL: "postgres://${HATCHET_POSTGRES_USER:-hatchet_user}:${HATCHET_POSTGRES_PASSWORD:-hatchet_password}@hatchet-postgres:5432/${HATCHET_POSTGRES_DBNAME:-hatchet}?sslmode=disable"
->>>>>>> 975a4057
+      DATABASE_URL: "postgres://${HATCHET_POSTGRES_USER:-hatchet_user}:${HATCHET_POSTGRES_PASSWORD:-hatchet_password}@hatchet-postgres:5432/${HATCHET_POSTGRES_DBNAME:-hatchet}?sslmode=disable"
     networks:
       - r2r-network
 
   hatchet-migration:
     image: ghcr.io/hatchet-dev/hatchet/hatchet-migrate:v0.49.0-alpha.4
     environment:
-<<<<<<< HEAD
-      POSTGRES_USER: "${POSTGRES_USER:-postgres}"
-      POSTGRES_PASSWORD: "${POSTGRES_PASSWORD:-postgres}"
-      POSTGRES_HOST: "${POSTGRES_HOST:-postgres}"
-      POSTGRES_PORT: "${R2R_POSTGRES_PORT:-5432}"
-      HATCHET_POSTGRES_DBNAME: "${HATCHET_POSTGRES_DBNAME:-hatchet}"
-      DATABASE_URL: "postgres://${POSTGRES_USER:-postgres}:${POSTGRES_PASSWORD:-postgres}@${POSTGRES_HOST:-postgres}:${POSTGRES_PORT:-5432}/${HATCHET_POSTGRES_DBNAME:-hatchet}?sslmode=disable"
-      DATABASE_POSTGRES_PORT: "${R2R_POSTGRES_PORT:-5432}"
-      DATABASE_POSTGRES_HOST: "${POSTGRES_HOST:-postgres}"
-      DATABASE_POSTGRES_USERNAME: "${POSTGRES_USER:-postgres}"
-      DATABASE_POSTGRES_PASSWORD: "${POSTGRES_PASSWORD:-postgres}"
-      HATCHET_DATABASE_POSTGRES_DB_NAME: "${HATCHET_POSTGRES_DBNAME:-hatchet}"
-=======
-      DATABASE_URL: "postgres://${HATCHET_POSTGRES_USER:-hatchet_user}:${HATCHET_POSTGRES_PASSWORD:-hatchet_password}@hatchet-postgres:5432/${HATCHET_POSTGRES_DBNAME:-hatchet}?sslmode=disable"
->>>>>>> 975a4057
+      DATABASE_URL: "postgres://${HATCHET_POSTGRES_USER:-hatchet_user}:${HATCHET_POSTGRES_PASSWORD:-hatchet_password}@hatchet-postgres:5432/${HATCHET_POSTGRES_DBNAME:-hatchet}?sslmode=disable"
     depends_on:
       hatchet-create-db:
         condition: service_completed_successfully
@@ -185,16 +160,7 @@
     ports:
       - "${R2R_HATCHET_ENGINE_PORT:-7077}:7077"
     environment:
-<<<<<<< HEAD
-      POSTGRES_USER: "${POSTGRES_USER:-postgres}"
-      POSTGRES_PASSWORD: "${POSTGRES_PASSWORD:-postgres}"
-      POSTGRES_HOST: "${POSTGRES_HOST:-postgres}"
-      POSTGRES_PORT: "${POSTGRES_PORT:-5432}"
-      HATCHET_POSTGRES_DBNAME: "${HATCHET_POSTGRES_DBNAME:-hatchet}"
-      DATABASE_URL: "postgres://${POSTGRES_USER:-postgres}:${POSTGRES_PASSWORD:-postgres}@${POSTGRES_HOST:-postgres}:${POSTGRES_PORT:-5432}/${HATCHET_POSTGRES_DBNAME:-hatchet}?sslmode=disable"
-=======
-      DATABASE_URL: "postgres://${HATCHET_POSTGRES_USER:-hatchet_user}:${HATCHET_POSTGRES_PASSWORD:-hatchet_password}@hatchet-postgres:5432/${HATCHET_POSTGRES_DBNAME:-hatchet}?sslmode=disable"
->>>>>>> 975a4057
+      DATABASE_URL: "postgres://${HATCHET_POSTGRES_USER:-hatchet_user}:${HATCHET_POSTGRES_PASSWORD:-hatchet_password}@hatchet-postgres:5432/${HATCHET_POSTGRES_DBNAME:-hatchet}?sslmode=disable"
       SERVER_GRPC_BROADCAST_ADDRESS: "hatchet-engine:7077"
       SERVER_GRPC_BIND_ADDRESS: "0.0.0.0"
       SERVER_GRPC_PORT: "7077"
@@ -223,16 +189,7 @@
       hatchet-setup-config:
         condition: service_completed_successfully
     environment:
-<<<<<<< HEAD
-      POSTGRES_USER: "${POSTGRES_USER:-postgres}"
-      POSTGRES_PASSWORD: "${POSTGRES_PASSWORD:-postgres}"
-      POSTGRES_HOST: host.docker.internal
-      POSTGRES_PORT: "${POSTGRES_PORT:-5432}"
-      HATCHET_POSTGRES_DBNAME: "${HATCHET_POSTGRES_DBNAME:-hatchet}"
-      DATABASE_URL: "postgres://${POSTGRES_USER:-postgres}:${POSTGRES_PASSWORD:-postgres}@${POSTGRES_HOST:-host.docker.internal}:${R2R_POSTGRES_PORT:-5432}/${HATCHET_POSTGRES_DBNAME:-hatchet}?sslmode=disable"
-=======
-      DATABASE_URL: "postgres://${HATCHET_POSTGRES_USER:-hatchet_user}:${HATCHET_POSTGRES_PASSWORD:-hatchet_password}@hatchet-postgres:5432/${HATCHET_POSTGRES_DBNAME:-hatchet}?sslmode=disable"
->>>>>>> 975a4057
+      DATABASE_URL: "postgres://${HATCHET_POSTGRES_USER:-hatchet_user}:${HATCHET_POSTGRES_PASSWORD:-hatchet_password}@hatchet-postgres:5432/${HATCHET_POSTGRES_DBNAME:-hatchet}?sslmode=disable"
     volumes:
       - hatchet_certs:/hatchet/certs
       - hatchet_config:/hatchet/config
@@ -323,34 +280,13 @@
       args:
         PORT: ${R2R_PORT:-${PORT:-7272}} # Eventually get rid of PORT, but for now keep it for backwards compatibility
         R2R_PORT: ${R2R_PORT:-${PORT:-7272}}
-<<<<<<< HEAD
-=======
         HOST: ${R2R_HOST:-${HOST:-0.0.0.0}} # Eventually get rid of HOST, but for now keep it for backwards compatibility
         R2R_HOST: ${R2R_HOST:-${HOST:-0.0.0.0}}
->>>>>>> 975a4057
     ports:
       - "${R2R_PORT:-${PORT:-7272}}:${R2R_PORT:-${PORT:-7272}}"
     environment:
       - PYTHONUNBUFFERED=1
       - R2R_PORT=${R2R_PORT:-${PORT:-7272}} # Eventually get rid of PORT, but for now keep it for backwards compatibility
-<<<<<<< HEAD
-      - HOST=${HOST:-0.0.0.0}
-
-      # R2R
-      - CONFIG_NAME=${CONFIG_NAME:-}
-      - CONFIG_PATH=${CONFIG_PATH:-}
-
-      # Postgres
-      - POSTGRES_USER=${POSTGRES_USER:-postgres}
-      - POSTGRES_PASSWORD=${POSTGRES_PASSWORD:-postgres}
-      - POSTGRES_HOST=${POSTGRES_HOST:-postgres}
-      - POSTGRES_PORT=${POSTGRES_PORT:-5432}
-      - POSTGRES_DBNAME=${POSTGRES_DBNAME:-postgres}
-      - POSTGRES_MAX_CONNECTIONS=${POSTGRES_MAX_CONNECTIONS:-}
-      - POSTGRES_PROJECT_NAME=${POSTGRES_PROJECT_NAME:-r2r_default}
-      - R2R_PROJECT_NAME=${R2R_PROJECT_NAME:-r2r_default}
-
-=======
       - R2R_HOST=${R2R_HOST:-${HOST:-0.0.0.0}} # Eventually get rid of HOST, but for now keep it for backwards compatibility
 
       # R2R
@@ -367,7 +303,6 @@
       - R2R_POSTGRES_MAX_CONNECTIONS=${R2R_POSTGRES_MAX_CONNECTIONS:-${POSTGRES_MAX_CONNECTIONS:-1024}} # Eventually get rid of POSTGRES_MAX_CONNECTIONS, but for now keep it for backwards compatibility
       - R2R_POSTGRES_PROJECT_NAME=${R2R_POSTGRES_PROJECT_NAME:-${POSTGRES_PROJECT_NAME:-r2r_default}} # Eventually get rid of POSTGRES_PROJECT_NAME, but for now keep it for backwards compatibility
 
->>>>>>> 975a4057
       # OpenAI
       - OPENAI_API_KEY=${OPENAI_API_KEY:-}
       - OPENAI_API_BASE=${OPENAI_API_BASE:-}
@@ -417,11 +352,7 @@
         if [ -z "$${HATCHET_CLIENT_TOKEN}" ]; then
           export HATCHET_CLIENT_TOKEN=$$(cat /hatchet_api_key/api_key.txt)
         fi
-<<<<<<< HEAD
-        exec uvicorn core.main.app_entry:app --host $${HOST} --port $${R2R_PORT}
-=======
         exec uvicorn core.main.app_entry:app --host $${R2R_HOST} --port $${R2R_PORT}
->>>>>>> 975a4057
       '
     networks:
       - r2r-network
