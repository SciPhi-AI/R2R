FROM python:3.10-slim AS builder

# Install system dependencies
RUN apt-get update && apt-get install -y --no-install-recommends \
    gcc g++ musl-dev curl libffi-dev gfortran libopenblas-dev \
    && apt-get clean && rm -rf /var/lib/apt/lists/* \
    && curl --proto '=https' --tlsv1.2 -sSf https://sh.rustup.rs | sh -s -- -y

    RUN pip install --no-cache-dir poetry

# Add Rust to PATH
ENV PATH="/root/.cargo/bin:${PATH}"

RUN mkdir -p /app/py
WORKDIR /app/py
COPY pyproject.toml /app/py/pyproject.toml

# Install dependencies
RUN poetry config virtualenvs.create false \
    && poetry install --extras "core ingestion-bundle" --no-dev --no-root \
    && pip install --no-cache-dir gunicorn uvicorn

# Create the final image
FROM python:3.10-slim

# Install runtime dependencies
RUN apt-get update \
    && apt-get install -y --no-install-recommends curl \
    && apt-get clean && rm -rf /var/lib/apt/lists/*

WORKDIR /app

COPY --from=builder /usr/local/lib/python3.10/site-packages /usr/local/lib/python3.10/site-packages
COPY --from=builder /usr/local/bin /usr/local/bin

# Expose the port and set environment variables
<<<<<<< HEAD
ARG R2R_PORT=8000 HOST=0.0.0.0
ENV R2R_PORT=$R2R_PORT HOST=$HOST
=======
ARG R2R_PORT=8000 R2R_HOST=0.0.0.0
ENV R2R_PORT=$R2R_PORT R2R_HOST=$R2R_HOST
>>>>>>> 975a4057
EXPOSE $R2R_PORT

COPY . /app
# Copy the application and config
COPY core /app/core
COPY r2r /app/r2r
COPY shared /app/shared
COPY r2r.toml /app/r2r.toml
COPY pyproject.toml /app/pyproject.toml

# Run the application
<<<<<<< HEAD
CMD ["sh", "-c", "uvicorn core.main.app_entry:app --host $HOST --port $R2R_PORT"]
=======
<<<<<<< HEAD
CMD ["sh", "-c", "uvicorn core.main.app_entry:app --host $HOST --port $R2R_PORT"]
=======
CMD ["sh", "-c", "uvicorn core.main.app_entry:app --host $R2R_HOST --port $R2R_PORT"]
>>>>>>> 8ae04c5bfdbeab77073b6ae1169c5bff1b32489b
>>>>>>> 975a4057
<|MERGE_RESOLUTION|>--- conflicted
+++ resolved
@@ -34,13 +34,8 @@
 COPY --from=builder /usr/local/bin /usr/local/bin
 
 # Expose the port and set environment variables
-<<<<<<< HEAD
-ARG R2R_PORT=8000 HOST=0.0.0.0
-ENV R2R_PORT=$R2R_PORT HOST=$HOST
-=======
 ARG R2R_PORT=8000 R2R_HOST=0.0.0.0
 ENV R2R_PORT=$R2R_PORT R2R_HOST=$R2R_HOST
->>>>>>> 975a4057
 EXPOSE $R2R_PORT
 
 COPY . /app
@@ -52,12 +47,4 @@
 COPY pyproject.toml /app/pyproject.toml
 
 # Run the application
-<<<<<<< HEAD
-CMD ["sh", "-c", "uvicorn core.main.app_entry:app --host $HOST --port $R2R_PORT"]
-=======
-<<<<<<< HEAD
-CMD ["sh", "-c", "uvicorn core.main.app_entry:app --host $HOST --port $R2R_PORT"]
-=======
-CMD ["sh", "-c", "uvicorn core.main.app_entry:app --host $R2R_HOST --port $R2R_PORT"]
->>>>>>> 8ae04c5bfdbeab77073b6ae1169c5bff1b32489b
->>>>>>> 975a4057
+CMD ["sh", "-c", "uvicorn core.main.app_entry:app --host $R2R_HOST --port $R2R_PORT"]