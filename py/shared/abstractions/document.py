--- conflicted
+++ resolved
@@ -125,7 +125,6 @@
 
     PENDING = "pending"
     PROCESSING = "processing"
-<<<<<<< HEAD
     SUCCESS = "success"
     FAILURE = "failure"
 
@@ -135,10 +134,6 @@
 
     PENDING = "pending"
     PROCESSING = "processing"
-=======
-    ENRICHING = "enriching"
-    FAILED = "failed"
->>>>>>> f063eff5
     SUCCESS = "success"
     FAILURE = "failure"
 
