"""Abstraction for a vector that can be stored in the system."""

from enum import Enum
from typing import Any, Optional
from uuid import UUID

from pydantic import Field

from .base import R2RSerializable


class VectorType(str, Enum):
    FIXED = "FIXED"


class IndexMethod(str, Enum):
    """
    An enum representing the index methods available.

    This class currently only supports the 'ivfflat' method but may
    expand in the future.

    Attributes:
        auto (str): Automatically choose the best available index method.
        ivfflat (str): The ivfflat index method.
        hnsw (str): The hnsw index method.
    """

    auto = "auto"
    ivfflat = "ivfflat"
    hnsw = "hnsw"

    def __str__(self) -> str:
        return self.value


class IndexMeasure(str, Enum):
    """
    An enum representing the types of distance measures available for indexing.

    Attributes:
        cosine_distance (str): The cosine distance measure for indexing.
        l2_distance (str): The Euclidean (L2) distance measure for indexing.
        max_inner_product (str): The maximum inner product measure for indexing.
    """

    cosine_distance = "cosine_distance"
    l2_distance = "l2_distance"
    max_inner_product = "max_inner_product"

    def __str__(self) -> str:
        return self.value


class IndexArgsIVFFlat(R2RSerializable):
    """
    A class for arguments that can optionally be supplied to the index creation
    method when building an IVFFlat type index.

    Attributes:
        nlist (int): The number of IVF centroids that the index should use
    """

    n_lists: int


class IndexArgsHNSW(R2RSerializable):
    """
    A class for arguments that can optionally be supplied to the index creation
    method when building an HNSW type index.

    Ref: https://github.com/pgvector/pgvector#index-options

    Both attributes are Optional in case the user only wants to specify one and
    leave the other as default

    Attributes:
        m (int): Maximum number of connections per node per layer (default: 16)
        ef_construction (int): Size of the dynamic candidate list for
            constructing the graph (default: 64)
    """

    m: Optional[int] = 16
    ef_construction: Optional[int] = 64


INDEX_MEASURE_TO_OPS = {
    # Maps the IndexMeasure enum options to the SQL ops string required by
    # the pgvector `create index` statement
    IndexMeasure.cosine_distance: "vector_cosine_ops",
    IndexMeasure.l2_distance: "vector_l2_ops",
    IndexMeasure.max_inner_product: "vector_ip_ops",
}

INDEX_MEASURE_TO_SQLA_ACC = {
    IndexMeasure.cosine_distance: lambda x: x.cosine_distance,
    IndexMeasure.l2_distance: lambda x: x.l2_distance,
    IndexMeasure.max_inner_product: lambda x: x.max_inner_product,
}


class VectorTableName(str, Enum):
    """
    This enum represents the different tables where we store vectors.

    # TODO: change the table name of the chunks table. Right now it is called
    # {r2r_project_name}.{r2r_project_name} due to a bug in the vector class.
    """

<<<<<<< HEAD
    CHUNKS = "CHUNKS"
=======
    CHUNKS = "chunks"
>>>>>>> 975a4057
    ENTITIES = "entity_embedding"
    # TODO: Add support for triples
    # TRIPLES = "triple_raw"
    COMMUNITIES = "community_report"

    def __str__(self) -> str:
        return self.value


<<<<<<< HEAD
class VectorQuantizationType(str, Enum):
    FP32 = "vector" # or vector
    FP16 = "halfvec" # or halfvec
    INT1 = "bit" # or bit
    SPARSE = "sparsevec" # or sparsevec

    def __str__(self) -> str:
        return self.value

# VECTOR_QUANTIZATION_OBJECT_MAP = {
#     VectorQuantizationType.FP32: Vector,
#     VectorQuantizationType.FP16: Vector,
#     VectorQuantizationType.INT1: Vector,
#     VectorQuantizationType.SPARSE: Vector,
# }




class VectorQuantizationSettings(R2RSerializable):
    quantization_type: Optional[VectorQuantizationType] = None

=======
>>>>>>> 975a4057
class Vector(R2RSerializable):
    """A vector with the option to fix the number of elements."""

    data: list[float]
    type: VectorType = Field(default=VectorType.FIXED)
    length: int = Field(default=-1)

    def __init__(self, **data):
        super().__init__(**data)
        if (
            self.type == VectorType.FIXED
            and self.length > 0
            and len(self.data) != self.length
        ):
            raise ValueError(
                f"Vector must be exactly {self.length} elements long."
            )

    def __repr__(self) -> str:
        return (
            f"Vector(data={self.data}, type={self.type}, length={self.length})"
        )


class VectorEntry(R2RSerializable):
    """A vector entry that can be stored directly in supported vector databases."""

    extraction_id: UUID
    document_id: UUID
    user_id: UUID
    collection_ids: list[UUID]
    vector: Vector
    text: str
    metadata: dict[str, Any]

    def __str__(self) -> str:
        """Return a string representation of the VectorEntry."""
        return (
            f"VectorEntry("
            f"extraction_id={self.extraction_id}, "
            f"document_id={self.document_id}, "
            f"user_id={self.user_id}, "
            f"collection_ids={self.collection_ids}, "
            f"vector={self.vector}, "
            f"text={self.text}, "
            f"metadata={self.metadata})"
        )

    def __repr__(self) -> str:
        """Return an unambiguous string representation of the VectorEntry."""
        return self.__str__()


class StorageResult(R2RSerializable):
    """A result of a storage operation."""

    success: bool
    document_id: UUID
    num_chunks: int = 0
    error_message: Optional[str] = None

    def __str__(self) -> str:
        """Return a string representation of the StorageResult."""
        return f"StorageResult(success={self.success}, error_message={self.error_message})"

    def __repr__(self) -> str:
        """Return an unambiguous string representation of the StorageResult."""
        return self.__str__()<|MERGE_RESOLUTION|>--- conflicted
+++ resolved
@@ -107,11 +107,7 @@
     # {r2r_project_name}.{r2r_project_name} due to a bug in the vector class.
     """
 
-<<<<<<< HEAD
-    CHUNKS = "CHUNKS"
-=======
     CHUNKS = "chunks"
->>>>>>> 975a4057
     ENTITIES = "entity_embedding"
     # TODO: Add support for triples
     # TRIPLES = "triple_raw"
@@ -121,7 +117,6 @@
         return self.value
 
 
-<<<<<<< HEAD
 class VectorQuantizationType(str, Enum):
     FP32 = "vector" # or vector
     FP16 = "halfvec" # or halfvec
@@ -144,8 +139,6 @@
 class VectorQuantizationSettings(R2RSerializable):
     quantization_type: Optional[VectorQuantizationType] = None
 
-=======
->>>>>>> 975a4057
 class Vector(R2RSerializable):
     """A vector with the option to fix the number of elements."""
 
