"""Abstraction for a vector that can be stored in the system."""

from enum import Enum
from typing import Any, Optional
from uuid import UUID

from pydantic import Field

from .base import R2RSerializable


class VectorType(str, Enum):
    FIXED = "FIXED"


class IndexMethod(str, Enum):
    """
    An enum representing the index methods available.

    This class currently only supports the 'ivfflat' method but may
    expand in the future.

    Attributes:
        auto (str): Automatically choose the best available index method.
        ivfflat (str): The ivfflat index method.
        hnsw (str): The hnsw index method.
    """

    auto = "auto"
    ivfflat = "ivfflat"
    hnsw = "hnsw"

    def __str__(self) -> str:
        return self.value


class IndexMeasure(str, Enum):
    """
    An enum representing the types of distance measures available for indexing.

    Attributes:
        cosine_distance (str): The cosine distance measure for indexing.
        l2_distance (str): The Euclidean (L2) distance measure for indexing.
        max_inner_product (str): The maximum inner product measure for indexing.
    """

    cosine_distance = "cosine_distance"
    l2_distance = "l2_distance"
    max_inner_product = "max_inner_product"

    def __str__(self) -> str:
        return self.value


class IndexArgsIVFFlat(R2RSerializable):
    """
    A class for arguments that can optionally be supplied to the index creation
    method when building an IVFFlat type index.

    Attributes:
        nlist (int): The number of IVF centroids that the index should use
    """

    n_lists: int


class IndexArgsHNSW(R2RSerializable):
    """
    A class for arguments that can optionally be supplied to the index creation
    method when building an HNSW type index.

    Ref: https://github.com/pgvector/pgvector#index-options

    Both attributes are Optional in case the user only wants to specify one and
    leave the other as default

    Attributes:
        m (int): Maximum number of connections per node per layer (default: 16)
        ef_construction (int): Size of the dynamic candidate list for
            constructing the graph (default: 64)
    """

    m: Optional[int] = 16
    ef_construction: Optional[int] = 64


INDEX_MEASURE_TO_OPS = {
    # Maps the IndexMeasure enum options to the SQL ops string required by
    # the pgvector `create index` statement
    IndexMeasure.cosine_distance: "vector_cosine_ops",
    IndexMeasure.l2_distance: "vector_l2_ops",
    IndexMeasure.max_inner_product: "vector_ip_ops",
}

INDEX_MEASURE_TO_SQLA_ACC = {
    IndexMeasure.cosine_distance: lambda x: x.cosine_distance,
    IndexMeasure.l2_distance: lambda x: x.l2_distance,
    IndexMeasure.max_inner_product: lambda x: x.max_inner_product,
}


class VectorTableName(str, Enum):
    """
    This enum represents the different tables where we store vectors.

    # TODO: change the table name of the chunks table. Right now it is called
    # {r2r_project_name}.{r2r_project_name} due to a bug in the vector class.
    """

<<<<<<< HEAD
    CHUNKS = "CHUNKS"
=======
    CHUNKS = "chunks"
>>>>>>> 975a4057
    ENTITIES = "entity_embedding"
    # TODO: Add support for triples
    # TRIPLES = "triple_raw"
    COMMUNITIES = "community_report"

    def __str__(self) -> str:
        return self.value

<<<<<<< HEAD
=======

>>>>>>> 975a4057
class Vector(R2RSerializable):
    """A vector with the option to fix the number of elements."""

    data: list[float]
    type: VectorType = Field(default=VectorType.FIXED)
    length: int = Field(default=-1)

    def __init__(self, **data):
        super().__init__(**data)
        if (
            self.type == VectorType.FIXED
            and self.length > 0
            and len(self.data) != self.length
        ):
            raise ValueError(
                f"Vector must be exactly {self.length} elements long."
            )

    def __repr__(self) -> str:
        return (
            f"Vector(data={self.data}, type={self.type}, length={self.length})"
        )


class VectorEntry(R2RSerializable):
    """A vector entry that can be stored directly in supported vector databases."""

    extraction_id: UUID
    document_id: UUID
    user_id: UUID
    collection_ids: list[UUID]
    vector: Vector
    text: str
    metadata: dict[str, Any]

    def __str__(self) -> str:
        """Return a string representation of the VectorEntry."""
        return (
            f"VectorEntry("
            f"extraction_id={self.extraction_id}, "
            f"document_id={self.document_id}, "
            f"user_id={self.user_id}, "
            f"collection_ids={self.collection_ids}, "
            f"vector={self.vector}, "
            f"text={self.text}, "
            f"metadata={self.metadata})"
        )

    def __repr__(self) -> str:
        """Return an unambiguous string representation of the VectorEntry."""
        return self.__str__()


class StorageResult(R2RSerializable):
    """A result of a storage operation."""

    success: bool
    document_id: UUID
    num_chunks: int = 0
    error_message: Optional[str] = None

    def __str__(self) -> str:
        """Return a string representation of the StorageResult."""
        return f"StorageResult(success={self.success}, error_message={self.error_message})"

    def __repr__(self) -> str:
        """Return an unambiguous string representation of the StorageResult."""
        return self.__str__()<|MERGE_RESOLUTION|>--- conflicted
+++ resolved
@@ -107,11 +107,7 @@
     # {r2r_project_name}.{r2r_project_name} due to a bug in the vector class.
     """
 
-<<<<<<< HEAD
-    CHUNKS = "CHUNKS"
-=======
     CHUNKS = "chunks"
->>>>>>> 975a4057
     ENTITIES = "entity_embedding"
     # TODO: Add support for triples
     # TRIPLES = "triple_raw"
@@ -120,10 +116,6 @@
     def __str__(self) -> str:
         return self.value
 
-<<<<<<< HEAD
-=======
-
->>>>>>> 975a4057
 class Vector(R2RSerializable):
     """A vector with the option to fix the number of elements."""
 
