--- conflicted
+++ resolved
@@ -107,11 +107,7 @@
     # {r2r_project_name}.{r2r_project_name} due to a bug in the vector class.
     """
 
-<<<<<<< HEAD
-    CHUNKS = "vector"
-=======
-    RAW_CHUNKS = "vectors"
->>>>>>> a1017e75
+    TEXT_CHUNKS = "vector"
     ENTITIES_DOCUMENT = "entity_embedding"
     ENTITIES_COLLECTION = "entity_collection"
     # TODO: Add support for triples
