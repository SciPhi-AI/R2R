--- conflicted
+++ resolved
@@ -320,14 +320,9 @@
 
 class KGSearchSettings(R2RSerializable):
 
-<<<<<<< HEAD
     entities_level: EntityLevel = Field(
         alias="entitiesLevel",
-        default=EntityLevel.DOCUMENT,
-=======
-    entities_level: DataLevel = Field(
         default=DataLevel.DOCUMENT,
->>>>>>> 1f28eea0
         description="The level of entities to search for",
     )
 
