from enum import Enum

from pydantic import Field

from .base import R2RSerializable
from .llm import GenerationConfig

class KGRunType(Enum):
    """Type of KG run."""

    ESTIMATE = "estimate"
    RUN = "run"

class KGCreationEstimationResponse(R2RSerializable):
    """Response for knowledge graph creation estimation."""

    estimated_entities: int = Field(
        description="The estimated number of entities in the graph.",
    )

    estimated_triples: int = Field(
        description="The estimated number of triples in the graph.",
    )

    estimated_llm_calls: int = Field(
        description="The estimated number of LLM calls.",
    )

    total_in_out_tokens: float = Field(
        description="The estimated total number of input and output tokens.",
    )

    total_time_estimate: float = Field(
        description="The estimated total time to run the graph creation process.",
    )


class KGEnrichmentEstimationResponse(R2RSerializable):
    """Response for knowledge graph enrichment estimation."""

    estimated_entities: int = Field(
        description="The estimated number of entities in the graph.",
    )   

    estimated_triples: int = Field(
        description="The estimated number of triples in the graph.",
    )

    estimated_llm_calls: int = Field(
        description="The estimated number of LLM calls.",
    )   

    total_in_out_tokens: float = Field(
        description="The estimated total number of input and output tokens.",
    )

    total_time_estimate: float = Field(
        description="The estimated total time to run the graph enrichment process.",
    )   


class KGCreationSettings(R2RSerializable):
    """Settings for knowledge graph creation."""

<<<<<<< HEAD
    run_mode: str = Field(
        default="estimate", # or run
        description="Run an estimate for the full graph creation process.",
    )

    kg_extraction_prompt: str = Field(
        default="graphrag_triplet_extraction_zero_shot",
=======
    kg_triples_extraction_prompt: str = Field(
        default="graphrag_triples_extraction_few_shot",
>>>>>>> 91e31470
        description="The prompt to use for knowledge graph extraction.",
    )

    force_kg_creation: bool = Field(
        default=False,
        description="Force run the KG creation step even if the graph is already created.",
    )

    entity_types: list[str] = Field(
        default=[],
        description="The types of entities to extract.",
    )

    relation_types: list[str] = Field(
        default=[],
        description="The types of relations to extract.",
    )

    extraction_merge_count: int = Field(
        default=4,
        description="The number of extractions to merge into a single KG extraction.",
    )

    max_knowledge_triples: int = Field(
        default=100,
        description="The maximum number of knowledge triples to extract from each chunk.",
    )

    max_description_input_length: int = Field(
        default=65536,
        description="The maximum length of the description for a node in the graph.",
    )

    generation_config: GenerationConfig = Field(
        default_factory=GenerationConfig,
        description="Configuration for text generation during graph enrichment.",
    )


class KGEnrichmentSettings(R2RSerializable):
    """Settings for knowledge graph enrichment."""

    run_mode: str = Field(
        default="estimate", # or run
        description="Run an estimate for the full graph enrichment process.",
    )

    skip_clustering: bool = Field(
        default=False,
        description="Whether to skip leiden clustering on the graph or not.",
    )

    force_enrichment: bool = Field(
        default=False,
        description="Force run the enrichment step even if graph creation is still in progress for some documents.",
    )

    community_reports_prompt: str = Field(
        default="graphrag_community_reports_prompt",
        description="The prompt to use for knowledge graph enrichment.",
    )

    max_summary_input_length: int = Field(
        default=65536,
        description="The maximum length of the summary for a community.",
    )

    generation_config: GenerationConfig = Field(
        default_factory=GenerationConfig,
        description="Configuration for text generation during graph enrichment.",
    )

    leiden_params: dict = Field(
        default_factory=dict,
        description="Parameters for the Leiden algorithm.",
    )<|MERGE_RESOLUTION|>--- conflicted
+++ resolved
@@ -62,18 +62,13 @@
 class KGCreationSettings(R2RSerializable):
     """Settings for knowledge graph creation."""
 
-<<<<<<< HEAD
     run_mode: str = Field(
         default="estimate", # or run
         description="Run an estimate for the full graph creation process.",
     )
 
-    kg_extraction_prompt: str = Field(
-        default="graphrag_triplet_extraction_zero_shot",
-=======
     kg_triples_extraction_prompt: str = Field(
         default="graphrag_triples_extraction_few_shot",
->>>>>>> 91e31470
         description="The prompt to use for knowledge graph extraction.",
     )
 
