from enum import Enum

from pydantic import Field

from .base import R2RSerializable
from .llm import GenerationConfig


class KGRunType(str, Enum):
    """Type of KG run."""

    ESTIMATE = "estimate"
    RUN = "run"


<<<<<<< HEAD
class KGCreationEstimationResponse(R2RSerializable):
    """Response for knowledge graph creation estimation."""

    message: str = Field(
        default="",
        description="The message to display to the user.",
    )

    document_count: int = Field(
        default=-1,
        description="The number of documents in the collection.",
    )

    number_of_jobs_created: int = Field(
        default=-1,
        description="The number of jobs created for the graph creation process.",
    )

    total_chunks: int = Field(
        default=-1,
        description="The estimated total number of chunks.",
    )

    estimated_entities: str = Field(
        default="NA",
        description="The estimated number of entities in the graph.",
    )

    estimated_triples: str = Field(
        default="NA",
        description="The estimated number of triples in the graph.",
    )

    estimated_llm_calls: str = Field(
        default="NA",
        description="The estimated number of LLM calls in millions.",
    )

    estimated_total_in_out_tokens_in_millions: str = Field(
        default="NA",
        description="The estimated total number of input and output tokens in millions.",
    )

    estimated_total_time_in_minutes: str = Field(
        default="NA",
        description="The estimated total time to run the graph creation process in minutes.",
    )

    estimated_cost_in_usd: str = Field(
        default="NA",
        description="The estimated cost to run the graph creation process in USD.",
    )


class KGEnrichmentEstimationResponse(R2RSerializable):
    """Response for knowledge graph enrichment estimation."""

    total_entities: int = Field(
        default=-1,
        description="The total number of entities in the graph.",
    )

    total_triples: int = Field(
        default=-1,
        description="The total number of triples in the graph.",
    )

    estimated_llm_calls: str = Field(
        default="NA",
        description="The estimated number of LLM calls.",
    )

    estimated_total_in_out_tokens_in_millions: str = Field(
        default="NA",
        description="The estimated total number of input and output tokens in millions.",
    )

    estimated_total_time_in_minutes: str = Field(
        default="NA",
        description="The estimated total time to run the graph enrichment process.",
    )

    estimated_cost_in_usd: str = Field(
        default="NA",
        description="The estimated cost to run the graph enrichment process.",
    )

    estimated_total_time_in_minutes: str = Field(
        default="NA",
        description="The estimated total time to run the graph enrichment process.",
    )


=======
>>>>>>> e7c42acf
class KGCreationSettings(R2RSerializable):
    """Settings for knowledge graph creation."""

    run_mode: KGRunType = Field(
        default=KGRunType.ESTIMATE,  # or run
        description="Run an estimate for the full graph creation process.",
    )

    kg_triples_extraction_prompt: str = Field(
        default="graphrag_triples_extraction_few_shot",
        description="The prompt to use for knowledge graph extraction.",
    )

    force_kg_creation: bool = Field(
        default=False,
        description="Force run the KG creation step even if the graph is already created.",
    )

    entity_types: list[str] = Field(
        default=[],
        description="The types of entities to extract.",
    )

    relation_types: list[str] = Field(
        default=[],
        description="The types of relations to extract.",
    )

    extraction_merge_count: int = Field(
        default=4,
        description="The number of extractions to merge into a single KG extraction.",
    )

    max_knowledge_triples: int = Field(
        default=100,
        description="The maximum number of knowledge triples to extract from each chunk.",
    )

    max_description_input_length: int = Field(
        default=65536,
        description="The maximum length of the description for a node in the graph.",
    )

    generation_config: GenerationConfig = Field(
        default_factory=GenerationConfig,
        description="Configuration for text generation during graph enrichment.",
    )


class KGEnrichmentSettings(R2RSerializable):
    """Settings for knowledge graph enrichment."""

    run_mode: str = Field(
        default="estimate",  # or run
        description="Run an estimate for the full graph enrichment process.",
    )

    skip_clustering: bool = Field(
        default=False,
        description="Whether to skip leiden clustering on the graph or not.",
    )

    force_kg_enrichment: bool = Field(
        default=False,
        description="Force run the enrichment step even if graph creation is still in progress for some documents.",
    )

    community_reports_prompt: str = Field(
        default="graphrag_community_reports_prompt",
        description="The prompt to use for knowledge graph enrichment.",
    )

    max_summary_input_length: int = Field(
        default=65536,
        description="The maximum length of the summary for a community.",
    )

    generation_config: GenerationConfig = Field(
        default_factory=GenerationConfig,
        description="Configuration for text generation during graph enrichment.",
    )

    leiden_params: dict = Field(
        default_factory=dict,
        description="Parameters for the Leiden algorithm.",
    )<|MERGE_RESOLUTION|>--- conflicted
+++ resolved
@@ -13,102 +13,6 @@
     RUN = "run"
 
 
-<<<<<<< HEAD
-class KGCreationEstimationResponse(R2RSerializable):
-    """Response for knowledge graph creation estimation."""
-
-    message: str = Field(
-        default="",
-        description="The message to display to the user.",
-    )
-
-    document_count: int = Field(
-        default=-1,
-        description="The number of documents in the collection.",
-    )
-
-    number_of_jobs_created: int = Field(
-        default=-1,
-        description="The number of jobs created for the graph creation process.",
-    )
-
-    total_chunks: int = Field(
-        default=-1,
-        description="The estimated total number of chunks.",
-    )
-
-    estimated_entities: str = Field(
-        default="NA",
-        description="The estimated number of entities in the graph.",
-    )
-
-    estimated_triples: str = Field(
-        default="NA",
-        description="The estimated number of triples in the graph.",
-    )
-
-    estimated_llm_calls: str = Field(
-        default="NA",
-        description="The estimated number of LLM calls in millions.",
-    )
-
-    estimated_total_in_out_tokens_in_millions: str = Field(
-        default="NA",
-        description="The estimated total number of input and output tokens in millions.",
-    )
-
-    estimated_total_time_in_minutes: str = Field(
-        default="NA",
-        description="The estimated total time to run the graph creation process in minutes.",
-    )
-
-    estimated_cost_in_usd: str = Field(
-        default="NA",
-        description="The estimated cost to run the graph creation process in USD.",
-    )
-
-
-class KGEnrichmentEstimationResponse(R2RSerializable):
-    """Response for knowledge graph enrichment estimation."""
-
-    total_entities: int = Field(
-        default=-1,
-        description="The total number of entities in the graph.",
-    )
-
-    total_triples: int = Field(
-        default=-1,
-        description="The total number of triples in the graph.",
-    )
-
-    estimated_llm_calls: str = Field(
-        default="NA",
-        description="The estimated number of LLM calls.",
-    )
-
-    estimated_total_in_out_tokens_in_millions: str = Field(
-        default="NA",
-        description="The estimated total number of input and output tokens in millions.",
-    )
-
-    estimated_total_time_in_minutes: str = Field(
-        default="NA",
-        description="The estimated total time to run the graph enrichment process.",
-    )
-
-    estimated_cost_in_usd: str = Field(
-        default="NA",
-        description="The estimated cost to run the graph enrichment process.",
-    )
-
-    estimated_total_time_in_minutes: str = Field(
-        default="NA",
-        description="The estimated total time to run the graph enrichment process.",
-    )
-
-
-=======
->>>>>>> e7c42acf
 class KGCreationSettings(R2RSerializable):
     """Settings for knowledge graph creation."""
 
