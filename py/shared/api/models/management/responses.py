from datetime import datetime
from typing import Any, Optional
from uuid import UUID

from pydantic import BaseModel

from shared.abstractions import R2RSerializable
from shared.abstractions.document import DocumentResponse
from shared.abstractions.llm import Message
from shared.api.models.base import PaginatedResultsWrapper, ResultsWrapper


class PromptResponse(BaseModel):
    prompt_id: UUID
    name: str
    template: str
    created_at: datetime
    updated_at: datetime
    input_types: dict[str, str]


class LogEntry(BaseModel):
    key: str
    value: Any
    timestamp: datetime


class LogResponse(BaseModel):
    run_id: UUID
    run_type: str
    entries: list[LogEntry]
    timestamp: Optional[datetime]
    user_id: Optional[UUID]


class ServerStats(BaseModel):
    start_time: datetime
    uptime_seconds: float
    cpu_usage: float
    memory_usage: float


class AnalyticsResponse(BaseModel):
    analytics_data: Optional[dict] = None
    filtered_logs: dict[str, Any]


class SettingsResponse(BaseModel):
    config: dict[str, Any]
    prompts: dict[str, Any]
    r2r_project_name: str
    # r2r_version: str


class UserResponse(R2RSerializable):
    id: UUID
    email: str
    is_active: bool = True
    is_superuser: bool = False
    created_at: datetime = datetime.now()
    updated_at: datetime = datetime.now()
    is_verified: bool = False
    collection_ids: list[UUID] = []

    # Optional fields (to update or set at creation)
    hashed_password: Optional[str] = None
    verification_code_expiry: Optional[datetime] = None
    name: Optional[str] = None
    bio: Optional[str] = None
    profile_picture: Optional[str] = None


class ChunkResponse(BaseModel):
    id: UUID
    document_id: UUID
    user_id: UUID
    collection_ids: list[UUID]
    text: str
    metadata: dict[str, Any]
    vector: Optional[list[float]] = None


class CollectionResponse(BaseModel):
    id: UUID
    user_id: Optional[UUID]
    name: str
    description: Optional[str]
    kg_enrichment_status: str
    created_at: datetime
    updated_at: datetime
    user_count: int
    document_count: int


class ConversationResponse(BaseModel):
    id: UUID
    created_at: datetime
    user_id: Optional[UUID] = None
    name: Optional[str] = None


class VerificationResult(BaseModel):
    verification_code: str
    expiry: datetime
    message: Optional[str] = None


<<<<<<< HEAD
class ResetDataResult(BaseModel):
    reset_token: str
=======
class VerificationResult(BaseModel):
    verification_code: str
>>>>>>> b9631216
    expiry: datetime
    message: Optional[str] = None


<<<<<<< HEAD
class MessageResponse(BaseModel):
    id: UUID
    message: Message


class BranchResponse(BaseModel):
    branch_id: UUID
    branch_point_id: Optional[UUID]
    content: Optional[str]
    created_at: datetime
    user_id: Optional[UUID] = None
    name: Optional[str] = None
=======
class ResetDataResult(BaseModel):
    reset_token: str
    expiry: datetime
    message: Optional[str] = None
>>>>>>> b9631216


class AddUserResponse(BaseModel):
    result: bool


# Chunk Responses
WrappedChunkResponse = ResultsWrapper[ChunkResponse]
WrappedChunksResponse = PaginatedResultsWrapper[list[ChunkResponse]]

# Collection Responses
WrappedCollectionResponse = ResultsWrapper[CollectionResponse]
WrappedCollectionsResponse = PaginatedResultsWrapper[list[CollectionResponse]]


# Conversation Responses
WrappedConversationResponse = ResultsWrapper[ConversationResponse]
WrappedConversationsResponse = PaginatedResultsWrapper[
    list[ConversationResponse]
]
WrappedMessageResponse = ResultsWrapper[MessageResponse]
WrappedMessagesResponse = PaginatedResultsWrapper[list[MessageResponse]]
WrappedBranchResponse = ResultsWrapper[BranchResponse]
WrappedBranchesResponse = PaginatedResultsWrapper[list[BranchResponse]]

# Document Responses
WrappedDocumentResponse = ResultsWrapper[DocumentResponse]
WrappedDocumentsResponse = PaginatedResultsWrapper[list[DocumentResponse]]

# Prompt Responses
WrappedPromptResponse = ResultsWrapper[PromptResponse]
WrappedPromptsResponse = PaginatedResultsWrapper[list[PromptResponse]]

# System Responses
WrappedSettingsResponse = ResultsWrapper[SettingsResponse]

# User Responses
WrappedUserResponse = ResultsWrapper[UserResponse]
WrappedUsersResponse = PaginatedResultsWrapper[list[UserResponse]]

# TODO: anything below this hasn't been reviewed
WrappedServerStatsResponse = ResultsWrapper[ServerStats]
WrappedLogResponse = ResultsWrapper[list[LogResponse]]
WrappedAnalyticsResponse = ResultsWrapper[AnalyticsResponse]
<<<<<<< HEAD
WrappedVerificationResult = ResultsWrapper[VerificationResult]
WrappedResetDataResult = ResultsWrapper[ResetDataResult]
=======
WrappedAppSettingsResponse = ResultsWrapper[AppSettingsResponse]
WrappedUserOverviewResponse = PaginatedResultsWrapper[
    list[UserOverviewResponse]
]
WrappedConversationResponse = ResultsWrapper[list[Tuple[str, Message, dict]]]
WrappedDocumentOverviewResponse = PaginatedResultsWrapper[
    list[DocumentOverviewResponse]
]
WrappedCollectionResponse = ResultsWrapper[CollectionResponse]
WrappedCollectionListResponse = ResultsWrapper[list[CollectionResponse]]
WrappedCollectionOverviewResponse = ResultsWrapper[
    list[CollectionOverviewResponse]
]
WrappedAddUserResponse = ResultsWrapper[None]
WrappedUsersInCollectionResponse = PaginatedResultsWrapper[list[UserResponse]]
WrappedUserCollectionResponse = PaginatedResultsWrapper[
    list[CollectionResponse]
]
WrappedDocumentChunkResponse = PaginatedResultsWrapper[
    list[DocumentChunkResponse]
]
WrappedDeleteResponse = ResultsWrapper[None]
WrappedVerificationResult = ResultsWrapper[VerificationResult]
WrappedResetDataResult = ResultsWrapper[ResetDataResult]
WrappedConversationsOverviewResponse = PaginatedResultsWrapper[
    list[ConversationOverviewResponse]
]
>>>>>>> b9631216
<|MERGE_RESOLUTION|>--- conflicted
+++ resolved
@@ -105,18 +105,12 @@
     message: Optional[str] = None
 
 
-<<<<<<< HEAD
 class ResetDataResult(BaseModel):
     reset_token: str
-=======
-class VerificationResult(BaseModel):
-    verification_code: str
->>>>>>> b9631216
     expiry: datetime
     message: Optional[str] = None
 
 
-<<<<<<< HEAD
 class MessageResponse(BaseModel):
     id: UUID
     message: Message
@@ -129,12 +123,6 @@
     created_at: datetime
     user_id: Optional[UUID] = None
     name: Optional[str] = None
-=======
-class ResetDataResult(BaseModel):
-    reset_token: str
-    expiry: datetime
-    message: Optional[str] = None
->>>>>>> b9631216
 
 
 class AddUserResponse(BaseModel):
@@ -179,35 +167,12 @@
 WrappedServerStatsResponse = ResultsWrapper[ServerStats]
 WrappedLogResponse = ResultsWrapper[list[LogResponse]]
 WrappedAnalyticsResponse = ResultsWrapper[AnalyticsResponse]
-<<<<<<< HEAD
-WrappedVerificationResult = ResultsWrapper[VerificationResult]
-WrappedResetDataResult = ResultsWrapper[ResetDataResult]
-=======
-WrappedAppSettingsResponse = ResultsWrapper[AppSettingsResponse]
-WrappedUserOverviewResponse = PaginatedResultsWrapper[
-    list[UserOverviewResponse]
-]
-WrappedConversationResponse = ResultsWrapper[list[Tuple[str, Message, dict]]]
-WrappedDocumentOverviewResponse = PaginatedResultsWrapper[
-    list[DocumentOverviewResponse]
-]
 WrappedCollectionResponse = ResultsWrapper[CollectionResponse]
 WrappedCollectionListResponse = ResultsWrapper[list[CollectionResponse]]
-WrappedCollectionOverviewResponse = ResultsWrapper[
-    list[CollectionOverviewResponse]
-]
 WrappedAddUserResponse = ResultsWrapper[None]
 WrappedUsersInCollectionResponse = PaginatedResultsWrapper[list[UserResponse]]
 WrappedUserCollectionResponse = PaginatedResultsWrapper[
     list[CollectionResponse]
 ]
-WrappedDocumentChunkResponse = PaginatedResultsWrapper[
-    list[DocumentChunkResponse]
-]
 WrappedDeleteResponse = ResultsWrapper[None]
-WrappedVerificationResult = ResultsWrapper[VerificationResult]
-WrappedResetDataResult = ResultsWrapper[ResetDataResult]
-WrappedConversationsOverviewResponse = PaginatedResultsWrapper[
-    list[ConversationOverviewResponse]
-]
->>>>>>> b9631216
+WrappedVerificationResult = ResultsWrapper[VerificationResult]