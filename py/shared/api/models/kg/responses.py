--- conflicted
+++ resolved
@@ -143,34 +143,19 @@
 class KGEntitiesResponse(R2RSerializable):
     """Response for knowledge graph entities."""
 
-<<<<<<< HEAD
+    entities: list[Entity] = Field(
+        ...,
+        description="The list of entities in the graph.",
+    )
+
     total_entries: int = Field(
         ...,
         description="The total number of entities in the graph for the collection or document.",
     )
 
-    entities: list[Entity] = Field(
-        ...,
-        description="The list of entities in the graph.",
-=======
-    entities: list[Entity] = Field(
-        ...,
-        description="The list of entities in the graph.",
-    )
-
-    total_entries: int = Field(
-        ...,
-        description="The total number of entities in the graph for the collection or document.",
->>>>>>> 975a4057
-    )
-
-    class Config:
-        json_schema_extra = {
-            "example": {
-<<<<<<< HEAD
-                "total_entries": 2,
-=======
->>>>>>> 975a4057
+    class Config:
+        json_schema_extra = {
+            "example": {
                 "entities": [
                     {
                         "id": "1",
@@ -183,10 +168,7 @@
                         "description": "Description 2",
                     },
                 ],
-<<<<<<< HEAD
-=======
                 "total_entries": 2,
->>>>>>> 975a4057
             }
         }
 
@@ -194,25 +176,14 @@
 class KGTriplesResponse(R2RSerializable):
     """Response for knowledge graph triples."""
 
-<<<<<<< HEAD
+    triples: list[Triple] = Field(
+        ...,
+        description="The list of triples in the graph.",
+    )
+
     total_entries: int = Field(
         ...,
         description="The total number of triples in the graph for the collection or document.",
-    )
-
-    triples: list[Triple] = Field(
-        ...,
-        description="The list of triples in the graph.",
-=======
-    triples: list[Triple] = Field(
-        ...,
-        description="The list of triples in the graph.",
-    )
-
-    total_entries: int = Field(
-        ...,
-        description="The total number of triples in the graph for the collection or document.",
->>>>>>> 975a4057
     )
 
     class Config:
