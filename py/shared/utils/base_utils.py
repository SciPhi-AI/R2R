--- conflicted
+++ resolved
@@ -1,17 +1,12 @@
-from time import strftime
-from typing import Optional
 import asyncio
 import json
 import logging
 from copy import deepcopy
 from datetime import datetime
-from typing import TYPE_CHECKING, Any, AsyncGenerator, Iterable
+from typing import TYPE_CHECKING, Any, AsyncGenerator, Iterable, Optional
 from uuid import NAMESPACE_DNS, UUID, uuid4, uuid5
-from copy import deepcopy
-
-from ..abstractions import R2RSerializable
+
 from ..abstractions.graph import EntityType, RelationshipType
-from ..abstractions import R2RSerializable
 from ..abstractions.search import (
     AggregateSearchResult,
     KGCommunityResult,
@@ -19,7 +14,6 @@
     KGGlobalResult,
     KGRelationshipResult,
 )
-
 from ..abstractions.vector import VectorQuantizationType
 
 logger = logging.getLogger(__name__)
@@ -303,9 +297,6 @@
     """
     Creates a HatchetLogger instance with different logging levels.
     """
-<<<<<<< HEAD
-    return HatchetLogger(hatchet_logger)
-=======
     return HatchetLogger(hatchet_logger)
 
 
@@ -313,5 +304,4 @@
     input_str: str,
     quantization_type: VectorQuantizationType = VectorQuantizationType.FP32,
 ) -> str:
-    return f"{quantization_type.db_type}{input_str}"
->>>>>>> f58032d4
+    return f"{quantization_type.db_type}{input_str}"