from time import strftime
from typing import Optional
import asyncio
import json
import logging
from copy import deepcopy
from datetime import datetime
from typing import TYPE_CHECKING, Any, AsyncGenerator, Iterable
from uuid import NAMESPACE_DNS, UUID, uuid4, uuid5
from copy import deepcopy

from ..abstractions import R2RSerializable
from ..abstractions.graph import EntityType, RelationshipType
from ..abstractions import R2RSerializable
from ..abstractions.search import (
    AggregateSearchResult,
    KGCommunityResult,
    KGEntityResult,
    KGGlobalResult,
    KGRelationshipResult,
)

logger = logging.getLogger(__name__)


def format_search_results_for_llm(results: AggregateSearchResult) -> str:
    formatted_results = []
    source_counter = 1

    if results.vector_search_results:
        formatted_results.append("Vector Search Results:")
        for result in results.vector_search_results:
            formatted_results.extend(
                (f"Source [{source_counter}]:", f"{result.text}")
            )
            source_counter += 1

    if results.kg_search_results:
        formatted_results.append("KG Search Results:")
        for kg_result in results.kg_search_results:
            formatted_results.extend(
                (
                    f"Source [{source_counter}]:",
                    f"Name: {kg_result.content.name}",
                )
            )

            if isinstance(kg_result.content, KGCommunityResult):
                formatted_results.extend(
                    (
                        f"Summary: {kg_result.content.summary}",
                        f"Rating: {kg_result.content.rating}",
                        f"Rating Explanation: {kg_result.content.rating_explanation}",
                        "Findings:",
                    )
                )
                formatted_results.extend(
                    f"- {finding}" for finding in kg_result.content.findings
                )
            elif isinstance(
                kg_result.content,
                (KGEntityResult, KGRelationshipResult, KGGlobalResult),
            ):
                formatted_results.append(
                    f"Description: {kg_result.content.description}"
                )

            if kg_result.metadata:
                formatted_results.append("Metadata:")
                formatted_results.extend(
                    f"- {key}: {value}"
                    for key, value in kg_result.metadata.items()
                )

            source_counter += 1

    return "\n".join(formatted_results)


def format_search_results_for_stream(
    result: AggregateSearchResult,
) -> str:
    VECTOR_SEARCH_STREAM_MARKER = (
        "search"  # TODO - change this to vector_search in next major release
    )
    KG_SEARCH_STREAM_MARKER = "kg_search"

    context = ""
    if result.vector_search_results:
        context += f"<{VECTOR_SEARCH_STREAM_MARKER}>"
        vector_results_list = [
            result.as_dict() for result in result.vector_search_results
        ]
        context += json.dumps(vector_results_list, default=str)
        context += f"</{VECTOR_SEARCH_STREAM_MARKER}>"

    if result.kg_search_results:
        context += f"<{KG_SEARCH_STREAM_MARKER}>"
        kg_results_list = [
            result.dict() for result in result.kg_search_results
        ]
        context += json.dumps(kg_results_list, default=str)
        context += f"</{KG_SEARCH_STREAM_MARKER}>"

    return context


if TYPE_CHECKING:
    from ..pipeline.base_pipeline import AsyncPipeline


def _generate_id_from_label(label: str) -> UUID:
    return uuid5(NAMESPACE_DNS, label)


def generate_run_id() -> UUID:
    """
    Generates a unique run id
    """
    return _generate_id_from_label(str(uuid4()))


def generate_document_id(filename: str, user_id: UUID) -> UUID:
    """
    Generates a unique document id from a given filename and user id
    """
    return _generate_id_from_label(f'{filename.split("/")[-1]}-{str(user_id)}')


def generate_extraction_id(
    document_id: UUID, iteration: int = 0, version: str = "0"
) -> UUID:
    """
    Generates a unique extraction id from a given document id and iteration
    """
    return _generate_id_from_label(f"{str(document_id)}-{iteration}-{version}")


def generate_default_user_collection_id(user_id: UUID) -> UUID:
    """
    Generates a unique collection id from a given user id
    """
    return _generate_id_from_label(str(user_id))


def generate_collection_id_from_name(collection_name: str) -> UUID:
    """
    Generates a unique collection id from a given collection name
    """
    return _generate_id_from_label(collection_name)


def generate_user_id(email: str) -> UUID:
    """
    Generates a unique user id from a given email
    """
    return _generate_id_from_label(email)


def generate_message_id(query: str, completion_start_time: datetime) -> UUID:
    """
    Generates a unique message id from a given query and completion start time
    """
    return _generate_id_from_label(
        f"{query}-{completion_start_time.isoformat()}"
    )


def generate_default_prompt_id(prompt_name: str) -> UUID:
    """
    Generates a unique prompt id
    """
    return _generate_id_from_label(prompt_name)


async def to_async_generator(
    iterable: Iterable[Any],
) -> AsyncGenerator[Any, None]:
    for item in iterable:
        yield item


def run_pipeline(pipeline: "AsyncPipeline", input: Any, *args, **kwargs):
    if not isinstance(input, AsyncGenerator):
        if not isinstance(input, list):
            input = to_async_generator([input])
        else:
            input = to_async_generator(input)

    async def _run_pipeline(input, *args, **kwargs):
        return await pipeline.run(input, *args, **kwargs)

    return asyncio.run(_run_pipeline(input, *args, **kwargs))


def increment_version(version: str) -> str:
    prefix = version[:-1]
    suffix = int(version[-1])
    return f"{prefix}{suffix + 1}"


def decrement_version(version: str) -> str:
    prefix = version[:-1]
    suffix = int(version[-1])
    return f"{prefix}{max(0, suffix - 1)}"


def format_entity_types(entity_types: list[EntityType]) -> str:
    lines = [entity.name for entity in entity_types]
    return "\n".join(lines)


def format_relations(predicates: list[RelationshipType]) -> str:
    lines = [predicate.name for predicate in predicates]
    return "\n".join(lines)


def llm_cost_per_million_tokens(
    model: str, input_output_ratio: float = 2
) -> float:
    """
    Returns the cost per million tokens for a given model and input/output ratio.

    Input/Output ratio is the ratio of input tokens to output tokens.

    """

    # improving this to use provider in the future

    model = model.split("/")[-1]  # simplifying assumption
    cost_dict = {
        "gpt-4o-mini": (0.15, 0.6),
        "gpt-4o": (2.5, 10),
    }

    if model in cost_dict:
        return (
            cost_dict[model][0] * input_output_ratio * cost_dict[model][1]
        ) / (1 + input_output_ratio)
    else:
        # use gpt-4o as default
        logger.warning(f"Unknown model: {model}. Using gpt-4o as default.")
        return (
            cost_dict["gpt-4o"][0]
            * input_output_ratio
            * cost_dict["gpt-4o"][1]
        ) / (1 + input_output_ratio)


def validate_uuid(uuid_str: str) -> UUID:
    return UUID(uuid_str)


def update_settings_from_dict(server_settings, settings_dict: dict):
    """
    Updates a settings object with values from a dictionary.
    """
    settings = deepcopy(server_settings)
    for key, value in settings_dict.items():
        if value is not None:
            if isinstance(value, dict):
                for k, v in value.items():
                    if isinstance(getattr(settings, key), dict):
                        getattr(settings, key)[k] = v
                    else:
                        setattr(getattr(settings, key), k, v)
            else:
                setattr(settings, key, value)

<<<<<<< HEAD
    return settings

class HatchetLogger:
    def __init__(self, hatchet_logger: Any):
        self.hatchet_logger = hatchet_logger

    def _log(self, level: str, message: str, function: Optional[str] = None):
        timestamp = strftime('%Y-%m-%d %H:%M:%S')
        if function:
            log_message = f"{timestamp}: {level}: {function}: {message}"
        else:
            log_message = f"{timestamp}: {level}: {message}"
        self.hatchet_logger(log_message)

    def debug(self, message: str, function: Optional[str] = None):
        self._log("DEBUG", message, function)

    def info(self, message: str, function: Optional[str] = None):
        self._log("INFO", message, function)

    def warning(self, message: str, function: Optional[str] = None):
        self._log("WARNING", message, function)

    def error(self, message: str, function: Optional[str] = None):
        self._log("ERROR", message, function)

    def critical(self, message: str, function: Optional[str] = None):
        self._log("CRITICAL", message, function)

def create_hatchet_logger(hatchet_logger: Any) -> HatchetLogger:
    """
    Creates a HatchetLogger instance with different logging levels.
    """
    return HatchetLogger(hatchet_logger)
=======
    return settings
>>>>>>> 975a4057
<|MERGE_RESOLUTION|>--- conflicted
+++ resolved
@@ -267,41 +267,4 @@
             else:
                 setattr(settings, key, value)
 
-<<<<<<< HEAD
-    return settings
-
-class HatchetLogger:
-    def __init__(self, hatchet_logger: Any):
-        self.hatchet_logger = hatchet_logger
-
-    def _log(self, level: str, message: str, function: Optional[str] = None):
-        timestamp = strftime('%Y-%m-%d %H:%M:%S')
-        if function:
-            log_message = f"{timestamp}: {level}: {function}: {message}"
-        else:
-            log_message = f"{timestamp}: {level}: {message}"
-        self.hatchet_logger(log_message)
-
-    def debug(self, message: str, function: Optional[str] = None):
-        self._log("DEBUG", message, function)
-
-    def info(self, message: str, function: Optional[str] = None):
-        self._log("INFO", message, function)
-
-    def warning(self, message: str, function: Optional[str] = None):
-        self._log("WARNING", message, function)
-
-    def error(self, message: str, function: Optional[str] = None):
-        self._log("ERROR", message, function)
-
-    def critical(self, message: str, function: Optional[str] = None):
-        self._log("CRITICAL", message, function)
-
-def create_hatchet_logger(hatchet_logger: Any) -> HatchetLogger:
-    """
-    Creates a HatchetLogger instance with different logging levels.
-    """
-    return HatchetLogger(hatchet_logger)
-=======
-    return settings
->>>>>>> 975a4057
+    return settings