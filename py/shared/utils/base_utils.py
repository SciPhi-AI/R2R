from time import strftime
from typing import Optional
import asyncio
import json
import logging
from copy import deepcopy
from datetime import datetime
from typing import TYPE_CHECKING, Any, AsyncGenerator, Iterable
from uuid import NAMESPACE_DNS, UUID, uuid4, uuid5
from copy import deepcopy

from ..abstractions import R2RSerializable
from ..abstractions.graph import EntityType, RelationshipType
from ..abstractions import R2RSerializable
from ..abstractions.search import (
    AggregateSearchResult,
    KGCommunityResult,
    KGEntityResult,
    KGGlobalResult,
    KGRelationshipResult,
)

logger = logging.getLogger(__name__)


def format_search_results_for_llm(results: AggregateSearchResult) -> str:
    formatted_results = []
    source_counter = 1

    if results.vector_search_results:
        formatted_results.append("Vector Search Results:")
        for result in results.vector_search_results:
            formatted_results.extend(
                (f"Source [{source_counter}]:", f"{result.text}")
            )
            source_counter += 1

    if results.kg_search_results:
        formatted_results.append("KG Search Results:")
        for kg_result in results.kg_search_results:
            formatted_results.extend(
                (
                    f"Source [{source_counter}]:",
                    f"Name: {kg_result.content.name}",
                )
            )

            if isinstance(kg_result.content, KGCommunityResult):
                formatted_results.extend(
                    (
                        f"Summary: {kg_result.content.summary}",
                        f"Rating: {kg_result.content.rating}",
                        f"Rating Explanation: {kg_result.content.rating_explanation}",
                        "Findings:",
                    )
                )
                formatted_results.extend(
                    f"- {finding}" for finding in kg_result.content.findings
                )
            elif isinstance(
                kg_result.content,
                (KGEntityResult, KGRelationshipResult, KGGlobalResult),
            ):
                formatted_results.append(
                    f"Description: {kg_result.content.description}"
                )

            if kg_result.metadata:
                formatted_results.append("Metadata:")
                formatted_results.extend(
                    f"- {key}: {value}"
                    for key, value in kg_result.metadata.items()
                )

            source_counter += 1

    return "\n".join(formatted_results)


def format_search_results_for_stream(
    result: AggregateSearchResult,
) -> str:
    VECTOR_SEARCH_STREAM_MARKER = (
        "search"  # TODO - change this to vector_search in next major release
    )
    KG_SEARCH_STREAM_MARKER = "kg_search"

    context = ""
    if result.vector_search_results:
        context += f"<{VECTOR_SEARCH_STREAM_MARKER}>"
        vector_results_list = [
            result.as_dict() for result in result.vector_search_results
        ]
        context += json.dumps(vector_results_list, default=str)
        context += f"</{VECTOR_SEARCH_STREAM_MARKER}>"

    if result.kg_search_results:
        context += f"<{KG_SEARCH_STREAM_MARKER}>"
        kg_results_list = [
            result.dict() for result in result.kg_search_results
        ]
        context += json.dumps(kg_results_list, default=str)
        context += f"</{KG_SEARCH_STREAM_MARKER}>"

    return context


if TYPE_CHECKING:
    from ..pipeline.base_pipeline import AsyncPipeline


def _generate_id_from_label(label: str) -> UUID:
    return uuid5(NAMESPACE_DNS, label)


def generate_run_id() -> UUID:
    """
    Generates a unique run id
    """
    return _generate_id_from_label(str(uuid4()))


def generate_document_id(filename: str, user_id: UUID) -> UUID:
    """
    Generates a unique document id from a given filename and user id
    """
    return _generate_id_from_label(f'{filename.split("/")[-1]}-{str(user_id)}')


def generate_extraction_id(
    document_id: UUID, iteration: int = 0, version: str = "0"
) -> UUID:
    """
    Generates a unique extraction id from a given document id and iteration
    """
    return _generate_id_from_label(f"{str(document_id)}-{iteration}-{version}")


def generate_default_user_collection_id(user_id: UUID) -> UUID:
    """
    Generates a unique collection id from a given user id
    """
    return _generate_id_from_label(str(user_id))


def generate_collection_id_from_name(collection_name: str) -> UUID:
    """
    Generates a unique collection id from a given collection name
    """
    return _generate_id_from_label(collection_name)


def generate_user_id(email: str) -> UUID:
    """
    Generates a unique user id from a given email
    """
    return _generate_id_from_label(email)


def generate_message_id(query: str, completion_start_time: datetime) -> UUID:
    """
    Generates a unique message id from a given query and completion start time
    """
    return _generate_id_from_label(
        f"{query}-{completion_start_time.isoformat()}"
    )


def generate_default_prompt_id(prompt_name: str) -> UUID:
    """
    Generates a unique prompt id
    """
    return _generate_id_from_label(prompt_name)


async def to_async_generator(
    iterable: Iterable[Any],
) -> AsyncGenerator[Any, None]:
    for item in iterable:
        yield item


def run_pipeline(pipeline: "AsyncPipeline", input: Any, *args, **kwargs):
    if not isinstance(input, AsyncGenerator):
        if not isinstance(input, list):
            input = to_async_generator([input])
        else:
            input = to_async_generator(input)

    async def _run_pipeline(input, *args, **kwargs):
        return await pipeline.run(input, *args, **kwargs)

    return asyncio.run(_run_pipeline(input, *args, **kwargs))


def increment_version(version: str) -> str:
    prefix = version[:-1]
    suffix = int(version[-1])
    return f"{prefix}{suffix + 1}"


def decrement_version(version: str) -> str:
    prefix = version[:-1]
    suffix = int(version[-1])
    return f"{prefix}{max(0, suffix - 1)}"


def format_entity_types(entity_types: list[EntityType]) -> str:
    lines = [entity.name for entity in entity_types]
    return "\n".join(lines)


def format_relations(predicates: list[RelationshipType]) -> str:
    lines = [predicate.name for predicate in predicates]
    return "\n".join(lines)


def llm_cost_per_million_tokens(
    model: str, input_output_ratio: float = 2
) -> float:
    """
    Returns the cost per million tokens for a given model and input/output ratio.

    Input/Output ratio is the ratio of input tokens to output tokens.

    """

    # improving this to use provider in the future

    model = model.split("/")[-1]  # simplifying assumption
    cost_dict = {
        "gpt-4o-mini": (0.15, 0.6),
        "gpt-4o": (2.5, 10),
    }

    if model in cost_dict:
        return (
            cost_dict[model][0] * input_output_ratio * cost_dict[model][1]
        ) / (1 + input_output_ratio)
    else:
        # use gpt-4o as default
        logger.warning(f"Unknown model: {model}. Using gpt-4o as default.")
        return (
            cost_dict["gpt-4o"][0]
            * input_output_ratio
            * cost_dict["gpt-4o"][1]
        ) / (1 + input_output_ratio)


def validate_uuid(uuid_str: str) -> UUID:
    return UUID(uuid_str)


def update_settings_from_dict(server_settings, settings_dict: dict):
    """
    Updates a settings object with values from a dictionary.
    """
    settings = deepcopy(server_settings)
    for key, value in settings_dict.items():
        if value is not None:
            if isinstance(value, dict):
                for k, v in value.items():
                    if isinstance(getattr(settings, key), dict):
                        getattr(settings, key)[k] = v
                    else:
                        setattr(getattr(settings, key), k, v)
            else:
                setattr(settings, key, value)

<<<<<<< HEAD
    return settings

class HatchetLogger:
    def __init__(self, hatchet_logger: Any):
        self.hatchet_logger = hatchet_logger

    def _log(self, level: str, message: str, function: Optional[str] = None):
        timestamp = strftime('%Y-%m-%d %H:%M:%S')
        if function:
            log_message = f"{timestamp}: {level}: {function}: {message}"
        else:
            log_message = f"{timestamp}: {level}: {message}"
        self.hatchet_logger(log_message)

    def debug(self, message: str, function: Optional[str] = None):
        self._log("DEBUG", message, function)

    def info(self, message: str, function: Optional[str] = None):
        self._log("INFO", message, function)

    def warning(self, message: str, function: Optional[str] = None):
        self._log("WARNING", message, function)

    def error(self, message: str, function: Optional[str] = None):
        self._log("ERROR", message, function)

    def critical(self, message: str, function: Optional[str] = None):
        self._log("CRITICAL", message, function)

def create_hatchet_logger(hatchet_logger: Any) -> HatchetLogger:
    """
    Creates a HatchetLogger instance with different logging levels.
    """
    return HatchetLogger(hatchet_logger)
=======
    return settings
>>>>>>> 975a4057
<|MERGE_RESOLUTION|>--- conflicted
+++ resolved
@@ -267,7 +267,6 @@
             else:
                 setattr(settings, key, value)
 
-<<<<<<< HEAD
     return settings
 
 class HatchetLogger:
@@ -301,7 +300,4 @@
     """
     Creates a HatchetLogger instance with different logging levels.
     """
-    return HatchetLogger(hatchet_logger)
-=======
-    return settings
->>>>>>> 975a4057
+    return HatchetLogger(hatchet_logger)