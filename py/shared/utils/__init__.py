--- conflicted
+++ resolved
@@ -18,10 +18,6 @@
     run_pipeline,
     to_async_generator,
     validate_uuid,
-<<<<<<< HEAD
-    create_hatchet_logger,
-=======
->>>>>>> 975a4057
 )
 from .splitter.text import RecursiveCharacterTextSplitter, TextSplitter
 
@@ -46,10 +42,6 @@
     "to_async_generator",
     "llm_cost_per_million_tokens",
     "validate_uuid",
-<<<<<<< HEAD
-    "create_hatchet_logger",
-=======
->>>>>>> 975a4057
     # Text splitter
     "RecursiveCharacterTextSplitter",
     "TextSplitter",
