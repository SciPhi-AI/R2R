import logging
from pathlib import Path

import toml

from sdk import *
from shared import *

logger = logging.getLogger(__name__)

pyproject_path = Path(__file__).parent.parent / "pyproject.toml"
pyproject_data = toml.load(pyproject_path)
__version__ = pyproject_data["tool"]["poetry"]["version"]


__all__ = [
    # R2R SDK
    "R2RAsyncClient",
    "R2RClient",
    "__version__",
]

try:
    import core
    from core import *

    __all__ += core.__all__
except ImportError as e:
<<<<<<< HEAD
    # Core dependencies not installed
    raise e
=======
    logger.error(
        f"ImportError: `{e}`, likely due to core dependencies not being installed."
    )
>>>>>>> f063eff5


# Add a function to get the version
def get_version():
    return __version__<|MERGE_RESOLUTION|>--- conflicted
+++ resolved
@@ -26,14 +26,9 @@
 
     __all__ += core.__all__
 except ImportError as e:
-<<<<<<< HEAD
-    # Core dependencies not installed
-    raise e
-=======
     logger.error(
         f"ImportError: `{e}`, likely due to core dependencies not being installed."
     )
->>>>>>> f063eff5
 
 
 # Add a function to get the version
