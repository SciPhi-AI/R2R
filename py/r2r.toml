[agent]
system_instruction_name = "rag_agent"
tool_names = ["search"]

[auth]
provider = "r2r"
access_token_lifetime_in_minutes = 60
refresh_token_lifetime_in_days = 7
require_authentication = false
require_email_verification = false
default_admin_email = "admin@example.com"
default_admin_password = "change_me_immediately"


[completion]
provider = "litellm"
concurrent_request_limit = 16

  [completion.generation_config]
  model = "openai/gpt-4o"
  temperature = 0.1
  top_p = 1
  max_tokens_to_sample = 1_024
  stream = false
  add_generation_kwargs = { }

[crypto]
provider = "bcrypt"

[database]
provider = "postgres"

[embedding]
provider = "litellm"
base_model = "openai/text-embedding-3-small"
base_dimension = 512
batch_size = 128
add_title_as_prefix = false
rerank_model = "None"
concurrent_request_limit = 256

[file]
provider = "postgres"

[ingestion]
provider = "r2r"
# strategy = "auto"
# chunking_method = "by_title"
# new_after_n_chars = 512
# max_characters = 1_024
# combine_under_n_chars = 128
# overlap = 20

[kg]
provider = "postgres"
batch_size = 256

  [kg.kg_creation_settings]
    kg_triples_extraction_prompt = "graphrag_triples_extraction_few_shot"
    entity_types = [] # if empty, all entities are extracted
    relation_types = [] # if empty, all relations are extracted
    fragment_merge_count = 4 # number of fragments to merge into a single extraction
    max_knowledge_triples = 100
<<<<<<< HEAD
=======
    max_description_input_length = 1024
>>>>>>> 91e31470
    generation_config = { model = "openai/gpt-4o-mini" } # and other params, model used for triplet extraction

  [kg.kg_enrichment_settings]
    community_reports_prompt = "graphrag_community_reports_prompt"
<<<<<<< HEAD
    max_description_input_length = 65536
    generation_config = { model = "openai/gpt-4o-mini" } # and other params, model used for node description and graph clustering
    leiden_params = { max_levels = 10 }
=======
    generation_config = { model = "openai/gpt-4o-mini" } # and other params, model used for node description and graph clustering
    leiden_params = {}
>>>>>>> 91e31470

  [kg.kg_search_settings]
    map_system_prompt = "graphrag_map_system_prompt"
    reduce_system_prompt = "graphrag_reduce_system_prompt"
    generation_config = { model = "azure/gpt-4o-mini" }

[logging]
provider = "local"
log_table = "logs"
log_info_table = "log_info"

[orchestration]
provider = "hatchet"

[prompt]
provider = "r2r"<|MERGE_RESOLUTION|>--- conflicted
+++ resolved
@@ -61,22 +61,13 @@
     relation_types = [] # if empty, all relations are extracted
     fragment_merge_count = 4 # number of fragments to merge into a single extraction
     max_knowledge_triples = 100
-<<<<<<< HEAD
-=======
     max_description_input_length = 1024
->>>>>>> 91e31470
     generation_config = { model = "openai/gpt-4o-mini" } # and other params, model used for triplet extraction
 
   [kg.kg_enrichment_settings]
     community_reports_prompt = "graphrag_community_reports_prompt"
-<<<<<<< HEAD
-    max_description_input_length = 65536
     generation_config = { model = "openai/gpt-4o-mini" } # and other params, model used for node description and graph clustering
     leiden_params = { max_levels = 10 }
-=======
-    generation_config = { model = "openai/gpt-4o-mini" } # and other params, model used for node description and graph clustering
-    leiden_params = {}
->>>>>>> 91e31470
 
   [kg.kg_search_settings]
     map_system_prompt = "graphrag_map_system_prompt"
