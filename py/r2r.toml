--- conflicted
+++ resolved
@@ -11,13 +11,8 @@
 provider = "unstructured_local"
 method = "by_title"
 [chunking.chunking_config]
-<<<<<<< HEAD
-    strategy = "hi_res" # fast or hi_res
-    chunking_strategy = "basic" # by_title or recursive
-=======
     strategy = "auto"
     chunking_strategy = "basic" 
->>>>>>> 54352ff0
     new_after_n_chars = 512
     max_characters = 1_024
     combine_under_n_chars = 128
