--- conflicted
+++ resolved
@@ -1,14 +1,5 @@
 [chunking]
 provider = "unstructured_local"
-<<<<<<< HEAD
-[chunking.chunking_config]
-    strategy = "hi_res" # fast or hi_res
-    chunking_strategy = "basic" # by_title or recursive
-    new_after_n_chars = 512
-    max_characters = 1_024
-    combine_under_n_chars = 128
-    overlap = 20
-=======
 method = "by_title"
 
 [chunking.chunking_config]
@@ -65,5 +56,4 @@
 tool_names = ["search"]
 
 [file]
-provider = "postgres"
->>>>>>> e0cb7e65
+provider = "postgres"