--- conflicted
+++ resolved
@@ -46,19 +46,10 @@
 
 [ingestion]
 provider = "r2r"
-<<<<<<< HEAD
-# strategy = "auto"
-# chunking_method = "by_title"
-# new_after_n_chars = 512
-# max_characters = 1_024
-# combine_under_n_chars = 128
-# overlap = 20
-=======
 chunking_strategy = "recursive"
 chunk_size = 1_024
 chunk_overlap = 512
 excluded_parsers = ["mp4"]
->>>>>>> bcc6ec67
 
 [kg]
 provider = "postgres"
@@ -76,20 +67,12 @@
   [kg.kg_enrichment_settings]
     community_reports_prompt = "graphrag_community_reports_prompt"
     generation_config = { model = "openai/gpt-4o-mini" } # and other params, model used for node description and graph clustering
-<<<<<<< HEAD
-    leiden_params = { max_levels = 10 }
-=======
     leiden_params = {}
->>>>>>> bcc6ec67
 
   [kg.kg_search_settings]
     map_system_prompt = "graphrag_map_system_prompt"
     reduce_system_prompt = "graphrag_reduce_system_prompt"
-<<<<<<< HEAD
-    generation_config = { model = "azure/gpt-4o-mini" }
-=======
     generation_config = { model = "openai/gpt-4o-mini" }
->>>>>>> bcc6ec67
 
 [logging]
 provider = "local"
@@ -97,11 +80,7 @@
 log_info_table = "log_info"
 
 [orchestration]
-<<<<<<< HEAD
-provider = "hatchet"
-=======
 provider = "simple"
->>>>>>> bcc6ec67
 
 [prompt]
 provider = "r2r"