import asyncio
import json
from typing import TYPE_CHECKING, Any, AsyncGenerator, Generator, Iterable
from uuid import NAMESPACE_DNS, UUID, uuid4, uuid5

from ..abstractions.graph import EntityType, RelationshipType
from ..abstractions.search import AggregateSearchResult


def format_search_results_for_llm(
    results: AggregateSearchResult,
) -> str:
    formatted_results = ""
    if results.vector_search_results:
        formatted_results += "Vector Search Results:\n"
        for i, result in enumerate(results.vector_search_results):
            text = result.text
            formatted_results += f"{i+1}. {text}\n"

    if results.kg_search_results:
        if results.kg_search_results[0].local_result:
            formatted_results += "KG Local Search Results:\n"
            formatted_results += str(results.kg_search_results[0].local_result)
            formatted_results += "\n"

        if results.kg_search_results[0].global_result:
            formatted_results += "KG Global Search Results:\n"
            for i, result in enumerate(results.kg_search_results):
                formatted_results += f"{i+1}. {result}\n"

    return formatted_results


def format_search_results_for_stream(
    result: AggregateSearchResult,
) -> str:
    VECTOR_SEARCH_STREAM_MARKER = (
        "search"  # TODO - change this to vector_search in next major release
    )
    KG_LOCAL_SEARCH_STREAM_MARKER = "kg_local_search"
    KG_GLOBAL_SEARCH_STREAM_MARKER = "kg_global_search"

    context = ""
    if result.vector_search_results:
        context += f"<{VECTOR_SEARCH_STREAM_MARKER}>"
<<<<<<< HEAD
        vector_results_list = [result.dict() for result in result.vector_search_results]
        context += json.dumps(vector_results_list, default=str)

=======
        vector_results_list = [
            result.json() for result in result.vector_search_results
        ]
        context += json.dumps(vector_results_list)
>>>>>>> 30dfd06a
        context += f"</{VECTOR_SEARCH_STREAM_MARKER}>"

    if result.kg_search_results:
        if result.kg_search_results[0].local_result:
            context += f"<{KG_LOCAL_SEARCH_STREAM_MARKER}>"
            context += json.dumps(
                result.kg_search_results[0].local_result.json()
            )
            context += f"</{KG_LOCAL_SEARCH_STREAM_MARKER}>"

        if result.kg_search_results[0].global_result:
            context += f"<{KG_GLOBAL_SEARCH_STREAM_MARKER}>"
            for result in result.kg_search_results:
                context += json.dumps(result.global_result.json())
            context += f"</{KG_GLOBAL_SEARCH_STREAM_MARKER}>"
    return context


if TYPE_CHECKING:
    from ..pipeline.base_pipeline import AsyncPipeline


def generate_run_id() -> UUID:
    return uuid5(NAMESPACE_DNS, str(uuid4()))


def generate_id_from_label(label: str) -> UUID:
    return uuid5(NAMESPACE_DNS, label)


def generate_user_document_id(filename: str, user_id: UUID) -> UUID:
    """
    Generates a unique document id from a given filename and user id
    """
    return generate_id_from_label(f'{filename.split("/")[-1]}-{str(user_id)}')


async def to_async_generator(
    iterable: Iterable[Any],
) -> AsyncGenerator[Any, None]:
    for item in iterable:
        yield item


def run_pipeline(pipeline: "AsyncPipeline", input: Any, *args, **kwargs):
    if not isinstance(input, AsyncGenerator):
        if not isinstance(input, list):
            input = to_async_generator([input])
        else:
            input = to_async_generator(input)

    async def _run_pipeline(input, *args, **kwargs):
        return await pipeline.run(input, *args, **kwargs)

    return asyncio.run(_run_pipeline(input, *args, **kwargs))


def increment_version(version: str) -> str:
    prefix = version[:-1]
    suffix = int(version[-1])
    return f"{prefix}{suffix + 1}"


def decrement_version(version: str) -> str:
    prefix = version[:-1]
    suffix = int(version[-1])
    return f"{prefix}{max(0, suffix - 1)}"


def format_entity_types(entity_types: list[EntityType]) -> str:
    lines = [entity.name for entity in entity_types]
    return "\n".join(lines)


def format_relations(predicates: list[RelationshipType]) -> str:
    lines = [predicate.name for predicate in predicates]
    return "\n".join(lines)<|MERGE_RESOLUTION|>--- conflicted
+++ resolved
@@ -43,16 +43,10 @@
     context = ""
     if result.vector_search_results:
         context += f"<{VECTOR_SEARCH_STREAM_MARKER}>"
-<<<<<<< HEAD
-        vector_results_list = [result.dict() for result in result.vector_search_results]
-        context += json.dumps(vector_results_list, default=str)
-
-=======
         vector_results_list = [
             result.json() for result in result.vector_search_results
         ]
         context += json.dumps(vector_results_list)
->>>>>>> 30dfd06a
         context += f"</{VECTOR_SEARCH_STREAM_MARKER}>"
 
     if result.kg_search_results:
