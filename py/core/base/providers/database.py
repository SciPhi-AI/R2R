import logging
from abc import ABC, abstractmethod
from datetime import datetime
from io import BytesIO
<<<<<<< HEAD
from typing import (
    Any,
    BinaryIO,
    Optional,
    Sequence,
    Tuple,
    Union,
)
=======
from typing import Any, BinaryIO, Optional, Sequence, Tuple
>>>>>>> 909bd88c
from uuid import UUID

from pydantic import BaseModel

from core.base.abstractions import (
    Community,
    CommunityInfo,
    DocumentResponse,
    Entity,
    Graph,
    IndexArgsHNSW,
    IndexArgsIVFFlat,
    IndexMeasure,
    IndexMethod,
    KGCreationSettings,
    KGEnrichmentSettings,
    KGEntityDeduplicationSettings,
    Message,
    Relationship,
    SearchSettings,
    UserStats,
    VectorEntry,
    VectorSearchResult,
    VectorTableName,
)
from core.base.api.models import CollectionResponse, UserResponse

from ..logger import RunInfoLog
from ..logger.base import RunType
from .base import Provider, ProviderConfig

"""Base classes for knowledge graph providers."""

import logging
from abc import ABC, abstractmethod
from typing import Any, Optional, Tuple
from uuid import UUID

from ..abstractions import (
    Community,
    Entity,
    KGCreationSettings,
    KGEnrichmentSettings,
    KGEntityDeduplicationSettings,
    KGExtraction,
    KGSearchSettings,
    Relationship,
    RelationshipType,
)
from .base import ProviderConfig

logger = logging.getLogger()


def escape_braces(s: str) -> str:
    """
    Escape braces in a string.
    This is a placeholder function - implement the actual logic as needed.
    """
    # Implement your escape_braces logic here
    return s.replace("{", "{{").replace("}", "}}")


logger = logging.getLogger()


class PostgresConfigurationSettings(BaseModel):
    """
    Configuration settings with defaults defined by the PGVector docker image.

    These settings are helpful in managing the connections to the database.
    To tune these settings for a specific deployment, see https://pgtune.leopard.in.ua/
    """

    max_connections: Optional[int] = 256
    shared_buffers: Optional[int] = 16384
    effective_cache_size: Optional[int] = 524288
    maintenance_work_mem: Optional[int] = 65536
    checkpoint_completion_target: Optional[float] = 0.9
    wal_buffers: Optional[int] = 512
    default_statistics_target: Optional[int] = 100
    random_page_cost: Optional[float] = 4
    effective_io_concurrency: Optional[int] = 1
    work_mem: Optional[int] = 4096
    huge_pages: Optional[str] = "try"
    min_wal_size: Optional[int] = 80
    max_wal_size: Optional[int] = 1024
    max_worker_processes: Optional[int] = 8
    max_parallel_workers_per_gather: Optional[int] = 2
    max_parallel_workers: Optional[int] = 8
    max_parallel_maintenance_workers: Optional[int] = 2


class DatabaseConfig(ProviderConfig):
    """A base database configuration class"""

    provider: str = "postgres"
    user: Optional[str] = None
    password: Optional[str] = None
    host: Optional[str] = None
    port: Optional[int] = None
    db_name: Optional[str] = None
    project_name: Optional[str] = None
    postgres_configuration_settings: Optional[
        PostgresConfigurationSettings
    ] = None
    default_collection_name: str = "Default"
    default_collection_description: str = "Your default collection."
    enable_fts: bool = False

    # KG settings
    batch_size: Optional[int] = 1
    kg_store_path: Optional[str] = None
    kg_enrichment_settings: KGEnrichmentSettings = KGEnrichmentSettings()
    kg_creation_settings: KGCreationSettings = KGCreationSettings()
    kg_entity_deduplication_settings: KGEntityDeduplicationSettings = (
        KGEntityDeduplicationSettings()
    )
    kg_search_settings: KGSearchSettings = KGSearchSettings()

    def __post_init__(self):
        self.validate_config()
        # Capture additional fields
        for key, value in self.extra_fields.items():
            setattr(self, key, value)

    def validate_config(self) -> None:
        if self.provider not in self.supported_providers:
            raise ValueError(f"Provider '{self.provider}' is not supported.")

    @property
    def supported_providers(self) -> list[str]:
        return ["postgres"]


class DatabaseConnectionManager(ABC):
    @abstractmethod
    def execute_query(
        self,
        query: str,
        params: Optional[dict[str, Any] | Sequence[Any]] = None,
        isolation_level: Optional[str] = None,
    ):
        pass

    @abstractmethod
    async def execute_many(self, query, params=None, batch_size=1000):
        pass

    @abstractmethod
    def fetch_query(
        self,
        query: str,
        params: Optional[dict[str, Any] | Sequence[Any]] = None,
    ):
        pass

    @abstractmethod
    def fetchrow_query(
        self,
        query: str,
        params: Optional[dict[str, Any] | Sequence[Any]] = None,
    ):
        pass

    @abstractmethod
    async def initialize(self, pool: Any):
        pass


class Handler(ABC):
    def __init__(
        self,
        project_name: str,
        connection_manager: DatabaseConnectionManager,
    ):
        self.project_name = project_name
        self.connection_manager = connection_manager

    def _get_table_name(self, base_name: str) -> str:
        return f"{self.project_name}.{base_name}"

    @abstractmethod
    def create_tables(self):
        pass


class DocumentHandler(Handler):

    @abstractmethod
    async def upsert_documents_overview(
        self,
        documents_overview: DocumentResponse | list[DocumentResponse],
    ) -> None:
        pass

    @abstractmethod
    async def delete_from_documents_overview(
        self,
        document_id: UUID,
        version: Optional[str] = None,
    ) -> None:
        pass

    @abstractmethod
    async def get_documents_overview(
        self,
        offset: int,
        limit: int,
        filter_user_ids: Optional[list[UUID]] = None,
        filter_document_ids: Optional[list[UUID]] = None,
        filter_collection_ids: Optional[list[UUID]] = None,
    ) -> dict[str, Any]:
        pass

    @abstractmethod
    async def get_workflow_status(
        self,
        id: UUID | list[UUID],
        status_type: str,
    ):
        pass

    @abstractmethod
    async def set_workflow_status(
        self,
        id: UUID | list[UUID],
        status_type: str,
        status: str,
    ):
        pass

    @abstractmethod
    async def get_document_ids_by_status(
        self,
        status_type: str,
        status: str | list[str],
        collection_id: Optional[UUID] = None,
    ):
        pass

    @abstractmethod
    async def search_documents(
        self,
        query_text: str,
        query_embedding: Optional[list[float]] = None,
        search_settings: Optional[SearchSettings] = None,
    ) -> list[DocumentResponse]:
        pass


class CollectionHandler(Handler):
    @abstractmethod
    async def collection_exists(self, collection_id: UUID) -> bool:
        pass

    @abstractmethod
    async def create_collection(
        self,
        user_id: UUID,
        name: Optional[str] = None,
        description: str = "",
        collection_id: Optional[UUID] = None,
    ) -> CollectionResponse:
        pass

    @abstractmethod
    async def update_collection(
        self,
        collection_id: UUID,
        name: Optional[str] = None,
        description: Optional[str] = None,
    ) -> CollectionResponse:
        pass

    @abstractmethod
    async def delete_collection_relational(self, collection_id: UUID) -> None:
        pass

    @abstractmethod
    async def documents_in_collection(
        self, collection_id: UUID, offset: int, limit: int
    ) -> dict[str, list[DocumentResponse] | int]:
        pass

    @abstractmethod
    async def get_collections_overview(
        self,
        offset: int,
        limit: int,
        filter_user_ids: Optional[list[UUID]] = None,
        filter_document_ids: Optional[list[UUID]] = None,
        filter_collection_ids: Optional[list[UUID]] = None,
    ) -> dict[str, list[CollectionResponse] | int]:
        pass

    @abstractmethod
    async def assign_document_to_collection_relational(
        self,
        document_id: UUID,
        collection_id: UUID,
    ) -> UUID:
        pass

    @abstractmethod
    async def remove_document_from_collection_relational(
        self, document_id: UUID, collection_id: UUID
    ) -> None:
        pass


class TokenHandler(Handler):

    @abstractmethod
    async def create_tables(self):
        pass

    @abstractmethod
    async def blacklist_token(
        self, token: str, current_time: Optional[datetime] = None
    ):
        pass

    @abstractmethod
    async def is_token_blacklisted(self, token: str) -> bool:
        pass

    @abstractmethod
    async def clean_expired_blacklisted_tokens(
        self,
        max_age_hours: int = 7 * 24,
        current_time: Optional[datetime] = None,
    ):
        pass


class UserHandler(Handler):
    TABLE_NAME = "users"

    @abstractmethod
    async def get_user_by_id(self, user_id: UUID) -> UserResponse:
        pass

    @abstractmethod
    async def get_user_by_email(self, email: str) -> UserResponse:
        pass

    @abstractmethod
    async def create_user(self, email: str, password: str) -> UserResponse:
        pass

    @abstractmethod
    async def update_user(self, user: UserResponse) -> UserResponse:
        pass

    @abstractmethod
    async def delete_user_relational(self, user_id: UUID) -> None:
        pass

    @abstractmethod
    async def update_user_password(
        self, user_id: UUID, new_hashed_password: str
    ):
        pass

    @abstractmethod
    async def get_all_users(self) -> list[UserResponse]:
        pass

    @abstractmethod
    async def store_verification_code(
        self, user_id: UUID, verification_code: str, expiry: datetime
    ):
        pass

    @abstractmethod
    async def verify_user(self, verification_code: str) -> None:
        pass

    @abstractmethod
    async def remove_verification_code(self, verification_code: str):
        pass

    @abstractmethod
    async def expire_verification_code(self, user_id: UUID):
        pass

    @abstractmethod
    async def store_reset_token(
        self, user_id: UUID, reset_token: str, expiry: datetime
    ):
        pass

    @abstractmethod
    async def get_user_id_by_reset_token(
        self, reset_token: str
    ) -> Optional[UUID]:
        pass

    @abstractmethod
    async def remove_reset_token(self, user_id: UUID):
        pass

    @abstractmethod
    async def remove_user_from_all_collections(self, user_id: UUID):
        pass

    @abstractmethod
    async def add_user_to_collection(
        self, user_id: UUID, collection_id: UUID
    ) -> bool:
        pass

    @abstractmethod
    async def remove_user_from_collection(
        self, user_id: UUID, collection_id: UUID
    ) -> bool:
        pass

    @abstractmethod
    async def get_users_in_collection(
        self, collection_id: UUID, offset: int, limit: int
    ) -> dict[str, list[UserResponse] | int]:
        pass

    @abstractmethod
    async def mark_user_as_superuser(self, user_id: UUID):
        pass

    @abstractmethod
    async def get_user_id_by_verification_code(
        self, verification_code: str
    ) -> Optional[UUID]:
        pass

    @abstractmethod
    async def mark_user_as_verified(self, user_id: UUID):
        pass

    @abstractmethod
    async def get_users_overview(
        self,
        offset: int,
        limit: int,
        user_ids: Optional[list[UUID]] = None,
    ) -> dict[str, list[UserStats] | int]:
        pass

    @abstractmethod
    async def get_user_validation_data(
        self, user_id: UUID, *args, **kwargs
    ) -> dict:
        """
        Get verification data for a specific user.
        This method should be called after superuser authorization has been verified.
        """
        pass


class VectorHandler(Handler):
    def __init__(self, *args, **kwargs):
        super().__init__(*args, **kwargs)

    @abstractmethod
    async def upsert(self, entry: VectorEntry) -> None:
        pass

    @abstractmethod
    async def upsert_entries(self, entries: list[VectorEntry]) -> None:
        pass

    @abstractmethod
    async def semantic_search(
        self, query_vector: list[float], search_settings: SearchSettings
    ) -> list[VectorSearchResult]:
        pass

    @abstractmethod
    async def full_text_search(
        self, query_text: str, search_settings: SearchSettings
    ) -> list[VectorSearchResult]:
        pass

    @abstractmethod
    async def hybrid_search(
        self,
        query_text: str,
        query_vector: list[float],
        search_settings: SearchSettings,
        *args,
        **kwargs,
    ) -> list[VectorSearchResult]:
        pass

    @abstractmethod
    async def delete(
        self, filters: dict[str, Any]
    ) -> dict[str, dict[str, str]]:
        pass

    @abstractmethod
    async def assign_document_to_collection_vector(
        self, document_id: UUID, collection_id: UUID
    ) -> None:
        pass

    @abstractmethod
    async def remove_document_from_collection_vector(
        self, document_id: UUID, collection_id: UUID
    ) -> None:
        pass

    @abstractmethod
    async def delete_user_vector(self, user_id: UUID) -> None:
        pass

    @abstractmethod
    async def delete_collection_vector(self, collection_id: UUID) -> None:
        pass

    @abstractmethod
    async def list_document_chunks(
        self,
        document_id: UUID,
        offset: int,
        limit: int,
        include_vectors: bool = False,
    ) -> dict[str, Any]:
        pass

    @abstractmethod
    async def get_chunk(self, chunk_id: UUID) -> dict:
        pass

    @abstractmethod
    async def create_index(
        self,
        table_name: Optional[VectorTableName] = None,
        index_measure: IndexMeasure = IndexMeasure.cosine_distance,
        index_method: IndexMethod = IndexMethod.auto,
        index_arguments: Optional[IndexArgsIVFFlat | IndexArgsHNSW] = None,
        index_name: Optional[str] = None,
        index_column: Optional[str] = None,
        concurrently: bool = True,
    ) -> None:
        pass

    @abstractmethod
    async def list_indices(
        self, offset: int, limit: int, filters: Optional[dict] = None
    ) -> dict:
        pass

    @abstractmethod
    async def delete_index(
        self,
        index_name: str,
        table_name: Optional[VectorTableName] = None,
        concurrently: bool = True,
    ) -> None:
        pass

    @abstractmethod
    async def get_semantic_neighbors(
        self,
        offset: int,
        limit: int,
        document_id: UUID,
        chunk_id: UUID,
        similarity_threshold: float = 0.5,
    ) -> list[dict[str, Any]]:
        pass

    @abstractmethod
    async def list_chunks(
        self,
        offset: int,
        limit: int,
        filters: Optional[dict[str, Any]] = None,
        include_vectors: bool = False,
    ) -> dict[str, Any]:
        pass


class EntityHandler(Handler):

    @abstractmethod
    async def create(self, *args: Any, **kwargs: Any) -> None:
        """Create entities in storage."""
        pass

    @abstractmethod
    async def get(self, *args: Any, **kwargs: Any) -> list[Entity]:
        """Get entities from storage."""
        pass

    @abstractmethod
    async def update(self, *args: Any, **kwargs: Any) -> None:
        """Update entities in storage."""
        pass

    @abstractmethod
    async def delete(self, *args: Any, **kwargs: Any) -> None:
        """Delete entities from storage."""
        pass


class RelationshipHandler(Handler):
    @abstractmethod
    async def create(self, *args: Any, **kwargs: Any) -> None:
        """Add relationships to storage."""
        pass

    @abstractmethod
    async def get(self, *args: Any, **kwargs: Any) -> list[Relationship]:
        """Get relationships from storage."""
        pass

    @abstractmethod
    async def update(self, *args: Any, **kwargs: Any) -> None:
        """Update relationships in storage."""
        pass

    @abstractmethod
    async def delete(self, *args: Any, **kwargs: Any) -> None:
        """Delete relationships from storage."""
        pass


class CommunityHandler(Handler):
    @abstractmethod
    async def create(self, *args: Any, **kwargs: Any) -> None:
        """Create communities in storage."""
        pass

    @abstractmethod
    async def get(self, *args: Any, **kwargs: Any) -> list[Community]:
        """Get communities from storage."""
        pass

    @abstractmethod
    async def update(self, *args: Any, **kwargs: Any) -> None:
        """Update communities in storage."""
        pass

    @abstractmethod
    async def delete(self, *args: Any, **kwargs: Any) -> None:
        """Delete communities from storage."""
        pass


class CommunityInfoHandler(Handler):
    @abstractmethod
    async def create(self, *args: Any, **kwargs: Any) -> None:
        """Create community info in storage."""
        pass

    @abstractmethod
    async def get(self, *args: Any, **kwargs: Any) -> list[CommunityInfo]:
        """Get community info from storage."""
        pass

    @abstractmethod
    async def update(self, *args: Any, **kwargs: Any) -> None:
        """Update community info in storage."""
        pass

    @abstractmethod
    async def delete(self, *args: Any, **kwargs: Any) -> None:
        """Delete community info from storage."""
        pass


class GraphHandler(Handler):

    def __init__(self, *args: Any, **kwargs: Any) -> None:
        super().__init__(*args, **kwargs)

    @abstractmethod
    async def create(self, *args: Any, **kwargs: Any) -> None:
        """Create graph in storage."""
        pass

    @abstractmethod
    async def get(self, *args: Any, **kwargs: Any) -> list[Graph]:
        """Get graph from storage."""
        pass

    @abstractmethod
    async def update(self, graph: Graph) -> UUID:
        """Update graph in storage."""
        pass

    @abstractmethod
    async def delete(self, graph_id: UUID, cascade: bool = False) -> UUID:
        """Delete graph from storage."""
        pass


class PromptHandler(Handler):
    """Abstract base class for prompt handling operations."""

    @abstractmethod
    async def add_prompt(
        self, name: str, template: str, input_types: dict[str, str]
    ) -> None:
        """Add a new prompt template to the database."""
        pass

    @abstractmethod
    async def get_cached_prompt(
        self,
        prompt_name: str,
        inputs: Optional[dict[str, Any]] = None,
        prompt_override: Optional[str] = None,
    ) -> str:
        """Retrieve and format a prompt template."""
        pass

    @abstractmethod
    async def get_prompt(
        self,
        prompt_name: str,
        inputs: Optional[dict[str, Any]] = None,
        prompt_override: Optional[str] = None,
    ) -> str:
        """Retrieve and format a prompt template."""
        pass

    @abstractmethod
    async def get_all_prompts(self) -> dict[str, Any]:
        """Retrieve all stored prompts."""
        pass

    @abstractmethod
    async def update_prompt(
        self,
        name: str,
        template: Optional[str] = None,
        input_types: Optional[dict[str, str]] = None,
    ) -> None:
        """Update an existing prompt template."""
        pass

    @abstractmethod
    async def delete_prompt(self, name: str) -> None:
        """Delete a prompt template."""
        pass

    @abstractmethod
    async def get_message_payload(
        self,
        system_prompt_name: Optional[str] = None,
        system_role: str = "system",
        system_inputs: dict = {},
        system_prompt_override: Optional[str] = None,
        task_prompt_name: Optional[str] = None,
        task_role: str = "user",
        task_inputs: dict = {},
        task_prompt_override: Optional[str] = None,
    ) -> list[dict]:
        """Get the payload of a prompt."""
        pass


class FileHandler(Handler):
    """Abstract base class for file handling operations."""

    @abstractmethod
    async def upsert_file(
        self,
        document_id: UUID,
        file_name: str,
        file_oid: int,
        file_size: int,
        file_type: Optional[str] = None,
    ) -> None:
        """Add or update a file entry in storage."""
        pass

    @abstractmethod
    async def store_file(
        self,
        document_id: UUID,
        file_name: str,
        file_content: BytesIO,
        file_type: Optional[str] = None,
    ) -> None:
        """Store a new file in the database."""
        pass

    @abstractmethod
    async def retrieve_file(
        self, document_id: UUID
    ) -> Optional[tuple[str, BinaryIO, int]]:
        """Retrieve a file from storage."""
        pass

    @abstractmethod
    async def delete_file(self, document_id: UUID) -> bool:
        """Delete a file from storage."""
        pass

    @abstractmethod
    async def get_files_overview(
        self,
        offset: int,
        limit: int,
        filter_document_ids: Optional[list[UUID]] = None,
        filter_file_names: Optional[list[str]] = None,
    ) -> list[dict]:
        """Get an overview of stored files."""
        pass


class LoggingHandler(Handler):
    """Abstract base class defining the interface for logging handlers."""

    @abstractmethod
    async def close(self) -> None:
        """Close any open connections."""
        pass

    # Basic logging methods
    @abstractmethod
    async def log(self, run_id: UUID, key: str, value: str) -> None:
        """Log a key-value pair for a specific run."""
        pass

    @abstractmethod
    async def info_log(
        self, run_id: UUID, run_type: RunType, user_id: UUID
    ) -> None:
        """Log run information."""
        pass

    @abstractmethod
    async def get_logs(
        self, run_ids: list[UUID], limit_per_run: int = 10
    ) -> list[dict]:
        """Retrieve logs for specified run IDs."""
        pass

    @abstractmethod
    async def get_info_logs(
        self,
        offset: int,
        limit: int,
        run_type_filter: Optional[RunType] = None,
        user_ids: Optional[list[UUID]] = None,
    ) -> list[RunInfoLog]:
        """Retrieve run information logs with filtering options."""
        pass

    # Conversation management methods
    @abstractmethod
    async def create_conversation(self) -> dict:
        """Create a new conversation and return its ID."""
        pass

    @abstractmethod
    async def delete_conversation(self, conversation_id: str) -> None:
        """Delete a conversation and all associated data."""
        pass

    @abstractmethod
    async def get_conversations(
        self,
        offset: int,
        limit: int,
        conversation_ids: Optional[list[UUID]] = None,
    ) -> dict[str, list[dict] | int]:
        """Get an overview of conversations with pagination."""
        pass

    # Message management methods
    @abstractmethod
    async def add_message(
        self,
        conversation_id: str,
        content: Message,
        parent_id: Optional[str] = None,
        metadata: Optional[dict] = None,
    ) -> str:
        """Add a message to a conversation."""
        pass

    @abstractmethod
    async def edit_message(
        self, message_id: str, new_content: str
    ) -> Tuple[str, str]:
        """Edit an existing message and return new message ID and branch ID."""
        pass

    @abstractmethod
    async def get_conversation(
        self, conversation_id: str, branch_id: Optional[str] = None
    ) -> list[Tuple[str, Message]]:
        """Retrieve all messages in a conversation branch."""
        pass

    # Branch management methods
    @abstractmethod
    async def get_branches(self, conversation_id: str) -> list[dict]:
        """Get an overview of all branches in a conversation."""
        pass

    @abstractmethod
    async def get_next_branch(self, current_branch_id: str) -> Optional[str]:
        """Get the ID of the next branch in chronological order."""
        pass

    @abstractmethod
    async def get_prev_branch(self, current_branch_id: str) -> Optional[str]:
        """Get the ID of the previous branch in chronological order."""
        pass

    @abstractmethod
    async def branch_at_message(self, message_id: str) -> str:
        """Create a new branch starting at a specific message."""
        pass


class DatabaseProvider(Provider):
    connection_manager: DatabaseConnectionManager
    document_handler: DocumentHandler
    collection_handler: CollectionHandler
    token_handler: TokenHandler
    user_handler: UserHandler
    vector_handler: VectorHandler
    graph_handler: GraphHandler
    prompt_handler: PromptHandler
    file_handler: FileHandler
    logging_handler: LoggingHandler
    config: DatabaseConfig
    project_name: str

    def __init__(self, config: DatabaseConfig):
        logger.info(f"Initializing DatabaseProvider with config {config}.")
        super().__init__(config)

    @abstractmethod
    async def __aenter__(self):
        pass

    @abstractmethod
    async def __aexit__(self, exc_type, exc, tb):
        pass

    # Document handler methods
    async def upsert_documents_overview(
        self,
        documents_overview: DocumentResponse | list[DocumentResponse],
    ) -> None:
        return await self.document_handler.upsert_documents_overview(
            documents_overview
        )

    async def delete_from_documents_overview(
        self, document_id: UUID, version: Optional[str] = None
    ) -> None:
        return await self.document_handler.delete_from_documents_overview(
            document_id, version
        )

    async def get_documents_overview(
        self,
        offset: int,
        limit: int,
        filter_user_ids: Optional[list[UUID]] = None,
        filter_document_ids: Optional[list[UUID]] = None,
        filter_collection_ids: Optional[list[UUID]] = None,
    ) -> dict[str, Any]:
        return await self.document_handler.get_documents_overview(
            offset=offset,
            limit=limit,
            filter_user_ids=filter_user_ids,
            filter_document_ids=filter_document_ids,
            filter_collection_ids=filter_collection_ids,
        )

    async def get_workflow_status(
        self, id: UUID | list[UUID], status_type: str
    ):
        return await self.document_handler.get_workflow_status(id, status_type)

    async def set_workflow_status(
        self,
        id: UUID | list[UUID],
        status_type: str,
        status: str,
    ):
        return await self.document_handler.set_workflow_status(
            id, status_type, status
        )

    async def get_document_ids_by_status(
        self,
        status_type: str,
        status: str | list[str],
        collection_id: Optional[UUID] = None,
    ):
        return await self.document_handler.get_document_ids_by_status(
            status_type, status, collection_id
        )

    # Collection handler methods
    async def collection_exists(self, collection_id: UUID) -> bool:
        return await self.collection_handler.collection_exists(collection_id)

    async def create_collection(
        self,
        user_id: UUID,
        name: Optional[str] = None,
        description: str = "",
        collection_id: Optional[UUID] = None,
    ) -> CollectionResponse:
        return await self.collection_handler.create_collection(
            user_id=user_id,
            name=name,
            description=description,
            collection_id=collection_id,
        )

    async def update_collection(
        self,
        collection_id: UUID,
        name: Optional[str] = None,
        description: Optional[str] = None,
    ) -> CollectionResponse:
        return await self.collection_handler.update_collection(
            collection_id, name, description
        )

    async def delete_collection_relational(self, collection_id: UUID) -> None:
        return await self.collection_handler.delete_collection_relational(
            collection_id
        )

    async def documents_in_collection(
        self, collection_id: UUID, offset: int, limit: int
    ) -> dict[str, list[DocumentResponse] | int]:
        return await self.collection_handler.documents_in_collection(
            collection_id, offset, limit
        )

    async def get_collections_overview(
        self,
        offset: int,
        limit: int,
        filter_user_ids: Optional[list[UUID]] = None,
        filter_document_ids: Optional[list[UUID]] = None,
        filter_collection_ids: Optional[list[UUID]] = None,
    ) -> dict[str, list[CollectionResponse] | int]:
        return await self.collection_handler.get_collections_overview(
            offset=offset,
            limit=limit,
            filter_user_ids=filter_user_ids,
            filter_document_ids=filter_document_ids,
            filter_collection_ids=filter_collection_ids,
        )

    async def assign_document_to_collection_relational(
        self,
        document_id: UUID,
        collection_id: UUID,
    ) -> UUID:
        return await self.collection_handler.assign_document_to_collection_relational(
            document_id=document_id,
            collection_id=collection_id,
        )

    async def remove_document_from_collection_relational(
        self, document_id: UUID, collection_id: UUID
    ) -> None:
        return await self.collection_handler.remove_document_from_collection_relational(
            document_id, collection_id
        )

    # Token handler methods
    async def blacklist_token(
        self, token: str, current_time: Optional[datetime] = None
    ):
        return await self.token_handler.blacklist_token(token, current_time)

    async def is_token_blacklisted(self, token: str) -> bool:
        return await self.token_handler.is_token_blacklisted(token)

    async def clean_expired_blacklisted_tokens(
        self,
        max_age_hours: int = 7 * 24,
        current_time: Optional[datetime] = None,
    ):
        return await self.token_handler.clean_expired_blacklisted_tokens(
            max_age_hours, current_time
        )

    # User handler methods
    async def get_user_by_id(self, user_id: UUID) -> UserResponse:
        return await self.user_handler.get_user_by_id(user_id)

    async def get_user_by_email(self, email: str) -> UserResponse:
        return await self.user_handler.get_user_by_email(email)

    async def create_user(self, email: str, password: str) -> UserResponse:
        return await self.user_handler.create_user(email, password)

    async def update_user(self, user: UserResponse) -> UserResponse:
        return await self.user_handler.update_user(user)

    async def delete_user_relational(self, user_id: UUID) -> None:
        return await self.user_handler.delete_user_relational(user_id)

    async def update_user_password(
        self, user_id: UUID, new_hashed_password: str
    ):
        return await self.user_handler.update_user_password(
            user_id, new_hashed_password
        )

    async def get_all_users(self) -> list[UserResponse]:
        return await self.user_handler.get_all_users()

    async def store_verification_code(
        self, user_id: UUID, verification_code: str, expiry: datetime
    ):
        return await self.user_handler.store_verification_code(
            user_id, verification_code, expiry
        )

    async def verify_user(self, verification_code: str) -> None:
        return await self.user_handler.verify_user(verification_code)

    async def remove_verification_code(self, verification_code: str):
        return await self.user_handler.remove_verification_code(
            verification_code
        )

    async def expire_verification_code(self, user_id: UUID):
        return await self.user_handler.expire_verification_code(user_id)

    async def store_reset_token(
        self, user_id: UUID, reset_token: str, expiry: datetime
    ):
        return await self.user_handler.store_reset_token(
            user_id, reset_token, expiry
        )

    async def get_user_id_by_reset_token(
        self, reset_token: str
    ) -> Optional[UUID]:
        return await self.user_handler.get_user_id_by_reset_token(reset_token)

    async def remove_reset_token(self, user_id: UUID):
        return await self.user_handler.remove_reset_token(user_id)

    async def remove_user_from_all_collections(self, user_id: UUID):
        return await self.user_handler.remove_user_from_all_collections(
            user_id
        )

    async def add_user_to_collection(
        self, user_id: UUID, collection_id: UUID
    ) -> bool:
        return await self.user_handler.add_user_to_collection(
            user_id, collection_id
        )

    async def remove_user_from_collection(
        self, user_id: UUID, collection_id: UUID
    ) -> bool:
        return await self.user_handler.remove_user_from_collection(
            user_id, collection_id
        )

    async def get_users_in_collection(
        self, collection_id: UUID, offset: int, limit: int
    ) -> dict[str, list[UserResponse] | int]:
        return await self.user_handler.get_users_in_collection(
            collection_id, offset, limit
        )

    async def mark_user_as_superuser(self, user_id: UUID):
        return await self.user_handler.mark_user_as_superuser(user_id)

    async def get_user_id_by_verification_code(
        self, verification_code: str
    ) -> Optional[UUID]:
        return await self.user_handler.get_user_id_by_verification_code(
            verification_code
        )

    async def mark_user_as_verified(self, user_id: UUID):
        return await self.user_handler.mark_user_as_verified(user_id)

    async def get_users_overview(
        self,
        offset: int,
        limit: int,
        user_ids: Optional[list[UUID]] = None,
    ) -> dict[str, list[UserStats] | int]:
        return await self.user_handler.get_users_overview(
            offset=offset,
            limit=limit,
            user_ids=user_ids,
        )

    async def get_user_validation_data(
        self, user_id: UUID, *args, **kwargs
    ) -> dict:
        return await self.user_handler.get_user_validation_data(user_id)

    # Vector handler methods
    async def upsert(self, entry: VectorEntry) -> None:
        return await self.vector_handler.upsert(entry)

    async def upsert_entries(self, entries: list[VectorEntry]) -> None:
        return await self.vector_handler.upsert_entries(entries)

    async def semantic_search(
        self, query_vector: list[float], search_settings: SearchSettings
    ) -> list[VectorSearchResult]:
        return await self.vector_handler.semantic_search(
            query_vector, search_settings
        )

    async def full_text_search(
        self, query_text: str, search_settings: SearchSettings
    ) -> list[VectorSearchResult]:
        return await self.vector_handler.full_text_search(
            query_text, search_settings
        )

    async def hybrid_search(
        self,
        query_text: str,
        query_vector: list[float],
        search_settings: SearchSettings,
        *args,
        **kwargs,
    ) -> list[VectorSearchResult]:
        return await self.vector_handler.hybrid_search(
            query_text, query_vector, search_settings, *args, **kwargs
        )

    async def search_documents(
        self,
        query_text: str,
        settings: SearchSettings,
        query_embedding: Optional[list[float]] = None,
    ) -> list[DocumentResponse]:
        return await self.document_handler.search_documents(
            query_text, query_embedding, settings
        )

    async def delete(
        self, filters: dict[str, Any]
    ) -> dict[str, dict[str, str]]:
        return await self.vector_handler.delete(filters)

    async def assign_document_to_collection_vector(
        self,
        document_id: UUID,
        collection_id: UUID,
    ) -> None:
        return await self.vector_handler.assign_document_to_collection_vector(
            document_id=document_id,
            collection_id=collection_id,
        )

    async def remove_document_from_collection_vector(
        self,
        document_id: UUID,
        collection_id: UUID,
    ) -> None:
        return (
            await self.vector_handler.remove_document_from_collection_vector(
                document_id, collection_id
            )
        )

    async def delete_user_vector(self, user_id: UUID) -> None:
        return await self.vector_handler.delete_user_vector(user_id)

    async def delete_collection_vector(self, collection_id: UUID) -> None:
        return await self.vector_handler.delete_collection_vector(
            collection_id
        )

    async def list_document_chunks(
        self,
        document_id: UUID,
        offset: int,
        limit: int,
        include_vectors: bool = False,
    ) -> dict[str, Any]:
        return await self.vector_handler.list_document_chunks(
            document_id=document_id,
            offset=offset,
            limit=limit,
            include_vectors=include_vectors,
        )

    async def get_chunk(self, chunk_id: UUID) -> dict:
        return await self.vector_handler.get_chunk(chunk_id)

    async def create_index(
        self,
        table_name: Optional[VectorTableName] = None,
        index_measure: IndexMeasure = IndexMeasure.cosine_distance,
        index_method: IndexMethod = IndexMethod.auto,
        index_arguments: Optional[IndexArgsIVFFlat | IndexArgsHNSW] = None,
        index_name: Optional[str] = None,
        index_column: Optional[str] = None,
        concurrently: bool = True,
    ) -> None:
        return await self.vector_handler.create_index(
            table_name,
            index_measure,
            index_method,
            index_arguments,
            index_name,
            index_column,
            concurrently,
        )

    async def list_indices(
        self, offset: int, limit: int, filters: Optional[dict] = None
    ) -> dict:
        return await self.vector_handler.list_indices(offset, limit, filters)

    async def delete_index(
        self,
        index_name: str,
        table_name: Optional[VectorTableName] = None,
        concurrently: bool = True,
    ) -> None:
        return await self.vector_handler.delete_index(
            index_name, table_name, concurrently
        )

    async def get_semantic_neighbors(
        self,
        document_id: UUID,
        chunk_id: UUID,
        offset: int,
        limit: int,
        similarity_threshold: float = 0.5,
    ) -> list[dict[str, Any]]:
        return await self.vector_handler.get_semantic_neighbors(
            offset=offset,
            limit=limit,
            document_id=document_id,
            chunk_id=chunk_id,
            similarity_threshold=similarity_threshold,
        )

    async def add_prompt(
        self, name: str, template: str, input_types: dict[str, str]
    ) -> None:
        return await self.prompt_handler.add_prompt(
            name, template, input_types
        )

    async def get_cached_prompt(
        self,
        prompt_name: str,
        inputs: Optional[dict[str, Any]] = None,
        prompt_override: Optional[str] = None,
    ) -> str:
        return await self.prompt_handler.get_cached_prompt(
            prompt_name, inputs, prompt_override
        )

    async def get_prompt(
        self,
        prompt_name: str,
        inputs: Optional[dict[str, Any]] = None,
        prompt_override: Optional[str] = None,
    ) -> str:
        return await self.prompt_handler.get_prompt(
            prompt_name, inputs, prompt_override
        )

    async def get_all_prompts(self) -> dict[str, Any]:
        return await self.prompt_handler.get_all_prompts()

    async def update_prompt(
        self,
        name: str,
        template: Optional[str] = None,
        input_types: Optional[dict[str, str]] = None,
    ) -> None:
        return await self.prompt_handler.update_prompt(
            name, template, input_types
        )

    async def delete_prompt(self, name: str) -> None:
        return await self.prompt_handler.delete_prompt(name)

    async def upsert_file(
        self,
        document_id: UUID,
        file_name: str,
        file_oid: int,
        file_size: int,
        file_type: Optional[str] = None,
    ) -> None:
        return await self.file_handler.upsert_file(
            document_id, file_name, file_oid, file_size, file_type
        )

    async def store_file(
        self,
        document_id: UUID,
        file_name: str,
        file_content: BytesIO,
        file_type: Optional[str] = None,
    ) -> None:
        return await self.file_handler.store_file(
            document_id, file_name, file_content, file_type
        )

    async def retrieve_file(
        self, document_id: UUID
    ) -> Optional[tuple[str, BinaryIO, int]]:
        return await self.file_handler.retrieve_file(document_id)

    async def delete_file(self, document_id: UUID) -> bool:
        return await self.file_handler.delete_file(document_id)

    async def get_files_overview(
        self,
        offset: int,
        limit: int,
        filter_document_ids: Optional[list[UUID]] = None,
        filter_file_names: Optional[list[str]] = None,
    ) -> list[dict]:
        return await self.file_handler.get_files_overview(
            offset=offset,
            limit=limit,
            filter_document_ids=filter_document_ids,
            filter_file_names=filter_file_names,
        )

    async def log(
        self,
        run_id: UUID,
        key: str,
        value: str,
    ) -> None:
        """Add a new log entry."""
        return await self.logging_handler.log(run_id, key, value)

    async def info_log(
        self,
        run_id: UUID,
        run_type: RunType,
        user_id: UUID,
    ) -> None:
        """Add or update a log info entry."""
        return await self.logging_handler.info_log(run_id, run_type, user_id)

    async def get_info_logs(
        self,
        offset: int,
        limit: int,
        run_type_filter: Optional[RunType] = None,
        user_ids: Optional[list[UUID]] = None,
    ) -> list[RunInfoLog]:
        """Retrieve log info entries with filtering and pagination."""
        return await self.logging_handler.get_info_logs(
            offset, limit, run_type_filter, user_ids
        )

    async def get_logs(
        self,
        run_ids: list[UUID],
        limit_per_run: int = 10,
    ) -> list[dict[str, Any]]:
        """Retrieve logs for specified run IDs with a per-run limit."""
        return await self.logging_handler.get_logs(run_ids, limit_per_run)

    async def create_conversation(self) -> dict:
        """Create a new conversation and return its ID and timestamp."""
        return await self.logging_handler.create_conversation()

    async def delete_conversation(self, conversation_id: str) -> None:
        """Delete a conversation and all associated data."""
        return await self.logging_handler.delete_conversation(conversation_id)

    async def get_conversations(
        self,
        offset: int,
        limit: int,
        conversation_ids: Optional[list[UUID]] = None,
    ) -> dict[str, list[dict] | int]:
        """Get an overview of conversations with pagination."""
        return await self.logging_handler.get_conversations(
            offset=offset,
            limit=limit,
            conversation_ids=conversation_ids,
        )

    async def add_message(
        self,
        conversation_id: str,
        content: Message,
        parent_id: Optional[str] = None,
        metadata: Optional[dict] = None,
    ) -> str:
        """Add a message to a conversation."""
        return await self.logging_handler.add_message(
            conversation_id, content, parent_id, metadata
        )

    async def edit_message(
        self, message_id: str, new_content: str
    ) -> Tuple[str, str]:
        """Edit an existing message and return new message ID and branch ID."""
        return await self.logging_handler.edit_message(message_id, new_content)

    async def get_conversation(
        self, conversation_id: str, branch_id: Optional[str] = None
    ) -> list[Tuple[str, Message]]:
        """Retrieve all messages in a conversation branch."""
        return await self.logging_handler.get_conversation(
            conversation_id, branch_id
        )

    async def get_branches(self, conversation_id: str) -> list[dict]:
        """Get an overview of all branches in a conversation."""
        return await self.logging_handler.get_branches(conversation_id)

    async def get_next_branch(self, current_branch_id: str) -> Optional[str]:
        """Get the ID of the next branch in chronological order."""
        return await self.logging_handler.get_next_branch(current_branch_id)

    async def get_prev_branch(self, current_branch_id: str) -> Optional[str]:
        """Get the ID of the previous branch in chronological order."""
        return await self.logging_handler.get_prev_branch(current_branch_id)

    async def branch_at_message(self, message_id: str) -> str:
        """Create a new branch starting at a specific message."""
        return await self.logging_handler.branch_at_message(message_id)

    async def list_chunks(
        self,
        offset: int,
        limit: int,
        filters: Optional[dict[str, Any]] = None,
        include_vectors: bool = False,
    ) -> dict[str, Any]:
        return await self.vector_handler.list_chunks(
            offset, limit, filters, include_vectors
        )<|MERGE_RESOLUTION|>--- conflicted
+++ resolved
@@ -2,7 +2,6 @@
 from abc import ABC, abstractmethod
 from datetime import datetime
 from io import BytesIO
-<<<<<<< HEAD
 from typing import (
     Any,
     BinaryIO,
@@ -11,9 +10,6 @@
     Tuple,
     Union,
 )
-=======
-from typing import Any, BinaryIO, Optional, Sequence, Tuple
->>>>>>> 909bd88c
 from uuid import UUID
 
 from pydantic import BaseModel
