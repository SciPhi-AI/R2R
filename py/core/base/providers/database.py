--- conflicted
+++ resolved
@@ -655,11 +655,7 @@
 
     # Community management
     @abstractmethod
-<<<<<<< HEAD
-    async def add_communities(self, communities: list[Any]) -> None:
-=======
-    async def add_community_info(self, communities: List[Any]) -> None:
->>>>>>> 22c0e26e
+    async def add_community_info(self, communities: list[Any]) -> None:
         """Add communities to storage."""
         pass
 
@@ -737,12 +733,7 @@
         entity_ids: Optional[list[str]] = None,
         entity_names: Optional[list[str]] = None,
         entity_table_name: str = "document_entity",
-<<<<<<< HEAD
-=======
-        extra_columns: Optional[List[str]] = None,
-        offset: int = 0,
-        limit: int = -1,
->>>>>>> 22c0e26e
+        extra_columns: Optional[list[str]] = None,
     ) -> dict:
         """Get entities from storage."""
         pass
@@ -847,13 +838,9 @@
         raise NotImplementedError
 
     @abstractmethod
-<<<<<<< HEAD
-    async def get_all_triples(self, collection_id: UUID) -> list[Triple]:
-=======
     async def get_all_triples(
         self, collection_id: UUID, document_ids: Optional[list[UUID]] = None
-    ) -> List[Triple]:
->>>>>>> 22c0e26e
+    ) -> list[Triple]:
         raise NotImplementedError
 
     @abstractmethod
@@ -1553,11 +1540,7 @@
         return await self.kg_handler.upsert_embeddings(data, table_name)
 
     # Community methods
-<<<<<<< HEAD
-    async def add_communities(self, communities: list[Any]) -> None:
-=======
-    async def add_community_info(self, communities: List[Any]) -> None:
->>>>>>> 22c0e26e
+    async def add_community_info(self, communities: list[Any]) -> None:
         """Forward to KG handler add_communities method."""
         return await self.kg_handler.add_community_info(communities)
 
@@ -1642,7 +1625,7 @@
         entity_ids: Optional[list[str]] = None,
         entity_names: Optional[list[str]] = None,
         entity_table_name: str = "document_entity",
-<<<<<<< HEAD
+        extra_columns: Optional[list[str]] = None,
     ) -> dict:
         """Forward to KG handler get_entities method."""
         return await self.kg_handler.get_entities(
@@ -1652,21 +1635,7 @@
             entity_ids=entity_ids,
             entity_names=entity_names,
             entity_table_name=entity_table_name,
-=======
-        extra_columns: Optional[List[str]] = None,
-        offset: int = 0,
-        limit: int = -1,
-    ) -> dict:
-        """Forward to KG handler get_entities method."""
-        return await self.kg_handler.get_entities(
-            collection_id,
-            entity_ids,
-            entity_names,
-            entity_table_name,
-            extra_columns,
-            offset,
-            limit,
->>>>>>> 22c0e26e
+            extra_columns=extra_columns,
         )
 
     async def get_triples(
@@ -1735,17 +1704,12 @@
             collection_id, kg_deduplication_settings
         )
 
-<<<<<<< HEAD
-    async def get_all_triples(self, collection_id: UUID) -> list[Triple]:
-        return await self.kg_handler.get_all_triples(collection_id)
-=======
     async def get_all_triples(
         self, collection_id: UUID, document_ids: Optional[list[UUID]] = None
-    ) -> List[Triple]:
+    ) -> list[Triple]:
         return await self.kg_handler.get_all_triples(
             collection_id, document_ids
         )
->>>>>>> 22c0e26e
 
     async def update_entity_descriptions(self, entities: list[Entity]):
         return await self.kg_handler.update_entity_descriptions(entities)
