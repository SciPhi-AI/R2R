--- conflicted
+++ resolved
@@ -1029,15 +1029,10 @@
         description: str = "",
         collection_id: Optional[UUID] = None,
     ) -> CollectionResponse:
-<<<<<<< HEAD
+        print("~" * 100)
+        print("create_collection in database being called...")
         return await self.collections_handler.create_collection(
             owner_id=owner_id,
-=======
-        print("~" * 100)
-        print("create_collection in database being called...")
-        result = await self.collections_handler.create_collection(
-            user_id=user_id,
->>>>>>> 2e1ba7fb
             name=name,
             description=description,
             collection_id=collection_id,
