import asyncio
import logging
import time
from abc import abstractmethod
from enum import Enum
from typing import Any, Optional

from ..abstractions import (
    EmbeddingPurpose,
    VectorSearchResult,
    default_embedding_prefixes,
)

<<<<<<< HEAD
=======
from shared.abstractions.vector import VectorQuantizationSettings

>>>>>>> f58032d4
from .base import Provider, ProviderConfig

logger = logging.getLogger(__name__)


class EmbeddingConfig(ProviderConfig):
    provider: str
    base_model: str
    base_dimension: int
    rerank_model: Optional[str] = None
    rerank_dimension: Optional[int] = None
    rerank_transformer_type: Optional[str] = None
    batch_size: int = 1
    prefixes: Optional[dict[str, str]] = None
    add_title_as_prefix: bool = True
    concurrent_request_limit: int = 256
    max_retries: int = 8
    initial_backoff: float = 1
    max_backoff: float = 64.0
    quantization_settings: VectorQuantizationSettings = (
        VectorQuantizationSettings()
    )

    def validate_config(self) -> None:
        if self.provider not in self.supported_providers:
            raise ValueError(f"Provider '{self.provider}' is not supported.")

    @property
    def supported_providers(self) -> list[str]:
        return ["litellm", "openai", "ollama"]


class EmbeddingProvider(Provider):
    class PipeStage(Enum):
        BASE = 1
        RERANK = 2

    def __init__(self, config: EmbeddingConfig):
        if not isinstance(config, EmbeddingConfig):
            raise ValueError(
                "EmbeddingProvider must be initialized with a `EmbeddingConfig`."
            )
        logger.info(f"Initializing EmbeddingProvider with config {config}.")

        super().__init__(config)
        self.config: EmbeddingConfig = config
        self.semaphore = asyncio.Semaphore(config.concurrent_request_limit)
        self.current_requests = 0

    async def _execute_with_backoff_async(self, task: dict[str, Any]):
        retries = 0
        backoff = self.config.initial_backoff
        while retries < self.config.max_retries:
            try:
                async with self.semaphore:
                    return await self._execute_task(task)
            # TODO: Capture different error types and handle them accordingly
            except Exception as e:
                logger.warning(
                    f"Request failed (attempt {retries + 1}): {str(e)}"
                )
                retries += 1
                if retries == self.config.max_retries:
                    raise
                await asyncio.sleep(backoff)
                backoff = min(backoff * 2, self.config.max_backoff)

    def _execute_with_backoff_sync(self, task: dict[str, Any]):
        retries = 0
        backoff = self.config.initial_backoff
        while retries < self.config.max_retries:
            try:
                return self._execute_task_sync(task)
            except Exception as e:
                logger.warning(
                    f"Request failed (attempt {retries + 1}): {str(e)}"
                )
                retries += 1
                if retries == self.config.max_retries:
                    raise
                time.sleep(backoff)
                backoff = min(backoff * 2, self.config.max_backoff)

    @abstractmethod
    async def _execute_task(self, task: dict[str, Any]):
        pass

    @abstractmethod
    def _execute_task_sync(self, task: dict[str, Any]):
        pass

    async def async_get_embedding(
        self,
        text: str,
        stage: PipeStage = PipeStage.BASE,
        purpose: EmbeddingPurpose = EmbeddingPurpose.INDEX,
    ):
        task = {
            "text": text,
            "stage": stage,
            "purpose": purpose,
        }
        return await self._execute_with_backoff_async(task)

    def get_embedding(
        self,
        text: str,
        stage: PipeStage = PipeStage.BASE,
        purpose: EmbeddingPurpose = EmbeddingPurpose.INDEX,
    ):
        task = {
            "text": text,
            "stage": stage,
            "purpose": purpose,
        }
        return self._execute_with_backoff_sync(task)

    async def async_get_embeddings(
        self,
        texts: list[str],
        stage: PipeStage = PipeStage.BASE,
        purpose: EmbeddingPurpose = EmbeddingPurpose.INDEX,
    ):
        task = {
            "texts": texts,
            "stage": stage,
            "purpose": purpose,
        }
        return await self._execute_with_backoff_async(task)

    def get_embeddings(
        self,
        texts: list[str],
        stage: PipeStage = PipeStage.BASE,
        purpose: EmbeddingPurpose = EmbeddingPurpose.INDEX,
    ) -> list[list[float]]:
        task = {
            "texts": texts,
            "stage": stage,
            "purpose": purpose,
        }
        return self._execute_with_backoff_sync(task)

    @abstractmethod
    def rerank(
        self,
        query: str,
        results: list[VectorSearchResult],
        stage: PipeStage = PipeStage.RERANK,
        limit: int = 10,
    ):
        pass

    def set_prefixes(self, config_prefixes: dict[str, str], base_model: str):
        self.prefixes = {}

        for t, p in config_prefixes.items():
            purpose = EmbeddingPurpose(t.lower())
            self.prefixes[purpose] = p

        if base_model in default_embedding_prefixes:
            for t, p in default_embedding_prefixes[base_model].items():
                if t not in self.prefixes:
                    self.prefixes[t] = p<|MERGE_RESOLUTION|>--- conflicted
+++ resolved
@@ -5,17 +5,13 @@
 from enum import Enum
 from typing import Any, Optional
 
+from shared.abstractions.vector import VectorQuantizationSettings
+
 from ..abstractions import (
     EmbeddingPurpose,
     VectorSearchResult,
     default_embedding_prefixes,
 )
-
-<<<<<<< HEAD
-=======
-from shared.abstractions.vector import VectorQuantizationSettings
-
->>>>>>> f58032d4
 from .base import Provider, ProviderConfig
 
 logger = logging.getLogger(__name__)
