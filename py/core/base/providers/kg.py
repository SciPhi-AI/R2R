"""Base classes for knowledge graph providers."""

import logging
from abc import ABC, abstractmethod
from typing import Any, Optional, Tuple
from uuid import UUID

from ..abstractions import (
    Community,
    CommunityReport,
    Entity,
    KGCreationSettings,
    KGEnrichmentSettings,
    KGExtraction,
    KGSearchSettings,
    RelationshipType,
    Triple,
)
from .base import ProviderConfig

logger = logging.getLogger(__name__)


# TODO - Bolt down types for KGConfig
class KGConfig(ProviderConfig):
    """A base KG config class"""

    provider: Optional[str] = None
    user: Optional[str] = None
    password: Optional[str] = None
    url: Optional[str] = None
    database: Optional[str] = None

    batch_size: Optional[int] = 1
    kg_store_path: Optional[str] = None
    kg_enrichment_settings: KGEnrichmentSettings = KGEnrichmentSettings()
    kg_creation_settings: KGCreationSettings = KGCreationSettings()
    kg_search_settings: KGSearchSettings = KGSearchSettings()

    def validate_config(self) -> None:
        if self.provider not in self.supported_providers:
            raise ValueError(f"Provider '{self.provider}' is not supported.")

    @property
    def supported_providers(self) -> list[str]:
        return ["local", "postgres"]


class KGProvider(ABC):
    """An abstract class to provide a common interface for Knowledge Graphs."""

    def __init__(self, config: KGConfig) -> None:
        if not isinstance(config, KGConfig):
            raise ValueError(
                "KGProvider must be initialized with a `KGConfig`."
            )
        logger.info(f"Initializing KG provider with config: {config}")
        self.config = config
        self.validate_config()

    def validate_config(self) -> None:
        self.config.validate_config()

    @abstractmethod
    async def add_entities(
        self, entities: list[Entity], *args, **kwargs
    ) -> None:
        """Abstract method to add entities."""
        pass

    @abstractmethod
    async def add_triples(
        self, triples: list[Triple], table_name: str
    ) -> None:
        """Abstract method to add triples."""
        pass

    @abstractmethod
    async def add_kg_extractions(
        self, kg_extractions: list[KGExtraction], table_suffix: str = "_raw"
    ) -> Tuple[int, int]:
        """Abstract method to add KG extractions."""
        pass

    @abstractmethod
    async def get_entities(
        self,
        entity_ids: list[str] | None = None,
        with_description: bool = False,
    ) -> list[Entity]:
        """Abstract method to get entities."""
        pass

    @abstractmethod
    async def get_triples(
        self, triple_ids: list[str] | None = None
    ) -> list[Triple]:
        """Abstract method to get triples."""
        pass

    @abstractmethod
    async def delete_triples(self, triple_ids: list[int]) -> None:
        """Abstract method to delete triples."""
        pass

    @abstractmethod
    async def get_schema(self, refresh: bool = False) -> str:
        """Abstract method to get the schema of the graph store."""
        pass

    @abstractmethod
    async def structured_query(
        self, query: str, param_map: Optional[dict[str, Any]] = None
    ) -> Any:
        """Abstract method to query the graph store with statement and parameters."""
        if param_map is None:
            param_map = {}

    @abstractmethod
    async def vector_query(
        self, query, **kwargs: Any
    ) -> Tuple[list[Entity], list[float]]:
        """Abstract method to query the graph store with a vector store query."""

    # TODO - Type this method.
    @abstractmethod
    async def update_extraction_prompt(
        self,
        prompt_provider: Any,
        entity_types: list[Any],
        relationship_types: list[RelationshipType],
    ):
        """Abstract method to update the KG extraction prompt."""
        pass

    # TODO - Type this method.
    @abstractmethod
    async def update_kg_search_prompt(
        self,
        prompt_provider: Any,
        entity_types: list[Any],
        relationship_types: list[RelationshipType],
    ):
        """Abstract method to update the KG agent prompt."""
        pass

    @abstractmethod
    async def create_vector_index(
        self, node_type: str, node_property: str, dimension: int
    ) -> None:
        """Abstract method to create a vector index."""
        pass

    @abstractmethod
    async def perform_graph_clustering(
        self,
        collection_id: UUID,
        leiden_params: dict,  # TODO - Add typing for leiden_params
    ) -> Tuple[int, int, set[tuple[int, Any]]]:
        """Abstract method to perform graph clustering."""
        pass

    @abstractmethod
    async def get_entity_map(
        self, offset: int, limit: int, document_id: UUID
    ) -> dict[str, Any]:
        """Abstract method to get the entity map."""
        pass

    @abstractmethod
    async def get_community_details(self, community_number: int):
        """Abstract method to get community details."""
        pass

    @abstractmethod
    async def get_entity_count(self, document_id: UUID) -> int:
        """Abstract method to get the entity count."""
        pass

<<<<<<< HEAD
    @abstractmethod
    async def delete_frga(
        self, document_id: str, offset: int, limit: int
    ) -> list[str]:
        """Abstract method to get the entity descriptions."""
        pass
=======
>>>>>>> cbffd688

    @abstractmethod
    async def delete_graph_for_collection(self, collection_id: UUID) -> None:
        """Abstract method to delete the graph for a collection."""
        pass

    @abstractmethod
    async def get_creation_estimate(self, *args: Any, **kwargs: Any) -> Any:
        """Abstract method to get the creation estimate."""
        pass

    @abstractmethod
    async def get_enrichment_estimate(self, *args: Any, **kwargs: Any) -> Any:
        """Abstract method to get the enrichment estimate."""
        pass

    @abstractmethod
    async def add_community_report(
        self, community_report: CommunityReport
    ) -> None:
        """Abstract method to add a community report."""
        pass

    @abstractmethod
    async def get_community_reports(self, collection_id: UUID) -> list[CommunityReport]:
        """Abstract method to get community reports."""
        pass

    @abstractmethod
    async def check_community_reports_exist(
        self, collection_id: UUID, offset: int, limit: int
    ) -> list[int]:
        """Abstract method to check if community reports exist."""
        pass


def escape_braces(s: str) -> str:
    """
    Escape braces in a string.
    This is a placeholder function - implement the actual logic as needed.
    """
    # Implement your escape_braces logic here
    return s.replace("{", "{{").replace("}", "}}")<|MERGE_RESOLUTION|>--- conflicted
+++ resolved
@@ -177,16 +177,6 @@
         """Abstract method to get the entity count."""
         pass
 
-<<<<<<< HEAD
-    @abstractmethod
-    async def delete_frga(
-        self, document_id: str, offset: int, limit: int
-    ) -> list[str]:
-        """Abstract method to get the entity descriptions."""
-        pass
-=======
->>>>>>> cbffd688
-
     @abstractmethod
     async def delete_graph_for_collection(self, collection_id: UUID) -> None:
         """Abstract method to delete the graph for a collection."""
@@ -210,7 +200,9 @@
         pass
 
     @abstractmethod
-    async def get_community_reports(self, collection_id: UUID) -> list[CommunityReport]:
+    async def get_community_reports(
+        self, collection_id: UUID
+    ) -> list[CommunityReport]:
         """Abstract method to get community reports."""
         pass
 
