--- conflicted
+++ resolved
@@ -31,13 +31,8 @@
 from .restructure import KGEnrichmentSettings
 from .search import (
     AggregateSearchResult,
-<<<<<<< HEAD
-    KGLocalSearchResult,
-    KGGlobalSearchResult,
-=======
     KGGlobalSearchResult,
     KGLocalSearchResult,
->>>>>>> d603a6b9
     KGSearchResult,
     KGSearchSettings,
     VectorSearchResult,
