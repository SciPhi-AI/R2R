--- conflicted
+++ resolved
@@ -15,11 +15,6 @@
 
 class ImageParser(AsyncParser[DataType]):
     """A parser for image data using vision models."""
-<<<<<<< HEAD
-
-    DEFAULT_IMG_VISION_PROMPT_NAME = "vision_img"
-=======
->>>>>>> 946743e6
 
     def __init__(
         self,
@@ -59,10 +54,6 @@
         if not self.vision_prompt_text:
             self.vision_prompt_text = await self.database_provider.get_prompt(  # type: ignore
                 prompt_name=self.config.vision_img_prompt_name
-<<<<<<< HEAD
-                or self.DEFAULT_IMG_VISION_PROMPT_NAME
-=======
->>>>>>> 946743e6
             )
         try:
             # Verify model supports vision
