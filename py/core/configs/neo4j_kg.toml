--- conflicted
+++ resolved
@@ -21,11 +21,7 @@
     leiden_params = { max_cluster_size = 1000 } # more params in graspologic/partition/leiden.py
 
   [kg.kg_search_config]
-<<<<<<< HEAD
     model = "gpt-4o-mini"
 
-
   [kg.kg_extraction_config]
-=======
->>>>>>> 09ffa216
     model = "gpt-4o-mini"