import asyncio
import json
import logging
import uuid
from datetime import datetime
from typing import Any, AsyncGenerator, Optional, Sequence, Union
from uuid import UUID

from core.base import (
    Document,
    DocumentExtraction,
    DocumentInfo,
    DocumentType,
    IngestionStatus,
    R2RException,
    R2RLoggingProvider,
    RawChunk,
    RunManager,
    Vector,
    VectorEntry,
    VectorType,
    decrement_version,
)
from core.base.api.models import UserResponse
from core.telemetry.telemetry_decorator import telemetry_event
from shared.abstractions.ingestion import (
    ChunkEnrichmentSettings,
    ChunkEnrichmentStrategy,
)
from shared.abstractions.vector import (
    IndexMeasure,
    IndexMethod,
    VectorTableName,
)

from ..abstractions import R2RAgents, R2RPipelines, R2RPipes, R2RProviders
from ..config import R2RConfig
from .base import Service

logger = logging.getLogger()
MB_CONVERSION_FACTOR = 1024 * 1024
STARTING_VERSION = "v0"
MAX_FILES_PER_INGESTION = 100
OVERVIEW_FETCH_PAGE_SIZE = 1_000


class IngestionService(Service):
    def __init__(
        self,
        config: R2RConfig,
        providers: R2RProviders,
        pipes: R2RPipes,
        pipelines: R2RPipelines,
        agents: R2RAgents,
        run_manager: RunManager,
        logging_connection: R2RLoggingProvider,
    ) -> None:
        super().__init__(
            config,
            providers,
            pipes,
            pipelines,
            agents,
            run_manager,
            logging_connection,
        )

    @telemetry_event("IngestFile")
    async def ingest_file_ingress(
        self,
        file_data: dict,
        user: UserResponse,
        document_id: UUID,
        size_in_bytes,
        metadata: Optional[dict] = None,
        version: Optional[str] = None,
        is_update: bool = False,
        *args: Any,
        **kwargs: Any,
    ) -> dict:
        try:
            if not file_data:
                raise R2RException(
                    status_code=400, message="No files provided for ingestion."
                )

            if not file_data.get("filename"):
                raise R2RException(
                    status_code=400, message="File name not provided."
                )

            metadata = metadata or {}

            version = version or STARTING_VERSION
            document_info = self._create_document_info_from_file(
                document_id,
                user,
                file_data["filename"],
                metadata,
                version,
                size_in_bytes,
            )

            existing_document_info = (
                await self.providers.database.get_documents_overview(
                    filter_user_ids=[user.id],
                    filter_document_ids=[document_id],
                )
            )["results"]

            if not is_update and len(existing_document_info) > 0:
                existing_doc = existing_document_info[0]
                if (
                    existing_doc.version >= version
                    and existing_doc.ingestion_status
                    == IngestionStatus.SUCCESS
                ):
                    raise R2RException(
                        status_code=409,
                        message=f"Must increment version number before attempting to overwrite document {document_id}. Use the `update_files` endpoint if you are looking to update the existing version.",
                    )
                elif existing_doc.ingestion_status != IngestionStatus.FAILED:
                    raise R2RException(
                        status_code=409,
                        message=f"Document {document_id} was already ingested and is not in a failed state.",
                    )

            await self.providers.database.upsert_documents_overview(
                document_info
            )

            return {
                "info": document_info,
            }
        except R2RException as e:
            logger.error(f"R2RException in ingest_file_ingress: {str(e)}")
            raise
        except Exception as e:
            raise R2RException(
                status_code=500, message=f"Error during ingestion: {str(e)}"
            )

    def _create_document_info_from_file(
        self,
        document_id: UUID,
        user: UserResponse,
        file_name: str,
        metadata: dict,
        version: str,
        size_in_bytes: int,
    ) -> DocumentInfo:
        file_extension = file_name.split(".")[-1].lower()
        if file_extension.upper() not in DocumentType.__members__:
            raise R2RException(
                status_code=415,
                message=f"'{file_extension}' is not a valid DocumentType.",
            )

        metadata = metadata or {}
        metadata["version"] = version

        return DocumentInfo(
            id=document_id,
            user_id=user.id,
            collection_ids=metadata.get("collection_ids", []),
            type=DocumentType[file_extension.upper()],
            title=metadata.get("title", file_name.split("/")[-1]),
            metadata=metadata,
            version=version,
            size_in_bytes=size_in_bytes,
            ingestion_status=IngestionStatus.PENDING,
            created_at=datetime.now(),
            updated_at=datetime.now(),
        )

    def _create_document_info_from_chunks(
        self,
        document_id: UUID,
        user: UserResponse,
        chunks: list[RawChunk],
        metadata: dict,
        version: str,
    ) -> DocumentInfo:
        metadata = metadata or {}
        metadata["version"] = version

        return DocumentInfo(
            id=document_id,
            user_id=user.id,
            collection_ids=metadata.get("collection_ids", []),
            type=DocumentType.TXT,
            title=metadata.get("title", f"Ingested Chunks - {document_id}"),
            metadata=metadata,
            version=version,
            size_in_bytes=sum(
                len(chunk.text.encode("utf-8")) for chunk in chunks
            ),
            ingestion_status=IngestionStatus.PENDING,
            created_at=datetime.now(),
            updated_at=datetime.now(),
        )

    async def parse_file(
        self, document_info: DocumentInfo, ingestion_config: dict
    ) -> AsyncGenerator[DocumentExtraction, None]:
        return await self.pipes.parsing_pipe.run(
            input=self.pipes.parsing_pipe.Input(
                message=Document(
                    id=document_info.id,
                    collection_ids=document_info.collection_ids,
                    user_id=document_info.user_id,
                    type=document_info.type,
                    metadata={
                        "document_type": document_info.type.value,
                        **document_info.metadata,
                    },
                )
            ),
            state=None,
            run_manager=self.run_manager,
            ingestion_config=ingestion_config,
        )

    async def embed_document(
        self,
        chunked_documents: list[dict],
    ) -> AsyncGenerator[VectorEntry, None]:
        return await self.pipes.embedding_pipe.run(
            input=self.pipes.embedding_pipe.Input(
                message=[
                    DocumentExtraction.from_dict(chunk)
                    for chunk in chunked_documents
                ]
            ),
            state=None,
            run_manager=self.run_manager,
        )

    async def store_embeddings(
        self,
        embeddings: Sequence[Union[dict, VectorEntry]],
    ) -> AsyncGenerator[str, None]:
        vector_entries = [
            (
                embedding
                if isinstance(embedding, VectorEntry)
                else VectorEntry.from_dict(embedding)
            )
            for embedding in embeddings
        ]

        return await self.pipes.vector_storage_pipe.run(
            input=self.pipes.vector_storage_pipe.Input(message=vector_entries),
            state=None,
            run_manager=self.run_manager,
        )

    async def finalize_ingestion(
        self,
        document_info: DocumentInfo,
        is_update: bool = False,
    ) -> None:
        if is_update:
            await self.providers.database.delete(
                filters={
                    "$and": [
                        {"document_id": {"$eq": document_info.id}},
                        {
                            "version": {
                                "$eq": decrement_version(document_info.version)
                            }
                        },
                    ]
                }
            )

        async def empty_generator():
            yield document_info

        return empty_generator()

    async def update_document_status(
        self,
        document_info: DocumentInfo,
        status: IngestionStatus,
    ) -> None:
        document_info.ingestion_status = status
        await self._update_document_status_in_db(document_info)

    async def _update_document_status_in_db(self, document_info: DocumentInfo):
        try:
            await self.providers.database.upsert_documents_overview(
                document_info
            )
        except Exception as e:
            logger.error(
                f"Failed to update document status: {document_info.id}. Error: {str(e)}"
            )

    async def _collect_results(self, result_gen: Any) -> list[dict]:
        results = []
        async for res in result_gen:
            results.append(res.model_dump_json())
        return results

    @telemetry_event("IngestChunks")
    async def ingest_chunks_ingress(
        self,
        document_id: UUID,
        metadata: Optional[dict],
        chunks: list[RawChunk],
        user: UserResponse,
        *args: Any,
        **kwargs: Any,
    ) -> DocumentInfo:
        if not chunks:
            raise R2RException(
                status_code=400, message="No chunks provided for ingestion."
            )

        metadata = metadata or {}
        version = STARTING_VERSION

        document_info = self._create_document_info_from_chunks(
            document_id,
            user,
            chunks,
            metadata,
            version,
        )

        existing_document_info = (
            await self.providers.database.get_documents_overview(
                filter_user_ids=[user.id],
                filter_document_ids=[document_id],
            )
        )["results"]

        if len(existing_document_info) > 0:
            existing_doc = existing_document_info[0]
            if existing_doc.ingestion_status != IngestionStatus.FAILED:
                raise R2RException(
                    status_code=409,
                    message=f"Document {document_id} was already ingested and is not in a failed state.",
                )

        await self.providers.database.upsert_documents_overview(document_info)

        return document_info

    async def _get_enriched_chunk_text(
        self,
        chunk_idx: int,
        chunk: dict,
        document_id: UUID,
        chunk_enrichment_settings: ChunkEnrichmentSettings,
        document_chunks: list[dict],
        document_chunks_dict: dict,
    ) -> VectorEntry:
        # get chunks in context
<<<<<<< HEAD

        if chunk_enrichment_settings.strategies == []:
            logger.error("No enrichment strategies provided")
            raise R2RException(
                status_code=400, message="No enrichment strategies provided"
            )

        context_chunk_ids = []
=======
        context_chunk_ids: list[UUID] = []
>>>>>>> e3e19685
        for enrichment_strategy in chunk_enrichment_settings.strategies:
            if enrichment_strategy == ChunkEnrichmentStrategy.NEIGHBORHOOD:
                context_chunk_ids.extend(
                    document_chunks[chunk_idx - prev]["extraction_id"]
                    for prev in range(
                        1, chunk_enrichment_settings.backward_chunks + 1
                    )
                    if chunk_idx - prev >= 0
                )
                context_chunk_ids.extend(
                    document_chunks[chunk_idx + next]["extraction_id"]
                    for next in range(
                        1, chunk_enrichment_settings.forward_chunks + 1
                    )
                    if chunk_idx + next < len(document_chunks)
                )
            elif enrichment_strategy == ChunkEnrichmentStrategy.SEMANTIC:
                semantic_neighbors = await self.providers.database.get_semantic_neighbors(
                    document_id=document_id,
                    chunk_id=chunk["extraction_id"],
                    limit=chunk_enrichment_settings.semantic_neighbors,
                    similarity_threshold=chunk_enrichment_settings.semantic_similarity_threshold,
                )
                context_chunk_ids.extend(
                    neighbor["extraction_id"]
                    for neighbor in semantic_neighbors
                )

        context_chunk_ids = list(
            set(
                [
                    str(context_chunk_id)
                    for context_chunk_id in context_chunk_ids
                ]
            )
        )
        context_chunk_ids = [
            UUID(context_chunk_id) for context_chunk_id in context_chunk_ids
        ]

        context_chunk_texts = [
            (
                document_chunks_dict[context_chunk_id]["text"],
                document_chunks_dict[context_chunk_id]["metadata"][
                    "chunk_order"
                ],
            )
            for context_chunk_id in context_chunk_ids
        ]

        # sort by chunk_order
        context_chunk_texts.sort(key=lambda x: x[1])

        # enrich chunk
        try:
            updated_chunk_text = (
                (
                    await self.providers.llm.aget_completion(
                        messages=await self.providers.prompt._get_message_payload(
                            task_prompt_name="chunk_enrichment",
                            task_inputs={
                                "context_chunks": "\n".join(
                                    text for text, _ in context_chunk_texts
                                ),
                                "chunk": chunk["text"],
                            },
                        ),
                        generation_config=chunk_enrichment_settings.generation_config,
                    )
                )
                .choices[0]
                .message.content
            )

        except Exception as e:
            updated_chunk_text = chunk["text"]
            chunk["metadata"]["chunk_enrichment_status"] = "failed"
        else:
            if not updated_chunk_text:
                updated_chunk_text = chunk["text"]
                chunk["metadata"]["chunk_enrichment_status"] = "failed"
            else:
                chunk["metadata"]["chunk_enrichment_status"] = "success"

        data = await self.providers.embedding.async_get_embedding(
            updated_chunk_text or chunk["text"]
        )

        chunk["metadata"]["original_text"] = chunk["text"]

        return VectorEntry(
            extraction_id=uuid.uuid5(
                uuid.NAMESPACE_DNS, str(chunk["extraction_id"])
            ),
            vector=Vector(data=data, type=VectorType.FIXED, length=len(data)),
            document_id=document_id,
            user_id=chunk["user_id"],
            collection_ids=chunk["collection_ids"],
            text=updated_chunk_text or chunk["text"],
            metadata=chunk["metadata"],
        )

<<<<<<< HEAD
        return vector_entry_new

    async def chunk_enrichment(
        self,
        document_id: UUID,
        chunk_enrichment_settings: ChunkEnrichmentSettings,
    ) -> int:
=======
    async def chunk_enrichment(self, document_id: UUID) -> int:
>>>>>>> e3e19685
        # just call the pipe on every chunk of the document

        logger.info(f"chunk_enrichment_settings: {chunk_enrichment_settings}")

        # get all document_chunks
        document_chunks = (
            await self.providers.database.get_document_chunks(
                document_id=document_id,
            )
        )["results"]

        new_vector_entries = []
        document_chunks_dict = {
            chunk["extraction_id"]: chunk for chunk in document_chunks
        }

        tasks = []
        total_completed = 0
        for chunk_idx, chunk in enumerate(document_chunks):
            tasks.append(
                self._get_enriched_chunk_text(
                    chunk_idx,
                    chunk,
                    document_id,
                    chunk_enrichment_settings,
                    document_chunks,
                    document_chunks_dict,
                )
            )

            if len(tasks) == 128:
                new_vector_entries.extend(await asyncio.gather(*tasks))
                total_completed += 128
                logger.info(
                    f"Completed {total_completed} out of {len(document_chunks)} chunks for document {document_id}"
                )
                tasks = []

        new_vector_entries.extend(await asyncio.gather(*tasks))
        logger.info(
            f"Completed enrichment of {len(document_chunks)} chunks for document {document_id}"
        )

        # delete old chunks from vector db
        await self.providers.database.delete(
            filters={
                "document_id": document_id,
            },
        )

        # embed and store the enriched chunk
        await self.providers.database.upsert_entries(new_vector_entries)

        return len(new_vector_entries)


class IngestionServiceAdapter:
    @staticmethod
    def _parse_user_data(user_data) -> UserResponse:
        if isinstance(user_data, str):
            try:
                user_data = json.loads(user_data)
            except json.JSONDecodeError as e:
                raise ValueError(
                    f"Invalid user data format: {user_data}"
                ) from e
        return UserResponse.from_dict(user_data)

    @staticmethod
    def _parse_chunk_enrichment_settings(
        chunk_enrichment_settings: dict,
    ) -> ChunkEnrichmentSettings:
        if isinstance(chunk_enrichment_settings, str):
            try:
                chunk_enrichment_settings = json.loads(
                    chunk_enrichment_settings
                )
            except json.JSONDecodeError as e:
                raise ValueError(
                    f"Invalid chunk enrichment settings format: {chunk_enrichment_settings}"
                ) from e
        return ChunkEnrichmentSettings.from_dict(chunk_enrichment_settings)

    @staticmethod
    def parse_ingest_file_input(data: dict) -> dict:
        return {
            "user": IngestionServiceAdapter._parse_user_data(data["user"]),
            "metadata": data["metadata"],
            "document_id": (
                UUID(data["document_id"]) if data["document_id"] else None
            ),
            "version": data.get("version"),
            "ingestion_config": data["ingestion_config"] or {},
            "is_update": data.get("is_update", False),
            "file_data": data["file_data"],
            "size_in_bytes": data["size_in_bytes"],
        }

    @staticmethod
    def parse_ingest_chunks_input(data: dict) -> dict:
        return {
            "user": IngestionServiceAdapter._parse_user_data(data["user"]),
            "metadata": data["metadata"],
            "document_id": data["document_id"],
            "chunks": [RawChunk.from_dict(chunk) for chunk in data["chunks"]],
        }

    @staticmethod
    def parse_update_files_input(data: dict) -> dict:
        return {
            "user": IngestionServiceAdapter._parse_user_data(data["user"]),
            "document_ids": [UUID(doc_id) for doc_id in data["document_ids"]],
            "metadatas": data["metadatas"],
            "ingestion_config": data["ingestion_config"],
            "file_sizes_in_bytes": data["file_sizes_in_bytes"],
            "file_datas": data["file_datas"],
        }

    @staticmethod
    def parse_create_vector_index_input(data: dict) -> dict:
        return {
            "table_name": VectorTableName(data["table_name"]),
            "index_method": IndexMethod(data["index_method"]),
            "index_measure": IndexMeasure(data["index_measure"]),
            "index_name": data["index_name"],
            "index_arguments": data["index_arguments"],
            "concurrently": data["concurrently"],
        }

    @staticmethod
    def parse_list_vector_indices_input(input_data: dict) -> dict:
        return {"table_name": input_data["table_name"]}

    @staticmethod
    def parse_delete_vector_index_input(input_data: dict) -> dict:
        return {
            "index_name": input_data["index_name"],
            "table_name": input_data.get("table_name"),
            "concurrently": input_data.get("concurrently", True),
        }

    @staticmethod
    def parse_select_vector_index_input(input_data: dict) -> dict:
        return {
            "index_name": input_data["index_name"],
            "table_name": input_data.get("table_name"),
        }<|MERGE_RESOLUTION|>--- conflicted
+++ resolved
@@ -358,7 +358,6 @@
         document_chunks_dict: dict,
     ) -> VectorEntry:
         # get chunks in context
-<<<<<<< HEAD
 
         if chunk_enrichment_settings.strategies == []:
             logger.error("No enrichment strategies provided")
@@ -366,10 +365,7 @@
                 status_code=400, message="No enrichment strategies provided"
             )
 
-        context_chunk_ids = []
-=======
         context_chunk_ids: list[UUID] = []
->>>>>>> e3e19685
         for enrichment_strategy in chunk_enrichment_settings.strategies:
             if enrichment_strategy == ChunkEnrichmentStrategy.NEIGHBORHOOD:
                 context_chunk_ids.extend(
@@ -472,7 +468,6 @@
             metadata=chunk["metadata"],
         )
 
-<<<<<<< HEAD
         return vector_entry_new
 
     async def chunk_enrichment(
@@ -480,9 +475,6 @@
         document_id: UUID,
         chunk_enrichment_settings: ChunkEnrichmentSettings,
     ) -> int:
-=======
-    async def chunk_enrichment(self, document_id: UUID) -> int:
->>>>>>> e3e19685
         # just call the pipe on every chunk of the document
 
         logger.info(f"chunk_enrichment_settings: {chunk_enrichment_settings}")
