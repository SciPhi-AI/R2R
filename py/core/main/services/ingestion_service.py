--- conflicted
+++ resolved
@@ -555,7 +555,6 @@
     ) -> int:
         # just call the pipe on every chunk of the document
 
-<<<<<<< HEAD
         # TODO: Why is the config not recognized as an ingestionconfig but as a providerconfig?
         chunk_enrichment_settings = (
             self.providers.ingestion.config.chunk_enrichment_settings  # type: ignore
@@ -563,11 +562,6 @@
         # get all list_document_chunks
         list_document_chunks = (
             await self.providers.database.list_document_chunks(  # FIXME: This was using the pagination defaults from before... We need to review if this is as intended.
-=======
-        # get all document_chunks
-        document_chunks = (
-            await self.providers.database.get_document_chunks(
->>>>>>> 22c0e26e
                 document_id=document_id,
                 offset=0,
                 limit=100,
@@ -618,7 +612,6 @@
 
         return len(new_vector_entries)
 
-<<<<<<< HEAD
     # TODO - This should return a typed object
     async def list_chunks(
         self,
@@ -645,7 +638,7 @@
         **kwargs: Any,
     ) -> dict:
         return await self.providers.database.get_chunk(chunk_id)
-=======
+
     async def update_document_metadata(
         self,
         document_id: UUID,
@@ -679,7 +672,6 @@
         await self.providers.database.upsert_documents_overview(
             existing_document  # type: ignore
         )
->>>>>>> 22c0e26e
 
 
 class IngestionServiceAdapter:
