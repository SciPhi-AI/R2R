import base64
import functools
import json
import logging
from datetime import datetime
from io import BytesIO
from typing import Any, Callable, Coroutine, Optional
from uuid import UUID

from core.base import (
    Document,
    DocumentExtraction,
    DocumentFragment,
    DocumentInfo,
    DocumentType,
    IngestionStatus,
    R2RDocumentProcessingError,
    R2RException,
    RunLoggingSingleton,
    RunManager,
    VectorEntry,
    decrement_version,
    generate_user_document_id,
)
from core.base.providers import ChunkingConfig
from core.telemetry.telemetry_decorator import telemetry_event

from ...base.api.models.auth.responses import UserResponse
from ..abstractions import R2RAgents, R2RPipelines, R2RPipes, R2RProviders
from ..config import R2RConfig
from .base import Service

logger = logging.getLogger(__name__)
MB_CONVERSION_FACTOR = 1024 * 1024
STARTING_VERSION = "v0"
MAX_FILES_PER_INGESTION = 100
OVERVIEW_FETCH_PAGE_SIZE = 1_000


def ingestion_step(step_name: str) -> Callable[..., Any]:
    def decorator(func: Callable[..., Coroutine[Any, Any, Any]]) -> Any:
        @functools.wraps(func)
        async def wrapper(self, document_info: DocumentInfo, *args, **kwargs):
            document_info.ingestion_status = getattr(
                IngestionStatus, step_name.upper()
            )
            self.providers.database.relational.upsert_documents_overview(
                document_info
            )

            try:
                result_gen = await func(self, document_info, *args, **kwargs)
                return await self._collect_results(result_gen)
            except R2RDocumentProcessingError as e:
                await self.mark_document_as_failed(document_info, e)
                raise
            except Exception as e:
                error = R2RDocumentProcessingError(
                    document_id=document_info.id,
                    error_message=f"Error in {step_name} step: {str(e)}",
                )
                await self.mark_document_as_failed(document_info, error)
                raise error

        return wrapper

    return decorator


class IngestionService(Service):
    def __init__(
        self,
        config: R2RConfig,
        providers: R2RProviders,
        pipes: R2RPipes,
        pipelines: R2RPipelines,
        agents: R2RAgents,
        run_manager: RunManager,
        logging_connection: RunLoggingSingleton,
    ) -> None:
        super().__init__(
            config,
            providers,
            pipes,
            pipelines,
            agents,
            run_manager,
            logging_connection,
        )

    @telemetry_event("IngestFile")
    async def ingest_file_ingress(
        self,
        file_data: dict,
        user: UserResponse,
        metadata: Optional[dict] = None,
        document_id: Optional[UUID] = None,
        version: Optional[str] = None,
        is_update: bool = False,
        size_in_bytes: Optional[int] = None,
        *args: Any,
        **kwargs: Any,
    ) -> dict:
        if not file_data:
            raise R2RException(
                status_code=400, message="No files provided for ingestion."
            )

        if not file_data.get("filename"):
            raise R2RException(
                status_code=400, message="File name not provided."
            )

        metadata = metadata or {}

        version = version or STARTING_VERSION
        document_info = self._create_document_info(
            document_id,
            user,
            file_data["filename"],
            metadata,
            version,
            size_in_bytes,
        )

        if existing_document_info := self.providers.database.relational.get_documents_overview(
            filter_user_ids=[user.id],
            filter_document_ids=[document_id],
        ):
            existing_doc = existing_document_info[0]
            if is_update:
                if (
                    existing_doc.version >= version
                    and existing_doc.ingestion_status == "success"
                ):
                    raise R2RException(
                        status_code=409,
                        message=f"Must increment version number before attempting to overwrite document {document_id}.",
                    )
            elif existing_doc.ingestion_status != "failure":
                raise R2RException(
                    status_code=409,
                    message=f"Document {document_id} was already ingested and is not in a failed state.",
                )

        self.providers.database.relational.upsert_documents_overview(
            document_info
        )

        return {
            "info": document_info,
        }

    def _create_document_info(
        self,
        document_id: UUID,
        user: UserResponse,
        file_name: str,
        metadata: dict,
        version: str,
        size_in_bytes: int,
    ) -> DocumentInfo:
        file_extension = file_name.split(".")[-1].lower()
        if file_extension.upper() not in DocumentType.__members__:
            raise R2RException(
                status_code=415,
                message=f"'{file_extension}' is not a valid DocumentType.",
            )

        metadata = metadata or {}
        metadata["version"] = version
        print('metadata = ', metadata)

        return DocumentInfo(
            id=document_id,
            user_id=user.id,
            group_ids=metadata.get("group_ids", []),
            type=DocumentType[file_extension.upper()],
<<<<<<< HEAD
            title=metadata.pop("title", file_name.split("/")[-1]),
=======
            title=metadata.get("title", file_name.split("/")[-1]),
>>>>>>> 3a4033cd
            metadata=metadata,
            version=version,
            size_in_bytes=size_in_bytes,
            ingestion_status="pending",
            created_at=datetime.now(),
            updated_at=datetime.now(),
        )

    @ingestion_step("parsing")
    async def parse_file(
        self,
        document_info: DocumentInfo,
    ) -> list[DocumentFragment]:
        file_name, file_wrapper, size_in_bytes = (
            self.providers.file.retrieve_file(document_info.id)
        )

        with file_wrapper as file_content_stream:
            return await self.pipes.parsing_pipe.run(
                input=self.pipes.parsing_pipe.Input(
                    message=Document(
                        id=document_info.id,
                        group_ids=document_info.group_ids,
                        user_id=document_info.user_id,
                        type=document_info.type,
                        metadata={
                            "document_type": document_info.type.value,
                            **document_info.metadata,
                        },
                    )
                ),
                run_manager=self.run_manager,
            )

    @ingestion_step("chunking")
    async def chunk_document(
        self,
        document_info: DocumentInfo,
        parsed_documents: list[dict],
        chunking_config: Optional[ChunkingConfig] = None,
    ) -> list[DocumentFragment]:

        return await self.pipes.chunking_pipe.run(
            input=self.pipes.chunking_pipe.Input(
                message=[
                    DocumentExtraction.from_dict(chunk)
                    for chunk in parsed_documents
                ]
            ),
            run_manager=self.run_manager,
            chunking_config=chunking_config,
        )

    @ingestion_step("embedding")
    async def embed_document(
        self,
        document_info: DocumentInfo,
        chunked_documents: list[dict],
    ) -> list[str]:
        return await self.pipes.embedding_pipe.run(
            input=self.pipes.embedding_pipe.Input(
                message=[
                    DocumentFragment.from_dict(chunk)
                    for chunk in chunked_documents
                ]
            ),
            run_manager=self.run_manager,
        )

    @ingestion_step("storing")
    async def store_embeddings(
        self,
        document_info: DocumentInfo,
        embeddings: list[dict],
    ) -> list[str]:
        return await self.pipes.vector_storage_pipe.run(
            input=self.pipes.vector_storage_pipe.Input(
                message=[
                    VectorEntry.from_dict(embedding)
                    for embedding in embeddings
                ]
            ),
            run_manager=self.run_manager,
        )

    @ingestion_step("success")
    async def finalize_ingestion(
        self,
        document_info: DocumentInfo,
        is_update: bool = False,
    ) -> None:
        if is_update:
            self.providers.database.vector.delete(
                filters={
                    "$and": [
                        {"document_id": {"$eq": document_info.id}},
                        {
                            "version": {
                                "$eq": decrement_version(document_info.version)
                            }
                        },
                    ]
                }
            )

        async def empty_generator():
            yield document_info

        return empty_generator()

    async def _process_ingestion_results(
        self,
        ingestion_results: dict,
        document_infos: list[DocumentInfo],
        skipped_documents: list[dict[str, str]],
    ) -> dict:
        skipped_ids = [ele["id"] for ele in skipped_documents]
        failed_ids = []
        successful_ids = []

        results = {}
        if ingestion_results["embedding_pipeline_output"]:
            results = dict(ingestion_results["embedding_pipeline_output"])
            for doc_id, error in results.items():
                if isinstance(error, R2RDocumentProcessingError):
                    logger.error(
                        f"Error processing document with ID {error.document_id}: {error.message}"
                    )
                    failed_ids.append(error.document_id)
                elif isinstance(error, Exception):
                    logger.error(f"Error processing document: {error}")
                    failed_ids.append(doc_id)
                else:
                    successful_ids.append(doc_id)

        documents_to_upsert = []
        for document_info in document_infos:
            if document_info.id not in skipped_ids:
                if document_info.id in failed_ids:
                    document_info.ingestion_status = "failure"
                elif document_info.id in successful_ids:
                    document_info.ingestion_status = "success"
                documents_to_upsert.append(document_info)

        if documents_to_upsert:
            self.providers.database.relational.upsert_documents_overview(
                documents_to_upsert
            )

        # TODO - modify ingestion service so that at end we write out number
        # of vectors produced or the error message to document info
        # THEN, return updated document infos here
        return {
            "processed_documents": [
                document
                for document in document_infos
                if document.id in successful_ids
            ],
            "failed_documents": [
                {
                    "document_id": document_id,
                    "result": str(results[document_id]),
                }
                for document_id in failed_ids
            ],
            "skipped_documents": skipped_ids,
        }

    async def mark_document_as_failed(
        self,
        document_info: DocumentInfo,
        error: R2RDocumentProcessingError,
    ) -> None:
        document_info.ingestion_status = "failure"
        document_info.metadata["error"] = error.message
        self.providers.database.relational.upsert_documents_overview(
            document_info
        )

    async def _collect_results(self, result_gen: Any) -> list[dict]:
        results = []
        async for res in result_gen:
            results.append(res.model_dump_json())
        return results


class IngestionServiceAdapter:
    @staticmethod
    def _parse_user_data(user_data) -> UserResponse:
        if isinstance(user_data, str):
            try:
                user_data = json.loads(user_data)
            except json.JSONDecodeError as e:
                raise ValueError(
                    f"Invalid user data format: {user_data}"
                ) from e
        return UserResponse.from_dict(user_data)

    @staticmethod
    def parse_ingest_file_input(data: dict) -> dict:
        return {
            "user": IngestionServiceAdapter._parse_user_data(data["user"]),
            "metadata": data["metadata"],
            "document_id": (
                UUID(data["document_id"]) if data["document_id"] else None
            ),
            "version": data.get("version"),
            "chunking_config": (
                ChunkingConfig.from_dict(data["chunking_config"])
                if data["chunking_config"]
                else None
            ),
            "is_update": data.get("is_update", False),
            "file_data": data["file_data"],
            "size_in_bytes": data["size_in_bytes"],
        }

    @staticmethod
    def parse_update_files_input(data: dict) -> dict:
        return {
            "user": IngestionServiceAdapter._parse_user_data(data["user"]),
            "document_ids": [UUID(doc_id) for doc_id in data["document_ids"]],
            "metadatas": data["metadatas"],
            "chunking_config": (
                ChunkingConfig.from_dict(data["chunking_config"])
                if data["chunking_config"]
                else None
            ),
        }<|MERGE_RESOLUTION|>--- conflicted
+++ resolved
@@ -176,11 +176,7 @@
             user_id=user.id,
             group_ids=metadata.get("group_ids", []),
             type=DocumentType[file_extension.upper()],
-<<<<<<< HEAD
-            title=metadata.pop("title", file_name.split("/")[-1]),
-=======
             title=metadata.get("title", file_name.split("/")[-1]),
->>>>>>> 3a4033cd
             metadata=metadata,
             version=version,
             size_in_bytes=size_in_bytes,
