--- conflicted
+++ resolved
@@ -315,14 +315,8 @@
 
                 ids = []
 
-<<<<<<< HEAD
-                if conversation_id:
-                    try:
-                        # Fetch existing conversation
-=======
                 if conversation_id:  # Fetch the existing conversation
                     try:
->>>>>>> b5dfaa40
                         conversation = (
                             await self.logging_connection.get_conversation(
                                 conversation_id=conversation_id,
@@ -330,27 +324,6 @@
                             )
                         )
                     except Exception as e:
-<<<<<<< HEAD
-                        logger.error(f"Error logging conversation: {str(e)}")
-                    # Assuming 'conversation' is a list of dicts with 'id' and 'message' keys
-
-                    if conversation is not None:
-                        print("Gets into messages_from_conversation")
-                        messages_from_conversation: list[Message] = []
-                        for resp in conversation:
-                            if isinstance(resp, dict):
-                                msg = Message.from_dict(resp["message"])
-                                messages_from_conversation.append(msg)
-                                ids.append(resp["id"])
-                            else:
-                                logger.warning(
-                                    f"Unexpected type in conversation: {type(resp)}\n{resp}"
-                                )
-                        messages = messages_from_conversation + messages
-                else:
-                    # Create new conversation
-                    conversation_id = (
-=======
                         logger.error(f"Error fetching conversation: {str(e)}")
 
                     if conversation is not None:
@@ -368,7 +341,6 @@
                         messages = messages_from_conversation + messages
                 else:  # Create new conversation
                     conversation_response = (
->>>>>>> b5dfaa40
                         await self.logging_connection.create_conversation()
                     )
                     conversation_id = conversation_response.id
