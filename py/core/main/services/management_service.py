--- conflicted
+++ resolved
@@ -693,11 +693,7 @@
         conversation_id: str,
         branch_id: Optional[str] = None,
         auth_user=None,
-<<<<<<< HEAD
-    ) -> dict:
-=======
     ) -> Tuple[str, list[Message], list[dict]]:
->>>>>>> b9631216
         return await self.logging_connection.get_conversation(
             conversation_id, branch_id
         )
