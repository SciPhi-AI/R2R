import logging
from typing import AsyncGenerator
from uuid import UUID

from core.base import KGCreationStatus, KGCreationSettings
from core.base import RunLoggingSingleton, RunManager
from core.base.abstractions import GenerationConfig
from core.telemetry.telemetry_decorator import telemetry_event
from shared.abstractions import KGEnrichmentSettings

from ..abstractions import R2RAgents, R2RPipelines, R2RPipes, R2RProviders
from ..config import R2RConfig
from .base import Service

logger = logging.getLogger(__name__)


async def _collect_results(result_gen: AsyncGenerator) -> list[dict]:
    results = []
    async for res in result_gen:
        results.append(res.json() if hasattr(res, "json") else res)
    return results


class KgService(Service):
    def __init__(
        self,
        config: R2RConfig,
        providers: R2RProviders,
        pipes: R2RPipes,
        pipelines: R2RPipelines,
        agents: R2RAgents,
        run_manager: RunManager,
        logging_connection: RunLoggingSingleton,
    ):
        super().__init__(
            config,
            providers,
            pipes,
            pipelines,
            agents,
            run_manager,
            logging_connection,
        )

    @telemetry_event("kg_extraction")
    async def kg_extraction(
        self,
        document_id: UUID,
        generation_config: GenerationConfig,
        extraction_merge_count: int,
        max_knowledge_triples: int,
        entity_types: list[str],
        relation_types: list[str],
        **kwargs,
    ):
        try:
<<<<<<< HEAD
            
            await self.providers.database.relational.set_workflow_status(
                id=document_id,
                status_type="kg_creation",
                status=KGCreationStatus.PROCESSING,
            )

=======

            await self.providers.database.relational.set_workflow_status(
                id=document_id,
                status_type="kg_creation",
                status=KGCreationStatus.PROCESSING,
            )

>>>>>>> 73557d44
            triples = await self.pipes.kg_extraction_pipe.run(
                input=self.pipes.kg_extraction_pipe.Input(
                    message={
                        "document_id": document_id,
                        "generation_config": generation_config,
                        "extraction_merge_count": extraction_merge_count,
                        "max_knowledge_triples": max_knowledge_triples,
                        "entity_types": entity_types,
                        "relation_types": relation_types,
                    }
                ),
                state=None,
                run_manager=self.run_manager,
            )

            result_gen = await self.pipes.kg_storage_pipe.run(
                input=self.pipes.kg_storage_pipe.Input(message=triples),
                state=None,
                run_manager=self.run_manager,
            )

            if len(triples) == 0:
                await self.providers.database.relational.set_workflow_status(
                    id=document_id,
                    status_type="kg_creation",
                    status=KGCreationStatus.SUCCESS,
                )
            else:
                raise ValueError(
                    f"Error in kg_extract_and_store: No Triples Extracted"
                )

        except Exception as e:
            logger.error(f"Error in kg_extraction: {e}")
            await self.providers.database.relational.set_workflow_status(
                id=document_id,
                status_type="kg_creation",
                status=KGCreationStatus.FAILED,
            )

        return await _collect_results(result_gen)

    @telemetry_event("get_document_ids_for_create_graph")
    async def get_document_ids_for_create_graph(
        self,
<<<<<<< HEAD
        collection_id: UUID,
        kg_creation_settings: KGCreationSettings,
    ):
    
        document_status_filter = [
            KGCreationStatus.PENDING,
            KGCreationStatus.FAILED,
        ]
        if kg_creation_settings.force_kg_creation:
            document_status_filter += [
                KGCreationStatus.SUCCESS,
                KGCreationStatus.PROCESSING,
            ]

        document_ids = await self.providers.database.relational.get_document_ids_by_status(
            status_type="kg_creation", status=document_status_filter, 
            collection_id=collection_id,
        )
=======
        document_ids: list[UUID],
        kg_creation_settings: KGCreationSettings,
    ):

        if not document_ids:
            document_status_filter = [
                KGCreationStatus.PENDING,
                KGCreationStatus.FAILED,
            ]
            if kg_creation_settings.force_kg_creation:
                document_status_filter += [
                    KGCreationStatus.SUCCESS,
                    KGCreationStatus.PROCESSING,
                ]

            document_ids = await self.providers.database.relational.get_document_ids_by_status(
                status_type="kg_creation", status=document_status_filter
            )
>>>>>>> 73557d44

        return document_ids

    @telemetry_event("kg_node_description")
    async def kg_node_description(
        self,
        project_name: str,
        document_id: UUID,
        max_description_input_length: int,
    ):
<<<<<<< HEAD
        
        entity_count = await self.providers.kg.get_entity_count(
            **input_data
        )

        # process 50 entities at a time
        num_batches = math.ceil(entity_count / 50)  
        workflows = []

        for i in range(num_batches):
            logger.info(f"Running kg_node_description for batch {i+1}/{num_batches} for document {input_data['document_id']}")
=======

        entity_count = await self.providers.kg.get_entity_count(**input_data)

        # process 50 entities at a time
        num_batches = math.ceil(entity_count / 50)
        workflows = []

        for i in range(num_batches):
            logger.info(
                f"Running kg_node_description for batch {i+1}/{num_batches} for document {input_data['document_id']}"
            )
>>>>>>> 73557d44
            await self.kg_service.kg_node_description(
                offset=i * 50,
                limit=50,
                document_id=input_data["document_id"],
<<<<<<< HEAD
                max_description_input_length=input_data["max_description_input_length"],
                project_name=input_data["project_name"],
            )



=======
                max_description_input_length=input_data[
                    "max_description_input_length"
                ],
                project_name=input_data["project_name"],
            )

>>>>>>> 73557d44
        node_extractions = await self.pipes.kg_node_description_pipe.run(
            input=self.pipes.kg_node_description_pipe.Input(
                message={
                    "offset": offset,
                    "limit": limit,
                    "max_description_input_length": max_description_input_length,
                    "project_name": project_name,
                }
            ),
            state=None,
            run_manager=self.run_manager,
        )
        return await _collect_results(node_extractions)

    @telemetry_event("kg_clustering")
    async def kg_clustering(
        self,
        collection_id: UUID,
        kg_enrichment_settings: KGEnrichmentSettings,
        project_name: str,
    ):
        clustering_result = await self.pipes.kg_clustering_pipe.run(
            input=self.pipes.kg_clustering_pipe.Input(
                message={
                    "project_name": project_name,
                    "collection_id": collection_id,
                    "kg_enrichment_settings": kg_enrichment_settings,
                }
            ),
            state=None,
            run_manager=self.run_manager,
        )
        return await _collect_results(clustering_result)

    @telemetry_event("kg_community_summary")
    async def kg_community_summary(
        self,
        offset: int,
        limit: int,
        max_summary_input_length: int,
        generation_config: GenerationConfig,
        project_name: str,
        collection_id: UUID,
        **kwargs,
    ):
        summary_results = await self.pipes.kg_community_summary_pipe.run(
            input=self.pipes.kg_community_summary_pipe.Input(
                message={
                    "offset": offset,
                    "limit": limit,
                    "generation_config": generation_config,
                    "max_summary_input_length": max_summary_input_length,
                    "project_name": project_name,
                    "collection_id": collection_id,
                }
            ),
            state=None,
            run_manager=self.run_manager,
        )
        return await _collect_results(summary_results)<|MERGE_RESOLUTION|>--- conflicted
+++ resolved
@@ -55,23 +55,13 @@
         **kwargs,
     ):
         try:
-<<<<<<< HEAD
-            
+
             await self.providers.database.relational.set_workflow_status(
                 id=document_id,
                 status_type="kg_creation",
                 status=KGCreationStatus.PROCESSING,
             )
 
-=======
-
-            await self.providers.database.relational.set_workflow_status(
-                id=document_id,
-                status_type="kg_creation",
-                status=KGCreationStatus.PROCESSING,
-            )
-
->>>>>>> 73557d44
             triples = await self.pipes.kg_extraction_pipe.run(
                 input=self.pipes.kg_extraction_pipe.Input(
                     message={
@@ -117,7 +107,6 @@
     @telemetry_event("get_document_ids_for_create_graph")
     async def get_document_ids_for_create_graph(
         self,
-<<<<<<< HEAD
         collection_id: UUID,
         kg_creation_settings: KGCreationSettings,
     ):
@@ -136,26 +125,6 @@
             status_type="kg_creation", status=document_status_filter, 
             collection_id=collection_id,
         )
-=======
-        document_ids: list[UUID],
-        kg_creation_settings: KGCreationSettings,
-    ):
-
-        if not document_ids:
-            document_status_filter = [
-                KGCreationStatus.PENDING,
-                KGCreationStatus.FAILED,
-            ]
-            if kg_creation_settings.force_kg_creation:
-                document_status_filter += [
-                    KGCreationStatus.SUCCESS,
-                    KGCreationStatus.PROCESSING,
-                ]
-
-            document_ids = await self.providers.database.relational.get_document_ids_by_status(
-                status_type="kg_creation", status=document_status_filter
-            )
->>>>>>> 73557d44
 
         return document_ids
 
@@ -166,19 +135,6 @@
         document_id: UUID,
         max_description_input_length: int,
     ):
-<<<<<<< HEAD
-        
-        entity_count = await self.providers.kg.get_entity_count(
-            **input_data
-        )
-
-        # process 50 entities at a time
-        num_batches = math.ceil(entity_count / 50)  
-        workflows = []
-
-        for i in range(num_batches):
-            logger.info(f"Running kg_node_description for batch {i+1}/{num_batches} for document {input_data['document_id']}")
-=======
 
         entity_count = await self.providers.kg.get_entity_count(**input_data)
 
@@ -190,26 +146,16 @@
             logger.info(
                 f"Running kg_node_description for batch {i+1}/{num_batches} for document {input_data['document_id']}"
             )
->>>>>>> 73557d44
             await self.kg_service.kg_node_description(
                 offset=i * 50,
                 limit=50,
                 document_id=input_data["document_id"],
-<<<<<<< HEAD
-                max_description_input_length=input_data["max_description_input_length"],
-                project_name=input_data["project_name"],
-            )
-
-
-
-=======
                 max_description_input_length=input_data[
                     "max_description_input_length"
                 ],
                 project_name=input_data["project_name"],
             )
 
->>>>>>> 73557d44
         node_extractions = await self.pipes.kg_node_description_pipe.run(
             input=self.pipes.kg_node_description_pipe.Input(
                 message={
