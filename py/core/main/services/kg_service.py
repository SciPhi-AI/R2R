--- conflicted
+++ resolved
@@ -3,12 +3,10 @@
 from typing import Any, AsyncGenerator, Optional
 from uuid import UUID
 
-<<<<<<< HEAD
+
 from core.base import KGCreationStatus, RunLoggingSingleton, RunManager
 from core.base.abstractions import KGCreationSettings, KGEnrichmentSettings
-=======
-from core.base import KGExtractionStatus, RunLoggingSingleton, RunManager
->>>>>>> 8c8eea5a
+
 from core.base.abstractions import GenerationConfig
 from core.telemetry.telemetry_decorator import telemetry_event
 
@@ -257,11 +255,10 @@
         kg_enrichment_settings: KGEnrichmentSettings,
         **kwargs,
     ):
-<<<<<<< HEAD
+
         return await self.providers.kg.get_enrichment_estimate(
             collection_id, kg_enrichment_settings
-=======
-        return await self.providers.kg.get_enrichment_estimate(collection_id)
+        )
 
     @telemetry_event("get_entities")
     async def get_entities(
@@ -295,5 +292,4 @@
             offset,
             limit,
             triple_ids,
->>>>>>> 8c8eea5a
         )