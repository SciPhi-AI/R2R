--- conflicted
+++ resolved
@@ -140,13 +140,8 @@
         graph_id: Optional[UUID] = None,
         document_id: Optional[UUID] = None,
         entity_names: Optional[list[str]] = None,
-<<<<<<< HEAD
-        entity_categories: Optional[list[str]] = None,
-        attributes: Optional[list[str]] = None,
-=======
         include_embeddings: Optional[bool] = False,
         user_id: Optional[UUID] = None,
->>>>>>> 0081852d
     ):
         return await self.providers.database.graph_handler.entities.get(
             id=id,
@@ -156,10 +151,7 @@
             include_embeddings=include_embeddings,
             offset=offset,
             limit=limit,
-<<<<<<< HEAD
-=======
             user_id=user_id,
->>>>>>> 0081852d
         )
 
     @telemetry_event("update_entity")
