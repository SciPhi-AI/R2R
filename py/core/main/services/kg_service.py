import logging
import math
from typing import AsyncGenerator, Optional
from uuid import UUID

from core.base import (
    KGCreationSettings,
    KGCreationStatus,
    RunLoggingSingleton,
    RunManager,
)
from core.base.abstractions import GenerationConfig
from core.telemetry.telemetry_decorator import telemetry_event
from shared.abstractions import KGEnrichmentSettings

from ..abstractions import R2RAgents, R2RPipelines, R2RPipes, R2RProviders
from ..config import R2RConfig
from .base import Service

logger = logging.getLogger(__name__)


async def _collect_results(result_gen: AsyncGenerator) -> list[dict]:
    results = []
    async for res in result_gen:
        results.append(res.json() if hasattr(res, "json") else res)
    return results


class KgService(Service):
    def __init__(
        self,
        config: R2RConfig,
        providers: R2RProviders,
        pipes: R2RPipes,
        pipelines: R2RPipelines,
        agents: R2RAgents,
        run_manager: RunManager,
        logging_connection: RunLoggingSingleton,
    ):
        super().__init__(
            config,
            providers,
            pipes,
            pipelines,
            agents,
            run_manager,
            logging_connection,
        )

    @telemetry_event("kg_extraction")
    async def kg_extraction(
        self,
        document_id: UUID,
        generation_config: GenerationConfig,
        extraction_merge_count: int,
        max_knowledge_triples: int,
        entity_types: list[str],
        relation_types: list[str],
        hatchet_logger: Optional = None,
        **kwargs,
    ):
        try:

            logger.info(f"Processing document {document_id} for KG extraction")

            await self.providers.database.relational.set_workflow_status(
                id=document_id,
                status_type="kg_creation_status",
                status=KGCreationStatus.PROCESSING,
            )

            triples = await self.pipes.kg_extraction_pipe.run(
                input=self.pipes.kg_extraction_pipe.Input(
                    message={
                        "document_id": document_id,
                        "generation_config": generation_config,
                        "extraction_merge_count": extraction_merge_count,
                        "max_knowledge_triples": max_knowledge_triples,
                        "entity_types": entity_types,
                        "relation_types": relation_types,
                        "hatchet_logger": hatchet_logger,
                    }
                ),
                state=None,
                run_manager=self.run_manager,
            )

            result_gen = await self.pipes.kg_storage_pipe.run(
                input=self.pipes.kg_storage_pipe.Input(message=triples),
                state=None,
                run_manager=self.run_manager,
            )

            await self.providers.database.relational.set_workflow_status(
                id=document_id,
                status_type="kg_creation_status",
                status=KGCreationStatus.SUCCESS,
            )

        except Exception as e:
            logger.error(f"Error in kg_extraction: {e}")
            await self.providers.database.relational.set_workflow_status(
                id=document_id,
                status_type="kg_creation_status",
                status=KGCreationStatus.FAILED,
            )

        return await _collect_results(result_gen)

    @telemetry_event("get_document_ids_for_create_graph")
    async def get_document_ids_for_create_graph(
        self,
        collection_id: UUID,
        force_kg_creation: bool,
        **kwargs,
    ):

        document_status_filter = [
            KGCreationStatus.PENDING,
            KGCreationStatus.FAILED,
        ]
        if force_kg_creation:
            document_status_filter += [
                KGCreationStatus.SUCCESS,
                KGCreationStatus.PROCESSING,
            ]

        document_ids = await self.providers.database.relational.get_document_ids_by_status(
            status_type="kg_creation_status",
            status=document_status_filter,
            collection_id=collection_id,
        )

        return document_ids

    @telemetry_event("kg_node_description")
    async def kg_node_description(
        self,
        document_id: UUID,
        max_description_input_length: int,
        **kwargs,
    ):

        entity_count = await self.providers.kg.get_entity_count(document_id)

        # process 50 entities at a time
        num_batches = math.ceil(entity_count / 50)
        all_results = []
        for i in range(num_batches):
            logger.info(
                f"Running kg_node_description for batch {i+1}/{num_batches} for document {document_id}"
            )

            node_extractions = await self.pipes.kg_node_description_pipe.run(
<<<<<<< HEAD
                    input=self.pipes.kg_node_description_pipe.Input(
                        message={
                            "offset": i * 50,
                            "limit": 50,
                            "max_description_input_length": max_description_input_length,
                            "document_id": document_id,
                        }
                    ),
                    state=None,
                    run_manager=self.run_manager,
                )
            
=======
                input=self.pipes.kg_node_description_pipe.Input(
                    message={
                        "offset": i * 50,
                        "limit": 50,
                        "max_description_input_length": max_description_input_length,
                        "document_id": document_id,
                    }
                ),
                state=None,
                run_manager=self.run_manager,
            )

>>>>>>> a4d7b95a
            all_results.append(await _collect_results(node_extractions))

        return all_results

    @telemetry_event("kg_clustering")
    async def kg_clustering(
        self,
        collection_id: UUID,
        generation_config: GenerationConfig,
        leiden_params: dict,
        **kwargs,
    ):
        clustering_result = await self.pipes.kg_clustering_pipe.run(
            input=self.pipes.kg_clustering_pipe.Input(
                message={
                    "collection_id": collection_id,
                    "generation_config": generation_config,
                    "leiden_params": leiden_params,
                }
            ),
            state=None,
            run_manager=self.run_manager,
        )
        return await _collect_results(clustering_result)

    @telemetry_event("kg_community_summary")
    async def kg_community_summary(
        self,
        offset: int,
        limit: int,
        max_summary_input_length: int,
        generation_config: GenerationConfig,
        collection_id: UUID,
        **kwargs,
    ):
        summary_results = await self.pipes.kg_community_summary_pipe.run(
            input=self.pipes.kg_community_summary_pipe.Input(
                message={
                    "offset": offset,
                    "limit": limit,
                    "generation_config": generation_config,
                    "max_summary_input_length": max_summary_input_length,
                    "collection_id": collection_id,
                }
            ),
            state=None,
            run_manager=self.run_manager,
        )
        return await _collect_results(summary_results)<|MERGE_RESOLUTION|>--- conflicted
+++ resolved
@@ -153,20 +153,6 @@
             )
 
             node_extractions = await self.pipes.kg_node_description_pipe.run(
-<<<<<<< HEAD
-                    input=self.pipes.kg_node_description_pipe.Input(
-                        message={
-                            "offset": i * 50,
-                            "limit": 50,
-                            "max_description_input_length": max_description_input_length,
-                            "document_id": document_id,
-                        }
-                    ),
-                    state=None,
-                    run_manager=self.run_manager,
-                )
-            
-=======
                 input=self.pipes.kg_node_description_pipe.Input(
                     message={
                         "offset": i * 50,
@@ -179,7 +165,6 @@
                 run_manager=self.run_manager,
             )
 
->>>>>>> a4d7b95a
             all_results.append(await _collect_results(node_extractions))
 
         return all_results
