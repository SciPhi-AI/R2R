import logging
import math
import time
from typing import AsyncGenerator, Optional
from uuid import UUID
from fastapi import HTTPException

from core.base import KGExtractionStatus, RunManager
from core.base.abstractions import (
    EntityLevel,
    GenerationConfig,
    KGCreationSettings,
    KGEnrichmentSettings,
    KGEntityDeduplicationSettings,
    KGEntityDeduplicationType,
    R2RException,
    Entity,
    Relationship,
)
from core.providers.logger.r2r_logger import SqlitePersistentLoggingProvider
from core.telemetry.telemetry_decorator import telemetry_event

from ..abstractions import R2RAgents, R2RPipelines, R2RPipes, R2RProviders
from ..config import R2RConfig
from .base import Service


logger = logging.getLogger()


async def _collect_results(result_gen: AsyncGenerator) -> list[dict]:
    results = []
    async for res in result_gen:
        results.append(res.json() if hasattr(res, "json") else res)
    return results


# TODO - Fix naming convention to read `KGService` instead of `KgService`
# this will require a minor change in how services are registered.
class KgService(Service):
    def __init__(
        self,
        config: R2RConfig,
        providers: R2RProviders,
        pipes: R2RPipes,
        pipelines: R2RPipelines,
        agents: R2RAgents,
        run_manager: RunManager,
        logging_connection: SqlitePersistentLoggingProvider,
    ):
        super().__init__(
            config,
            providers,
            pipes,
            pipelines,
            agents,
            run_manager,
            logging_connection,
        )

    @telemetry_event("kg_triples_extraction")
    async def kg_triples_extraction(
        self,
        document_id: UUID,
        generation_config: GenerationConfig,
        extraction_merge_count: int,
        max_knowledge_triples: int,
        entity_types: list[str],
        relation_types: list[str],
        **kwargs,
    ):
        try:

            logger.info(
                f"KGService: Processing document {document_id} for KG extraction"
            )

            await self.providers.database.set_workflow_status(
                id=document_id,
                status_type="kg_extraction_status",
                status=KGExtractionStatus.PROCESSING,
            )

            triples = await self.pipes.kg_triples_extraction_pipe.run(
                input=self.pipes.kg_triples_extraction_pipe.Input(
                    message={
                        "document_id": document_id,
                        "generation_config": generation_config,
                        "extraction_merge_count": extraction_merge_count,
                        "max_knowledge_triples": max_knowledge_triples,
                        "entity_types": entity_types,
                        "relation_types": relation_types,
                        "logger": logger,
                    }
                ),
                state=None,
                run_manager=self.run_manager,
            )

            logger.info(
                f"KGService: Finished processing document {document_id} for KG extraction"
            )

            result_gen = await self.pipes.kg_storage_pipe.run(
                input=self.pipes.kg_storage_pipe.Input(message=triples),
                state=None,
                run_manager=self.run_manager,
            )

        except Exception as e:
            logger.error(f"KGService: Error in kg_extraction: {e}")
            await self.providers.database.set_workflow_status(
                id=document_id,
                status_type="kg_extraction_status",
                status=KGExtractionStatus.FAILED,
            )
            raise e

        return await _collect_results(result_gen)

    @telemetry_event("create_entities")
    async def create_entities(
        self,
        level: EntityLevel,
        id: UUID,
        entities: list[Entity],
        **kwargs,
    ):
        return await self.providers.database.create_entities(
            level, id, entities, **kwargs
        )

    @telemetry_event("update_entity")
    async def update_entity(
        self,
        collection_id: UUID,
        entity: Entity,
        **kwargs,
    ):
        return await self.providers.database.update_entity(
            collection_id, entity
        )

    @telemetry_event("delete_entity")
    async def delete_entity(
        self,
        collection_id: UUID,
        entity: Entity,
        **kwargs,
    ):
        return await self.providers.database.delete_entity(
            collection_id, entity
        )

    @telemetry_event("create_relationship")
    async def create_relationship(
        self,
        collection_id: UUID,
        relationship: Relationship,
        **kwargs,
    ):
        return await self.providers.database.create_relationship(
            collection_id, relationship
        )

    @telemetry_event("get_document_ids_for_create_graph")
    async def get_document_ids_for_create_graph(
        self,
        collection_id: UUID,
        force_kg_creation: bool,
        **kwargs,
    ):

        document_status_filter = [
            KGExtractionStatus.PENDING,
            KGExtractionStatus.FAILED,
        ]
        if force_kg_creation:
            document_status_filter += [
                KGExtractionStatus.PROCESSING,
            ]

        document_ids = (
            await self.providers.database.get_document_ids_by_status(
                status_type="kg_extraction_status",
                status=[str(ele) for ele in document_status_filter],
                collection_id=collection_id,
            )
        )

        return document_ids

    @telemetry_event("kg_entity_description")
    async def kg_entity_description(
        self,
        document_id: UUID,
        max_description_input_length: int,
        **kwargs,
    ):

        start_time = time.time()

        logger.info(
            f"KGService: Running kg_entity_description for document {document_id}"
        )

        entity_count = await self.providers.database.get_entity_count(
            document_id=document_id,
            distinct=True,
            entity_table_name="chunk_entity",
        )

        logger.info(
            f"KGService: Found {entity_count} entities in document {document_id}"
        )

        # TODO - Do not hardcode the batch size,
        # make it a configurable parameter at runtime & server-side defaults

        # process 256 entities at a time
        num_batches = math.ceil(entity_count / 256)
        logger.info(
            f"Calling `kg_entity_description` on document {document_id} with an entity count of {entity_count} and total batches of {num_batches}"
        )
        all_results = []
        for i in range(num_batches):
            logger.info(
                f"KGService: Running kg_entity_description for batch {i+1}/{num_batches} for document {document_id}"
            )

            node_descriptions = await self.pipes.kg_entity_description_pipe.run(
                input=self.pipes.kg_entity_description_pipe.Input(
                    message={
                        "offset": i * 256,
                        "limit": 256,
                        "max_description_input_length": max_description_input_length,
                        "document_id": document_id,
                        "logger": logger,
                    }
                ),
                state=None,
                run_manager=self.run_manager,
            )

            all_results.append(await _collect_results(node_descriptions))

            logger.info(
                f"KGService: Completed kg_entity_description for batch {i+1}/{num_batches} for document {document_id}"
            )

        await self.providers.database.set_workflow_status(
            id=document_id,
            status_type="kg_extraction_status",
            status=KGExtractionStatus.SUCCESS,
        )

        logger.info(
            f"KGService: Completed kg_entity_description for document {document_id} in {time.time() - start_time:.2f} seconds",
        )

        return all_results

    @telemetry_event("get_graph_status")
    async def get_graph_status(
        self,
        collection_id: UUID,
        **kwargs,
    ):
        return await self.providers.database.get_graph_status(collection_id)

    @telemetry_event("kg_clustering")
    async def kg_clustering(
        self,
        collection_id: UUID,
        generation_config: GenerationConfig,
        leiden_params: dict,
        **kwargs,
    ):

        logger.info(
            f"Running ClusteringPipe for collection {collection_id} with settings {leiden_params}"
        )
        clustering_result = await self.pipes.kg_clustering_pipe.run(
            input=self.pipes.kg_clustering_pipe.Input(
                message={
                    "collection_id": collection_id,
                    "generation_config": generation_config,
                    "leiden_params": leiden_params,
                    "logger": logger,
                }
            ),
            state=None,
            run_manager=self.run_manager,
        )
        return await _collect_results(clustering_result)

    @telemetry_event("kg_community_summary")
    async def kg_community_summary(
        self,
        offset: int,
        limit: int,
        max_summary_input_length: int,
        generation_config: GenerationConfig,
        collection_id: UUID,
        **kwargs,
    ):
        summary_results = await self.pipes.kg_community_summary_pipe.run(
            input=self.pipes.kg_community_summary_pipe.Input(
                message={
                    "offset": offset,
                    "limit": limit,
                    "generation_config": generation_config,
                    "max_summary_input_length": max_summary_input_length,
                    "collection_id": collection_id,
                    "logger": logger,
                }
            ),
            state=None,
            run_manager=self.run_manager,
        )
        return await _collect_results(summary_results)

    @telemetry_event("delete_graph_for_documents")
    async def delete_graph_for_documents(
        self,
        document_ids: list[UUID],
        **kwargs,
    ):
        # TODO: Implement this, as it needs some checks.
        raise NotImplementedError

    @telemetry_event("delete_graph")
    async def delete_graph(
        self,
        collection_id: UUID,
        cascade: bool,
        **kwargs,
    ):
        return await self.delete_graph_for_collection(collection_id, cascade)

    @telemetry_event("delete_graph_for_collection")
    async def delete_graph_for_collection(
        self,
        collection_id: UUID,
        cascade: bool,
        **kwargs,
    ):
        return await self.providers.database.delete_graph_for_collection(
            collection_id, cascade
        )

    @telemetry_event("delete_node_via_document_id")
    async def delete_node_via_document_id(
        self,
        document_id: UUID,
        collection_id: UUID,
        **kwargs,
    ):
        return await self.providers.database.delete_node_via_document_id(
            collection_id, document_id
        )

    @telemetry_event("get_creation_estimate")
    async def get_creation_estimate(
        self,
        collection_id: UUID,
        kg_creation_settings: KGCreationSettings,
        **kwargs,
    ):
        return await self.providers.database.get_creation_estimate(
            collection_id, kg_creation_settings
        )

    @telemetry_event("get_enrichment_estimate")
    async def get_enrichment_estimate(
        self,
        collection_id: UUID,
        kg_enrichment_settings: KGEnrichmentSettings,
        **kwargs,
    ):

        return await self.providers.database.get_enrichment_estimate(
            collection_id, kg_enrichment_settings
        )

    @telemetry_event("list_entities")
    async def list_entities(
        self,
<<<<<<< HEAD
        level: EntityLevel,
        id: Optional[UUID] = None,
        entity_names: Optional[list[str]] = None,
        entity_categories: Optional[list[str]] = None,
        attributes: Optional[list[str]] = None,
        offset: Optional[int] = None,
        limit: Optional[int] = None,
        **kwargs,
    ):
        return await self.providers.database.get_entities_v3(
            level=level,
            id=id,
            entity_names=entity_names,
            entity_categories=entity_categories,
            attributes=attributes,
            offset=offset or 0,
            limit=limit or -1,
=======
        offset: int,
        limit: int,
        collection_id: Optional[UUID] = None,
        entity_ids: Optional[list[str]] = None,
        entity_table_name: str = "document_entity",
        **kwargs,
    ):
        return await self.providers.database.get_entities(
            collection_id=collection_id,
            entity_ids=entity_ids,
            entity_table_name=entity_table_name,
            offset=offset,
            limit=limit,
>>>>>>> e6f87a25
        )

    @telemetry_event("get_entities")
    async def get_entities(
        self,
        offset: int,
        limit: int,
        collection_id: Optional[UUID] = None,
        entity_ids: Optional[list[str]] = None,
        entity_table_name: str = "document_entity",
    ):
        return await self.providers.database.get_entities(
            offset=offset,
            limit=limit,
            collection_id=collection_id,
            entity_ids=entity_ids,
            entity_table_name=entity_table_name,
        )

    @telemetry_event("get_triples")
    async def get_triples(
        self,
        offset: int,
        limit: int,
        collection_id: Optional[UUID] = None,
        entity_names: Optional[list[str]] = None,
        triple_ids: Optional[list[str]] = None,
        **kwargs,
    ):
        return await self.providers.database.get_triples(
            offset=offset,
            limit=limit,
            collection_id=collection_id,
            entity_names=entity_names,
            triple_ids=triple_ids,
        )

    @telemetry_event("list_triples")
    async def list_triples(
        self,
        offset: int,
        limit: int,
        collection_id: Optional[UUID] = None,
        entity_names: Optional[list[str]] = None,
        triple_ids: Optional[list[str]] = None,
        **kwargs,
    ):
        return await self.providers.database.get_triples(
            offset=offset,
            limit=limit,
            collection_id=collection_id,
            entity_names=entity_names,
            triple_ids=triple_ids,
        )

    ##### Relationships #####

    @telemetry_event("list_triples")
    async def list_triples(
        self,
        collection_id: Optional[UUID] = None,
        entity_names: Optional[list[str]] = None,
        triple_ids: Optional[list[str]] = None,
        offset: Optional[int] = None,
        limit: Optional[int] = None,
        **kwargs,
    ):
        return await self.providers.database.get_triples(
            collection_id=collection_id,
            entity_names=entity_names,
            triple_ids=triple_ids,
            offset=offset or 0,
            limit=limit or -1,
        )

    @telemetry_event("list_relationships")
    async def list_relationships_v3(
        self,
        level: EntityLevel,
        id: UUID,
        entity_names: Optional[list[str]] = None,
        relationship_types: Optional[list[str]] = None,
        attributes: Optional[list[str]] = None,
        offset: Optional[int] = None,
        limit: Optional[int] = None,
    ):
        return await self.providers.database.list_relationships_v3(
            level, id, entity_names, relationship_types, attributes, offset, limit
        )

    ##### Communities #####
    @telemetry_event("get_communities")
    async def get_communities(
        self,
        offset: int,
        limit: int,
        collection_id: Optional[UUID] = None,
        levels: Optional[list[int]] = None,
        community_numbers: Optional[list[int]] = None,
        **kwargs,
    ):
        return await self.providers.database.get_communities(
            offset=offset,
            limit=limit,
            collection_id=collection_id,
            levels=levels,
            community_numbers=community_numbers,
        )

    @telemetry_event("list_communities")
    async def list_communities(
        self,
        collection_id: Optional[UUID] = None,
        levels: Optional[list[int]] = None,
        community_numbers: Optional[list[int]] = None,
        offset: Optional[int] = None,
        limit: Optional[int] = None,
        **kwargs,
    ):
        return await self.providers.database.get_communities(
            offset=offset,
            limit=limit,
            collection_id=collection_id,
            levels=levels,
            community_numbers=community_numbers,
        )

    @telemetry_event("list_communities")
    async def list_communities(
        self,
        collection_id: Optional[UUID] = None,
        levels: Optional[list[int]] = None,
        community_numbers: Optional[list[int]] = None,
        offset: Optional[int] = None,
        limit: Optional[int] = None,
        **kwargs,
    ):
        return await self.providers.database.get_communities(
            collection_id=collection_id,
            levels=levels,
            community_numbers=community_numbers,
            offset=offset or 0,
            limit=limit or -1,
        )

    @telemetry_event("get_deduplication_estimate")
    async def get_deduplication_estimate(
        self,
        collection_id: UUID,
        kg_deduplication_settings: KGEntityDeduplicationSettings,
        **kwargs,
    ):
        return await self.providers.database.get_deduplication_estimate(
            collection_id, kg_deduplication_settings
        )

    @telemetry_event("kg_entity_deduplication")
    async def kg_entity_deduplication(
        self,
        collection_id: UUID,
        kg_entity_deduplication_type: KGEntityDeduplicationType,
        kg_entity_deduplication_prompt: str,
        generation_config: GenerationConfig,
        **kwargs,
    ):
        deduplication_results = await self.pipes.kg_entity_deduplication_pipe.run(
            input=self.pipes.kg_entity_deduplication_pipe.Input(
                message={
                    "collection_id": collection_id,
                    "kg_entity_deduplication_type": kg_entity_deduplication_type,
                    "kg_entity_deduplication_prompt": kg_entity_deduplication_prompt,
                    "generation_config": generation_config,
                    **kwargs,
                }
            ),
            state=None,
            run_manager=self.run_manager,
        )
        return await _collect_results(deduplication_results)

    @telemetry_event("kg_entity_deduplication_summary")
    async def kg_entity_deduplication_summary(
        self,
        collection_id: UUID,
        offset: int,
        limit: int,
        kg_entity_deduplication_type: KGEntityDeduplicationType,
        kg_entity_deduplication_prompt: str,
        generation_config: GenerationConfig,
        **kwargs,
    ):

        logger.info(
            f"Running kg_entity_deduplication_summary for collection {collection_id} with settings {kwargs}"
        )
        deduplication_summary_results = await self.pipes.kg_entity_deduplication_summary_pipe.run(
            input=self.pipes.kg_entity_deduplication_summary_pipe.Input(
                message={
                    "collection_id": collection_id,
                    "offset": offset,
                    "limit": limit,
                    "kg_entity_deduplication_type": kg_entity_deduplication_type,
                    "kg_entity_deduplication_prompt": kg_entity_deduplication_prompt,
                    "generation_config": generation_config,
                }
            ),
            state=None,
            run_manager=self.run_manager,
        )

        return await _collect_results(deduplication_summary_results)

    @telemetry_event("tune_prompt")
    async def tune_prompt(
        self,
        prompt_name: str,
        collection_id: UUID,
        documents_offset: int = 0,
        documents_limit: int = 100,
        chunks_offset: int = 0,
        chunks_limit: int = 100,
        **kwargs,
    ):

        document_response = (
            await self.providers.database.documents_in_collection(
                collection_id, offset=documents_offset, limit=documents_limit
            )
        )
        results = document_response["results"]

        if isinstance(results, int):
            raise TypeError("Expected list of documents, got count instead")

        documents = results

        if not documents:
            raise R2RException(
                message="No documents found in collection",
                status_code=404,
            )

        all_chunks = []

        for document in documents:
            chunks_response = (
                await self.providers.database.list_document_chunks(
                    document.id,
                    offset=chunks_offset,
                    limit=chunks_limit,
                )
            )

            if chunks := chunks_response.get("results", []):
                all_chunks.extend(chunks)
            else:
                logger.warning(f"No chunks found for document {document.id}")

        if not all_chunks:
            raise R2RException(
                message="No chunks found in documents",
                status_code=404,
            )

        chunk_texts = [
            chunk["text"] for chunk in all_chunks if chunk.get("text")
        ]

        # Pass chunks to the tuning pipe
        tune_prompt_results = await self.pipes.kg_prompt_tuning_pipe.run(
            input=self.pipes.kg_prompt_tuning_pipe.Input(
                message={
                    "collection_id": collection_id,
                    "prompt_name": prompt_name,
                    "chunks": chunk_texts,  # Pass just the text content
                    **kwargs,
                }
            ),
            state=None,
            run_manager=self.run_manager,
        )

        results = []
        async for result in tune_prompt_results:
            results.append(result)

        if not results:
            raise HTTPException(
                status_code=500,
                detail="No results generated from prompt tuning",
            )

        return results[0]<|MERGE_RESOLUTION|>--- conflicted
+++ resolved
@@ -386,7 +386,6 @@
     @telemetry_event("list_entities")
     async def list_entities(
         self,
-<<<<<<< HEAD
         level: EntityLevel,
         id: Optional[UUID] = None,
         entity_names: Optional[list[str]] = None,
@@ -404,7 +403,11 @@
             attributes=attributes,
             offset=offset or 0,
             limit=limit or -1,
-=======
+        )
+
+    @telemetry_event("get_entities")
+    async def get_entities(
+        self,
         offset: int,
         limit: int,
         collection_id: Optional[UUID] = None,
@@ -418,7 +421,6 @@
             entity_table_name=entity_table_name,
             offset=offset,
             limit=limit,
->>>>>>> e6f87a25
         )
 
     @telemetry_event("get_entities")
