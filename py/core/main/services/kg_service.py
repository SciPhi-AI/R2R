import asyncio
import json
import logging
import math
import re
import time
from typing import Any, AsyncGenerator, Optional, Union
from uuid import UUID

from fastapi import HTTPException

from core.base import (
    DocumentChunk,
    KGExtraction,
    KGExtractionStatus,
    R2RDocumentProcessingError,
    RunManager,
)
from core.base.abstractions import (
    Community,
    DataLevel,
    Entity,
    GenerationConfig,
    Graph,
    KGCreationSettings,
    KGEnrichmentSettings,
    KGEnrichmentStatus,
    KGEntityDeduplicationSettings,
    KGEntityDeduplicationType,
    R2RException,
    Relationship,
)
from core.base.api.models import GraphResponse
from core.providers.logger.r2r_logger import SqlitePersistentLoggingProvider
from core.telemetry.telemetry_decorator import telemetry_event

from ..abstractions import R2RAgents, R2RPipelines, R2RPipes, R2RProviders
from ..config import R2RConfig
from .base import Service

logger = logging.getLogger()


MIN_VALID_KG_EXTRACTION_RESPONSE_LENGTH = 128


async def _collect_results(result_gen: AsyncGenerator) -> list[dict]:
    results = []
    async for res in result_gen:
        results.append(res.json() if hasattr(res, "json") else res)
    return results


# TODO - Fix naming convention to read `KGService` instead of `KgService`
# this will require a minor change in how services are registered.
class KgService(Service):
    def __init__(
        self,
        config: R2RConfig,
        providers: R2RProviders,
        pipes: R2RPipes,
        pipelines: R2RPipelines,
        agents: R2RAgents,
        run_manager: RunManager,
        logging_connection: SqlitePersistentLoggingProvider,
    ):
        super().__init__(
            config,
            providers,
            pipes,
            pipelines,
            agents,
            run_manager,
            logging_connection,
        )

    @telemetry_event("kg_relationships_extraction")
    async def kg_relationships_extraction(
        self,
        document_id: UUID,
        generation_config: GenerationConfig,
        chunk_merge_count: int,
        max_knowledge_relationships: int,
        entity_types: list[str],
        relation_types: list[str],
        **kwargs,
    ):
        try:

            logger.info(
                f"KGService: Processing document {document_id} for KG extraction"
            )

            await self.providers.database.set_workflow_status(
                id=document_id,
                status_type="extraction_status",
                status=KGExtractionStatus.PROCESSING,
            )

            relationships = await self.pipes.kg_relationships_extraction_pipe.run(
                input=self.pipes.kg_relationships_extraction_pipe.Input(
                    message={
                        "document_id": document_id,
                        "generation_config": generation_config,
                        "chunk_merge_count": chunk_merge_count,
                        "max_knowledge_relationships": max_knowledge_relationships,
                        "entity_types": entity_types,
                        "relation_types": relation_types,
                        "logger": logger,
                    }
                ),
                state=None,
                run_manager=self.run_manager,
            )

            logger.info(
                f"KGService: Finished processing document {document_id} for KG extraction"
            )

            result_gen = await self.pipes.kg_storage_pipe.run(
                input=self.pipes.kg_storage_pipe.Input(message=relationships),
                state=None,
                run_manager=self.run_manager,
            )

        except Exception as e:
            logger.error(f"KGService: Error in kg_extraction: {e}")
            await self.providers.database.set_workflow_status(
                id=document_id,
                status_type="extraction_status",
                status=KGExtractionStatus.FAILED,
            )
            raise e

        return await _collect_results(result_gen)

    @telemetry_event("create_entity")
    async def create_entity(
        self,
        name: str,
        description: str,
        parent_id: UUID,
        category: Optional[str] = None,
        metadata: Optional[dict] = None,
    ) -> Entity:

        description_embedding = str(
            await self.providers.embedding.async_get_embedding(description)
        )

        return await self.providers.database.graph_handler.entities.create(
            name=name,
            parent_id=parent_id,
            store_type="graph",  # type: ignore
            category=category,
            description=description,
            description_embedding=description_embedding,
            metadata=metadata,
        )

    @telemetry_event("update_entity")
    async def update_entity(
        self,
        entity_id: UUID,
        name: Optional[str] = None,
        description: Optional[str] = None,
        category: Optional[str] = None,
        metadata: Optional[dict] = None,
    ) -> Entity:

        description_embedding = None
        if description is not None:
            description_embedding = str(
                await self.providers.embedding.async_get_embedding(description)
            )

        return await self.providers.database.graph_handler.entities.update(
            entity_id=entity_id,
            store_type="graph",  # type: ignore
            name=name,
            description=description,
            description_embedding=description_embedding,
            category=category,
            metadata=metadata,
        )

    @telemetry_event("delete_entity")
    async def delete_entity(
        self,
        parent_id: UUID,
        entity_id: UUID,
    ):
        return await self.providers.database.graph_handler.entities.delete(
            parent_id=parent_id,
            entity_ids=[entity_id],
            store_type="graph",  # type: ignore
        )

    @telemetry_event("get_entities")
    async def get_entities(
        self,
        parent_id: UUID,
        offset: int,
        limit: int,
        entity_ids: Optional[list[UUID]] = None,
        entity_names: Optional[list[str]] = None,
        include_embeddings: bool = False,
    ):
        return await self.providers.database.graph_handler.get_entities(
            parent_id=parent_id,
            offset=offset,
            limit=limit,
            entity_ids=entity_ids,
            entity_names=entity_names,
            include_embeddings=include_embeddings,
        )

    @telemetry_event("create_relationship")
    async def create_relationship(
        self,
        subject: str,
        subject_id: UUID,
        predicate: str,
        object: str,
        object_id: UUID,
        parent_id: UUID,
        description: str | None = None,
        weight: float | None = 1.0,
        metadata: Optional[dict[str, Any] | str] = None,
    ) -> Relationship:
        description_embedding = None
        if description:
            description_embedding = str(
                await self.providers.embedding.async_get_embedding(description)
            )

        return (
            await self.providers.database.graph_handler.relationships.create(
                subject=subject,
                subject_id=subject_id,
                predicate=predicate,
                object=object,
                object_id=object_id,
                parent_id=parent_id,
                description=description,
                description_embedding=description_embedding,
                weight=weight,
                metadata=metadata,
                store_type="graph",  # type: ignore
            )
        )

    @telemetry_event("delete_relationship")
    async def delete_relationship(
        self,
        parent_id: UUID,
        relationship_id: UUID,
    ):
        return (
            await self.providers.database.graph_handler.relationships.delete(
                parent_id=parent_id,
                relationship_ids=[relationship_id],
                store_type="graph",  # type: ignore
            )
        )

    @telemetry_event("update_relationship")
    async def update_relationship(
        self,
        relationship_id: UUID,
        subject: Optional[str] = None,
        subject_id: Optional[UUID] = None,
        predicate: Optional[str] = None,
        object: Optional[str] = None,
        object_id: Optional[UUID] = None,
        description: Optional[str] = None,
        weight: Optional[float] = None,
        metadata: Optional[dict[str, Any] | str] = None,
    ) -> Relationship:

        description_embedding = None
        if description is not None:
            description_embedding = str(
                await self.providers.embedding.async_get_embedding(description)
            )

        return (
            await self.providers.database.graph_handler.relationships.update(
                relationship_id=relationship_id,
                subject=subject,
                subject_id=subject_id,
                predicate=predicate,
                object=object,
                object_id=object_id,
                description=description,
                description_embedding=description_embedding,
                weight=weight,
                metadata=metadata,
                store_type="graph",  # type: ignore
            )
        )

    @telemetry_event("get_relationships")
    async def get_relationships(
        self,
        parent_id: UUID,
        offset: int,
        limit: int,
        relationship_ids: Optional[list[UUID]] = None,
        entity_names: Optional[list[str]] = None,
    ):
        return await self.providers.database.graph_handler.relationships.get(
            parent_id=parent_id,
            store_type="graph",  # type: ignore
            offset=offset,
            limit=limit,
            relationship_ids=relationship_ids,
            entity_names=entity_names,
        )

    @telemetry_event("create_community")
    async def create_community(
        self,
        parent_id: UUID,
        name: str,
        summary: str,
        findings: Optional[list[str]],
        rating: Optional[float],
        rating_explanation: Optional[str],
    ) -> Community:
        description_embedding = str(
            await self.providers.embedding.async_get_embedding(summary)
        )
        return await self.providers.database.graph_handler.communities.create(
            parent_id=parent_id,
            store_type="graph",  # type: ignore
            name=name,
            summary=summary,
            description_embedding=description_embedding,
            findings=findings,
            rating=rating,
            rating_explanation=rating_explanation,
        )

    @telemetry_event("update_community")
    async def update_community(
        self,
        community_id: UUID,
        name: Optional[str],
        summary: Optional[str],
        findings: Optional[list[str]],
        rating: Optional[float],
        rating_explanation: Optional[str],
    ) -> Community:
        summary_embedding = None
        if summary is not None:
            summary_embedding = str(
                await self.providers.embedding.async_get_embedding(summary)
            )

        return await self.providers.database.graph_handler.communities.update(
            community_id=community_id,
            store_type="graph",  # type: ignore
            name=name,
            summary=summary,
            summary_embedding=summary_embedding,
            findings=findings,
            rating=rating,
            rating_explanation=rating_explanation,
        )

    @telemetry_event("delete_community")
    async def delete_community(
        self,
        parent_id: UUID,
        community_id: UUID,
    ) -> None:
        await self.providers.database.graph_handler.communities.delete(
            parent_id=parent_id,
            community_id=community_id,
        )

    @telemetry_event("list_communities")
    async def list_communities(
        self,
        collection_id: UUID,
        offset: int,
        limit: int,
    ):
        return await self.providers.database.graph_handler.communities.get(
            parent_id=collection_id,
            store_type="graph",  # type: ignore
            offset=offset,
            limit=limit,
        )

    @telemetry_event("get_communities")
    async def get_communities(
        self,
        parent_id: UUID,
        offset: int,
        limit: int,
        community_ids: Optional[list[UUID]] = None,
        community_names: Optional[list[str]] = None,
        include_embeddings: bool = False,
    ):
        return await self.providers.database.graph_handler.get_communities(
            parent_id=parent_id,
            offset=offset,
            limit=limit,
            community_ids=community_ids,
            include_embeddings=include_embeddings,
        )

    # @telemetry_event("create_new_graph")
    # async def create_new_graph(
    #     self,
    #     collection_id: UUID,
    #     user_id: UUID,
    #     name: Optional[str],
    #     description: str = "",
    # ) -> GraphResponse:
    #     return await self.providers.database.graph_handler.create(
    #         collection_id=collection_id,
    #         user_id=user_id,
    #         name=name,
    #         description=description,
    #         graph_id=collection_id,
    #     )

    async def list_graphs(
        self,
        offset: int,
        limit: int,
        # user_ids: Optional[list[UUID]] = None,
        graph_ids: Optional[list[UUID]] = None,
        collection_id: Optional[UUID] = None,
    ) -> dict[str, list[GraphResponse] | int]:
        return await self.providers.database.graph_handler.list_graphs(
            offset=offset,
            limit=limit,
            # filter_user_ids=user_ids,
            filter_graph_ids=graph_ids,
            filter_collection_id=collection_id,
        )

    @telemetry_event("get_graphs")
    async def get_graphs(
        self, offset: int, limit: int, graph_id: Optional[UUID] = None
    ) -> Graph:
        return await self.providers.database.graph_handler.get(
            offset=offset, limit=limit, graph_id=graph_id
        )

    @telemetry_event("update_graph")
    async def update_graph(
        self,
        graph_id: UUID,
        name: Optional[str] = None,
        description: Optional[str] = None,
    ) -> GraphResponse:
        return await self.providers.database.graph_handler.update(
            graph_id=graph_id,
            name=name,
            description=description,
        )

    @telemetry_event("reset_graph_v3")
    async def reset_graph_v3(self, id: UUID) -> bool:
        await self.providers.database.graph_handler.reset(
            graph_id=id,
        )
        await self.providers.database.document_handler.set_workflow_status(
            id=id,
            status_type="graph_cluster_status",
            status=KGEnrichmentStatus.PENDING,
        )
        return True

    @telemetry_event("delete_graph_v3")
    async def delete_graph_v3(self, id: UUID) -> bool:
        await self.providers.database.graph_handler.delete(
            graph_id=id,
        )
        # await self.providers.database.document_handler.set_workflow_status(
        #     id=id,
        #     status_type="graph_cluster_status",
        #     status=KGEnrichmentStatus.PENDING,
        # )
        return True

    @telemetry_event("get_document_ids_for_create_graph")
    async def get_document_ids_for_create_graph(
        self,
        collection_id: UUID,
        force_kg_creation: bool = False,
        **kwargs,
    ):

        document_status_filter = [
            KGExtractionStatus.PENDING,
            KGExtractionStatus.FAILED,
        ]
        if force_kg_creation:
            document_status_filter += [
                KGExtractionStatus.PROCESSING,
            ]

        return await self.providers.database.get_document_ids_by_status(
            status_type="extraction_status",
            status=[str(ele) for ele in document_status_filter],
            collection_id=collection_id,
        )

    @telemetry_event("kg_entity_description")
    async def kg_entity_description(
        self,
        document_id: UUID,
        max_description_input_length: int,
        **kwargs,
    ):

        start_time = time.time()

        logger.info(
            f"KGService: Running kg_entity_description for document {document_id}"
        )

        entity_count = (
            await self.providers.database.graph_handler.get_entity_count(
                document_id=document_id,
                distinct=True,
                entity_table_name="document_entity",
            )
        )

        logger.info(
            f"KGService: Found {entity_count} entities in document {document_id}"
        )

        # TODO - Do not hardcode the batch size,
        # make it a configurable parameter at runtime & server-side defaults

        # process 256 entities at a time
        num_batches = math.ceil(entity_count / 256)
        logger.info(
            f"Calling `kg_entity_description` on document {document_id} with an entity count of {entity_count} and total batches of {num_batches}"
        )
        all_results = []
        for i in range(num_batches):
            logger.info(
                f"KGService: Running kg_entity_description for batch {i+1}/{num_batches} for document {document_id}"
            )

            node_descriptions = await self.pipes.kg_entity_description_pipe.run(
                input=self.pipes.kg_entity_description_pipe.Input(
                    message={
                        "offset": i * 256,
                        "limit": 256,
                        "max_description_input_length": max_description_input_length,
                        "document_id": document_id,
                        "logger": logger,
                    }
                ),
                state=None,
                run_manager=self.run_manager,
            )

            all_results.append(await _collect_results(node_descriptions))

            logger.info(
                f"KGService: Completed kg_entity_description for batch {i+1}/{num_batches} for document {document_id}"
            )

        await self.providers.database.set_workflow_status(
            id=document_id,
            status_type="extraction_status",
            status=KGExtractionStatus.SUCCESS,
        )

        logger.info(
            f"KGService: Completed kg_entity_description for document {document_id} in {time.time() - start_time:.2f} seconds",
        )

        return all_results

    @telemetry_event("kg_clustering")
    async def kg_clustering(
        self,
        collection_id: UUID,
        # graph_id: UUID,
        generation_config: GenerationConfig,
        leiden_params: dict,
        **kwargs,
    ):

        logger.info(
            f"Running ClusteringPipe for collection {collection_id} with settings {leiden_params}"
        )

        clustering_result = await self.pipes.kg_clustering_pipe.run(
            input=self.pipes.kg_clustering_pipe.Input(
                message={
                    "collection_id": collection_id,
                    # "graph_id": graph_id,
                    "generation_config": generation_config,
                    "leiden_params": leiden_params,
                    "logger": logger,
                }
            ),
            state=None,
            run_manager=self.run_manager,
        )
        return await _collect_results(clustering_result)

    @telemetry_event("kg_community_summary")
    async def kg_community_summary(
        self,
        offset: int,
        limit: int,
        max_summary_input_length: int,
        generation_config: GenerationConfig,
        collection_id: UUID | None,
        # graph_id: UUID | None,
        **kwargs,
    ):
        summary_results = await self.pipes.kg_community_summary_pipe.run(
            input=self.pipes.kg_community_summary_pipe.Input(
                message={
                    "offset": offset,
                    "limit": limit,
                    "generation_config": generation_config,
                    "max_summary_input_length": max_summary_input_length,
                    "collection_id": collection_id,
                    # "graph_id": graph_id,
                    "logger": logger,
                }
            ),
            state=None,
            run_manager=self.run_manager,
        )
        return await _collect_results(summary_results)

    @telemetry_event("delete_graph_for_documents")
    async def delete_graph_for_documents(
        self,
        document_ids: list[UUID],
        **kwargs,
    ):
        # TODO: Implement this, as it needs some checks.
        raise NotImplementedError

    @telemetry_event("delete_graph")
    async def delete_graph(
        self,
        collection_id: UUID,
        cascade: bool,
        **kwargs,
    ):
        return await self.delete_graph_for_collection(
            collection_id=collection_id, cascade=cascade
        )

    @telemetry_event("delete_graph_for_collection")
    async def delete_graph_for_collection(
        self,
        collection_id: UUID,
        cascade: bool,
        **kwargs,
    ):
        return await self.providers.database.graph_handler.delete_graph_for_collection(
            collection_id=collection_id,
            cascade=cascade,
        )

    @telemetry_event("delete_node_via_document_id")
    async def delete_node_via_document_id(
        self,
        document_id: UUID,
        collection_id: UUID,
        **kwargs,
    ):
        return await self.providers.database.graph_handler.delete_node_via_document_id(
            document_id=document_id,
            collection_id=collection_id,
        )

    @telemetry_event("get_creation_estimate")
    async def get_creation_estimate(
        self,
        graph_creation_settings: KGCreationSettings,
        document_id: Optional[UUID] = None,
        collection_id: Optional[UUID] = None,
        **kwargs,
    ):
        return (
            await self.providers.database.graph_handler.get_creation_estimate(
                document_id=document_id,
                collection_id=collection_id,
                graph_creation_settings=graph_creation_settings,
            )
        )

    @telemetry_event("get_enrichment_estimate")
    async def get_enrichment_estimate(
        self,
        collection_id: Optional[UUID] = None,
        graph_id: Optional[UUID] = None,
        graph_enrichment_settings: KGEnrichmentSettings = KGEnrichmentSettings(),
        **kwargs,
    ):

        if graph_id is None and collection_id is None:
            raise ValueError(
                "Either graph_id or collection_id must be provided"
            )

        return await self.providers.database.graph_handler.get_enrichment_estimate(
            collection_id=collection_id,
            graph_id=graph_id,
            graph_enrichment_settings=graph_enrichment_settings,
        )

    @telemetry_event("get_deduplication_estimate")
    async def get_deduplication_estimate(
        self,
        collection_id: UUID,
        kg_deduplication_settings: KGEntityDeduplicationSettings,
        **kwargs,
    ):
        return await self.providers.database.graph_handler.get_deduplication_estimate(
            collection_id=collection_id,
            kg_deduplication_settings=kg_deduplication_settings,
        )

    @telemetry_event("kg_entity_deduplication")
    async def kg_entity_deduplication(
        self,
        collection_id: UUID,
        graph_id: UUID,
        graph_entity_deduplication_type: KGEntityDeduplicationType,
        graph_entity_deduplication_prompt: str,
        generation_config: GenerationConfig,
        **kwargs,
    ):
        deduplication_results = await self.pipes.kg_entity_deduplication_pipe.run(
            input=self.pipes.kg_entity_deduplication_pipe.Input(
                message={
                    "collection_id": collection_id,
                    "graph_id": graph_id,
                    "graph_entity_deduplication_type": graph_entity_deduplication_type,
                    "graph_entity_deduplication_prompt": graph_entity_deduplication_prompt,
                    "generation_config": generation_config,
                    **kwargs,
                }
            ),
            state=None,
            run_manager=self.run_manager,
        )
        return await _collect_results(deduplication_results)

    @telemetry_event("kg_entity_deduplication_summary")
    async def kg_entity_deduplication_summary(
        self,
        collection_id: UUID,
        offset: int,
        limit: int,
        graph_entity_deduplication_type: KGEntityDeduplicationType,
        graph_entity_deduplication_prompt: str,
        generation_config: GenerationConfig,
        **kwargs,
    ):

        logger.info(
            f"Running kg_entity_deduplication_summary for collection {collection_id} with settings {kwargs}"
        )
        deduplication_summary_results = await self.pipes.kg_entity_deduplication_summary_pipe.run(
            input=self.pipes.kg_entity_deduplication_summary_pipe.Input(
                message={
                    "collection_id": collection_id,
                    "offset": offset,
                    "limit": limit,
                    "graph_entity_deduplication_type": graph_entity_deduplication_type,
                    "graph_entity_deduplication_prompt": graph_entity_deduplication_prompt,
                    "generation_config": generation_config,
                }
            ),
            state=None,
            run_manager=self.run_manager,
        )

        return await _collect_results(deduplication_summary_results)

    @telemetry_event("tune_prompt")
    async def tune_prompt(
        self,
        prompt_name: str,
        collection_id: UUID,
        documents_offset: int = 0,
        documents_limit: int = 100,
        chunks_offset: int = 0,
        chunks_limit: int = 100,
        **kwargs,
    ):

        document_response = (
            await self.providers.database.documents_in_collection(
                collection_id, offset=documents_offset, limit=documents_limit
            )
        )
        results = document_response["results"]

        if isinstance(results, int):
            raise TypeError("Expected list of documents, got count instead")

        documents = results

        if not documents:
            raise R2RException(
                message="No documents found in collection",
                status_code=404,
            )

        all_chunks = []

        for document in documents:
            chunks_response = (
                await self.providers.database.list_document_chunks(
                    document.id,
                    offset=chunks_offset,
                    limit=chunks_limit,
                )
            )

            if chunks := chunks_response.get("results", []):
                all_chunks.extend(chunks)
            else:
                logger.warning(f"No chunks found for document {document.id}")

        if not all_chunks:
            raise R2RException(
                message="No chunks found in documents",
                status_code=404,
            )

        chunk_texts = [
            chunk["text"] for chunk in all_chunks if chunk.get("text")
        ]

        # Pass chunks to the tuning pipe
        tune_prompt_results = await self.pipes.kg_prompt_tuning_pipe.run(
            input=self.pipes.kg_prompt_tuning_pipe.Input(
                message={
                    "collection_id": collection_id,
                    "prompt_name": prompt_name,
                    "chunks": chunk_texts,  # Pass just the text content
                    **kwargs,
                }
            ),
            state=None,
            run_manager=self.run_manager,
        )

        results = []
        async for result in tune_prompt_results:
            results.append(result)

        if not results:
            raise HTTPException(
                status_code=500,
                detail="No results generated from prompt tuning",
            )

        return results[0]

    async def kg_extraction(  # type: ignore
        self,
        document_id: UUID,
        generation_config: GenerationConfig,
        max_knowledge_relationships: int,
        entity_types: list[str],
        relation_types: list[str],
        chunk_merge_count: int,
        filter_out_existing_chunks: bool = True,
        total_tasks: Optional[int] = None,
        *args: Any,
        **kwargs: Any,
    ) -> AsyncGenerator[Union[KGExtraction, R2RDocumentProcessingError], None]:
        start_time = time.time()

        print("....")
        logger.info(
            f"KGExtractionPipe: Processing document {document_id} for KG extraction",
        )

        # Then create the extractions from the results
        limit = 100
        offset = 0
        chunks = []
        while True:
            chunk_req = await self.providers.database.list_document_chunks(  # FIXME: This was using the pagination defaults from before... We need to review if this is as intended.
                document_id=document_id,
                offset=offset,
                limit=limit,
            )

            chunks.extend(
                [
                    DocumentChunk(
                        id=chunk["id"],
                        document_id=chunk["document_id"],
                        user_id=chunk["user_id"],
                        collection_ids=chunk["collection_ids"],
                        data=chunk["text"],
                        metadata=chunk["metadata"],
                    )
                    for chunk in chunk_req["results"]
                ]
            )
            if len(chunk_req["results"]) < limit:
                break
            offset += limit

        logger.info(f"Found {len(chunks)} chunks for document {document_id}")
        if len(chunks) == 0:
            logger.info(f"No chunks found for document {document_id}")
            raise R2RException(
                message="No chunks found for document",
                status_code=404,
            )

        if filter_out_existing_chunks:
            existing_chunk_ids = await self.providers.database.graph_handler.get_existing_document_entity_chunk_ids(
                document_id=document_id
            )
            chunks = [
                chunk for chunk in chunks if chunk.id not in existing_chunk_ids
            ]
            logger.info(
                f"Filtered out {len(existing_chunk_ids)} existing chunks, remaining {len(chunks)} chunks for document {document_id}"
            )

            if len(chunks) == 0:
                logger.info(f"No extractions left for document {document_id}")
                return

        logger.info(
            f"KGExtractionPipe: Obtained {len(chunks)} chunks to process, time from start: {time.time() - start_time:.2f} seconds",
        )

        # sort the extractions accroding to chunk_order field in metadata in ascending order
        chunks = sorted(
            chunks,
            key=lambda x: x.metadata.get("chunk_order", float("inf")),
        )

        # group these extractions into groups of chunk_merge_count
        grouped_chunks = [
            chunks[i : i + chunk_merge_count]
            for i in range(0, len(chunks), chunk_merge_count)
        ]

        logger.info(
            f"KGExtractionPipe: Extracting KG Relationships for document and created {len(grouped_chunks)} tasks, time from start: {time.time() - start_time:.2f} seconds",
        )

        tasks = [
            asyncio.create_task(
                self._extract_kg(
                    chunks=chunk_group,
                    generation_config=generation_config,
                    max_knowledge_relationships=max_knowledge_relationships,
                    entity_types=entity_types,
                    relation_types=relation_types,
                    task_id=task_id,
                    total_tasks=len(grouped_chunks),
                )
            )
            for task_id, chunk_group in enumerate(grouped_chunks)
        ]

        completed_tasks = 0
        total_tasks = len(tasks)

        logger.info(
            f"KGExtractionPipe: Waiting for {total_tasks} KG extraction tasks to complete",
        )

        for completed_task in asyncio.as_completed(tasks):
            try:
                yield await completed_task
                completed_tasks += 1
                if completed_tasks % 100 == 0:
                    logger.info(
                        f"KGExtractionPipe: Completed {completed_tasks}/{total_tasks} KG extraction tasks",
                    )
            except Exception as e:
                logger.error(f"Error in Extracting KG Relationships: {e}")
                yield R2RDocumentProcessingError(
                    document_id=document_id,
                    error_message=str(e),
                )

        logger.info(
            f"KGExtractionPipe: Completed {completed_tasks}/{total_tasks} KG extraction tasks, time from start: {time.time() - start_time:.2f} seconds",
        )

    async def _extract_kg(
        self,
        chunks: list[DocumentChunk],
        generation_config: GenerationConfig,
        max_knowledge_relationships: int,
        entity_types: list[str],
        relation_types: list[str],
        retries: int = 5,
        delay: int = 2,
        task_id: Optional[int] = None,
        total_tasks: Optional[int] = None,
    ) -> KGExtraction:
        """
        Extracts NER relationships from a extraction with retries.
        """

        # combine all extractions into a single string
        combined_extraction: str = " ".join([chunk.data for chunk in chunks])  # type: ignore

        messages = await self.providers.database.prompt_handler.get_message_payload(
            task_prompt_name=self.providers.database.config.graph_creation_settings.graphrag_relationships_extraction_few_shot,
            task_inputs={
                "input": combined_extraction,
                "max_knowledge_relationships": max_knowledge_relationships,
                "entity_types": "\n".join(entity_types),
                "relation_types": "\n".join(relation_types),
            },
        )
        print("starting a job....")

        for attempt in range(retries):
            try:
                print("getting a response....")

                response = await self.providers.llm.aget_completion(
                    messages,
                    generation_config=generation_config,
                )

                kg_extraction = response.choices[0].message.content
                print("kg_extraction = ", kg_extraction)

                if not kg_extraction:
                    raise R2RException(
                        "No knowledge graph extraction found in the response string, the selected LLM likely failed to format it's response correctly.",
                        400,
                    )

                entity_pattern = (
                    r'\("entity"\${4}([^$]+)\${4}([^$]+)\${4}([^$]+)\)'
                )
                relationship_pattern = r'\("relationship"\${4}([^$]+)\${4}([^$]+)\${4}([^$]+)\${4}([^$]+)\${4}(\d+(?:\.\d+)?)\)'

                async def parse_fn(response_str: str) -> Any:
                    entities = re.findall(entity_pattern, response_str)

                    if (
                        len(kg_extraction)
                        > MIN_VALID_KG_EXTRACTION_RESPONSE_LENGTH
                        and len(entities) == 0
                    ):
                        raise R2RException(
                            f"No entities found in the response string, the selected LLM likely failed to format it's response correctly. {response_str}",
                            400,
                        )

                    relationships = re.findall(
                        relationship_pattern, response_str
                    )
                    print("found len(relationships) = ", len(relationships))

                    entities_arr = []
                    for entity in entities:
                        entity_value = entity[0]
                        entity_category = entity[1]
                        entity_description = entity[2]
                        description_embedding = (
                            await self.providers.embedding.async_get_embedding(
                                entity_description
                            )
                        )
                        entities_arr.append(
                            Entity(
                                category=entity_category,
                                description=entity_description,
                                name=entity_value,
                                parent_id=chunks[0].document_id,
                                chunk_ids=[chunk.id for chunk in chunks],
                                description_embedding=description_embedding,
                                attributes={},
                            )
                        )
                    print("found len(entities) = ", len(entities))

                    relations_arr = []
                    for relationship in relationships:
                        subject = relationship[0]
                        object = relationship[1]
                        predicate = relationship[2]
                        description = relationship[3]
                        weight = float(relationship[4])
                        relationship_embedding = (
                            await self.providers.embedding.async_get_embedding(
                                description
                            )
                        )

                        # check if subject and object are in entities_dict
                        relations_arr.append(
                            Relationship(
                                subject=subject,
                                predicate=predicate,
                                object=object,
                                description=description,
                                weight=weight,
                                parent_id=chunks[0].document_id,
                                chunk_ids=[chunk.id for chunk in chunks],
                                attributes={},
                                description_embedding=relationship_embedding,
                            )
                        )

                    return entities_arr, relations_arr

                entities, relationships = await parse_fn(kg_extraction)
                return KGExtraction(
                    entities=entities,
                    relationships=relationships,
                )

            except (
                Exception,
                json.JSONDecodeError,
                KeyError,
                IndexError,
                R2RException,
            ) as e:
                if attempt < retries - 1:
                    await asyncio.sleep(delay)
                else:
                    print(
                        f"Failed after retries with for chunk {chunks[0].id} of document {chunks[0].document_id}: {e}"
                    )
                    # raise e # you should raise an error.
        # add metadata to entities and relationships

        print(
            f"KGExtractionPipe: Completed task number {task_id} of {total_tasks} for document {chunks[0].document_id}",
        )

        return KGExtraction(
            entities=[],
            relationships=[],
        )

    async def store_kg_extractions(
        self,
        kg_extractions: list[KGExtraction],
    ):
        """
        Stores a batch of knowledge graph extractions in the graph database.
        """

        total_entities, total_relationships = 0, 0

        print("received len(kg_extractions) = ", len(kg_extractions))
        for extraction in kg_extractions:

<<<<<<< HEAD
            for entity in extraction.entities:
                await self.providers.database.graph_handler.entities.create(
=======
            entities_id_map = {}
            for entity in extraction.entities:
                print("entity = ", entity)
                result = await self.providers.database.graph_handler.entities.create(
>>>>>>> 2e1ba7fb
                    name=entity.name,
                    parent_id=entity.parent_id,
                    store_type="document",  # type: ignore
                    category=entity.category,
                    description=entity.description,
                    description_embedding=entity.description_embedding,
                    chunk_ids=entity.chunk_ids,
                    metadata=entity.metadata,
                )
                entities_id_map[entity.name] = result.id

            if extraction.relationships:
<<<<<<< HEAD
                for relationship in extraction.relationships:
                    await self.providers.database.graph_handler.relationships.create(
                        subject=relationship.subject,
                        subject_id=relationship.subject_id,
                        predicate=relationship.predicate,
                        object=relationship.object,
                        object_id=relationship.object_id,
=======

                for relationship in extraction.relationships:
                    print("relationship.subject = ", relationship.subject)
                    print(
                        "entities_id_map.get(relationship.subject, None) = ",
                        entities_id_map.get(relationship.subject, None),
                    )

                    await self.providers.database.graph_handler.relationships.create(
                        subject=relationship.subject,
                        subject_id=entities_id_map.get(
                            relationship.subject, None
                        ),
                        predicate=relationship.predicate,
                        object=relationship.object,
                        object_id=entities_id_map.get(
                            relationship.object, None
                        ),
>>>>>>> 2e1ba7fb
                        parent_id=relationship.parent_id,
                        description=relationship.description,
                        description_embedding=relationship.description_embedding,
                        weight=relationship.weight,
                        metadata=relationship.metadata,
                        store_type="document",  # type: ignore
                    )<|MERGE_RESOLUTION|>--- conflicted
+++ resolved
@@ -1173,15 +1173,10 @@
         print("received len(kg_extractions) = ", len(kg_extractions))
         for extraction in kg_extractions:
 
-<<<<<<< HEAD
-            for entity in extraction.entities:
-                await self.providers.database.graph_handler.entities.create(
-=======
             entities_id_map = {}
             for entity in extraction.entities:
                 print("entity = ", entity)
                 result = await self.providers.database.graph_handler.entities.create(
->>>>>>> 2e1ba7fb
                     name=entity.name,
                     parent_id=entity.parent_id,
                     store_type="document",  # type: ignore
@@ -1194,15 +1189,6 @@
                 entities_id_map[entity.name] = result.id
 
             if extraction.relationships:
-<<<<<<< HEAD
-                for relationship in extraction.relationships:
-                    await self.providers.database.graph_handler.relationships.create(
-                        subject=relationship.subject,
-                        subject_id=relationship.subject_id,
-                        predicate=relationship.predicate,
-                        object=relationship.object,
-                        object_id=relationship.object_id,
-=======
 
                 for relationship in extraction.relationships:
                     print("relationship.subject = ", relationship.subject)
@@ -1221,7 +1207,6 @@
                         object_id=entities_id_map.get(
                             relationship.object, None
                         ),
->>>>>>> 2e1ba7fb
                         parent_id=relationship.parent_id,
                         description=relationship.description,
                         description_embedding=relationship.description_embedding,
