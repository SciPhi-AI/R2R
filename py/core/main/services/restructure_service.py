import json
import logging
from typing import Any, AsyncGenerator, Dict, Optional, Union
<<<<<<< HEAD
=======
from uuid import UUID
>>>>>>> cbe0f193

from core.base import R2RException, RunLoggingSingleton, RunManager
from core.base.abstractions import (
    GenerationConfig,
    KGCreationSettings,
    KGEnrichmentSettings,
)

from ..abstractions import R2RAgents, R2RPipelines, R2RPipes, R2RProviders
from ..config import R2RConfig
from .base import Service

logger = logging.getLogger(__name__)


async def _collect_results(result_gen: AsyncGenerator) -> list[dict]:
    results = []
    async for res in result_gen:
        results.append(res.json() if hasattr(res, "json") else res)
    return results


class RestructureService(Service):
    def __init__(
        self,
        config: R2RConfig,
        providers: R2RProviders,
        pipes: R2RPipes,
        pipelines: R2RPipelines,
        agents: R2RAgents,
        run_manager: RunManager,
        logging_connection: RunLoggingSingleton,
    ):
        super().__init__(
            config,
            providers,
            pipes,
            pipelines,
            agents,
            run_manager,
            logging_connection,
        )

    async def kg_extract_and_store(
<<<<<<< HEAD
        self, input_generator, kg_enrichment_settings
    ):
        triples = await self.pipes.kg_extraction_pipe.run(
            input=self.pipes.kg_extraction_pipe.Input(
                message=input_generator()
            ),
            kg_enrichment_settings=kg_enrichment_settings,
=======
        self, document_id: UUID, generation_config: GenerationConfig
    ):
        triples = await self.pipes.kg_extraction_pipe.run(
            input=self.pipes.kg_extraction_pipe.Input(
                message={
                    "document_id": document_id,
                    "generation_config": generation_config,
                }
            ),
>>>>>>> cbe0f193
            run_manager=self.run_manager,
        )
        result_gen = await self.pipes.kg_storage_pipe.run(
            input=self.pipes.kg_storage_pipe.Input(message=triples),
            run_manager=self.run_manager,
        )
<<<<<<< HEAD

        return await _collect_results(result_gen)

    async def kg_node_creation(self, storage):
        node_extrations = await self.pipes.kg_node_extraction_pipe.run(
            input=self.pipes.kg_node_extraction_pipe.Input(message=storage),
            run_manager=self.run_manager,
        )
        result_gen = await self.pipes.kg_node_description_pipe.run(
            input=self.pipes.kg_node_description_pipe.Input(
                message=node_extrations
            ),
            run_manager=self.run_manager,
        )
        return await _collect_results(result_gen)

    async def kg_clustering(self, kg_enrichment_settings):
        result_gen = await self.pipes.kg_clustering_pipe.run(
            input=self.pipes.kg_clustering_pipe.Input(message=None),
            kg_enrichment_settings=kg_enrichment_settings,
            run_manager=self.run_manager,
        )
=======

>>>>>>> cbe0f193
        return await _collect_results(result_gen)

    async def kg_node_creation(self):
        node_extrations = await self.pipes.kg_node_extraction_pipe.run(
            input=self.pipes.kg_node_extraction_pipe.Input(message=None),
            run_manager=self.run_manager,
        )
        result_gen = await self.pipes.kg_node_description_pipe.run(
            input=self.pipes.kg_node_description_pipe.Input(
                message=node_extrations
            ),
            run_manager=self.run_manager,
        )
        return await _collect_results(result_gen)

    async def kg_clustering(self, leiden_params, generation_config):
        result_gen = await self.pipes.kg_clustering_pipe.run(
            input=self.pipes.kg_clustering_pipe.Input(
                message={
                    "leiden_params": leiden_params,
                    "generation_config": generation_config,
                }
            ),
            run_manager=self.run_manager,
        )
        return await _collect_results(result_gen)<|MERGE_RESOLUTION|>--- conflicted
+++ resolved
@@ -1,16 +1,10 @@
-import json
 import logging
-from typing import Any, AsyncGenerator, Dict, Optional, Union
-<<<<<<< HEAD
-=======
+from typing import AsyncGenerator
 from uuid import UUID
->>>>>>> cbe0f193
 
-from core.base import R2RException, RunLoggingSingleton, RunManager
+from core.base import RunLoggingSingleton, RunManager
 from core.base.abstractions import (
     GenerationConfig,
-    KGCreationSettings,
-    KGEnrichmentSettings,
 )
 
 from ..abstractions import R2RAgents, R2RPipelines, R2RPipes, R2RProviders
@@ -49,15 +43,6 @@
         )
 
     async def kg_extract_and_store(
-<<<<<<< HEAD
-        self, input_generator, kg_enrichment_settings
-    ):
-        triples = await self.pipes.kg_extraction_pipe.run(
-            input=self.pipes.kg_extraction_pipe.Input(
-                message=input_generator()
-            ),
-            kg_enrichment_settings=kg_enrichment_settings,
-=======
         self, document_id: UUID, generation_config: GenerationConfig
     ):
         triples = await self.pipes.kg_extraction_pipe.run(
@@ -67,39 +52,13 @@
                     "generation_config": generation_config,
                 }
             ),
->>>>>>> cbe0f193
             run_manager=self.run_manager,
         )
         result_gen = await self.pipes.kg_storage_pipe.run(
             input=self.pipes.kg_storage_pipe.Input(message=triples),
             run_manager=self.run_manager,
         )
-<<<<<<< HEAD
 
-        return await _collect_results(result_gen)
-
-    async def kg_node_creation(self, storage):
-        node_extrations = await self.pipes.kg_node_extraction_pipe.run(
-            input=self.pipes.kg_node_extraction_pipe.Input(message=storage),
-            run_manager=self.run_manager,
-        )
-        result_gen = await self.pipes.kg_node_description_pipe.run(
-            input=self.pipes.kg_node_description_pipe.Input(
-                message=node_extrations
-            ),
-            run_manager=self.run_manager,
-        )
-        return await _collect_results(result_gen)
-
-    async def kg_clustering(self, kg_enrichment_settings):
-        result_gen = await self.pipes.kg_clustering_pipe.run(
-            input=self.pipes.kg_clustering_pipe.Input(message=None),
-            kg_enrichment_settings=kg_enrichment_settings,
-            run_manager=self.run_manager,
-        )
-=======
-
->>>>>>> cbe0f193
         return await _collect_results(result_gen)
 
     async def kg_node_creation(self):
