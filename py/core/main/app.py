--- conflicted
+++ resolved
@@ -1,9 +1,4 @@
-<<<<<<< HEAD
 from core.base import R2RException
-=======
-from typing import Union
-
->>>>>>> 8a2723a6
 from fastapi import FastAPI, Request
 from fastapi.middleware.cors import CORSMiddleware
 from fastapi.openapi.utils import get_openapi
