import asyncio
import json

from hatchet_sdk import Context

from core.base import increment_version
from core.base.abstractions import DocumentInfo, R2RException

from ..services import IngestionService, IngestionServiceAdapter
from .base import r2r_hatchet


@r2r_hatchet.workflow(name="ingest-file", timeout=3600)
class IngestFilesWorkflow:
    def __init__(self, ingestion_service: IngestionService):
        self.ingestion_service = ingestion_service

    @r2r_hatchet.step(retries=3)
    async def parse_file(self, context: Context) -> None:
        input_data = context.workflow_input()["request"]

        parsed_data = IngestionServiceAdapter.parse_ingest_file_input(
            input_data
        )

        document_info = await self.ingestion_service.ingest_file_ingress(
            **parsed_data
        )

        try:
            extractions = await self.ingestion_service.parse_file(
                document_info["info"]
            )
            return {
                "result": extractions,
                "info": document_info["info"].model_dump_json(),
            }
        except Exception as e:
            raise ValueError(f"Failed to parse document extractions: {str(e)}")

    @r2r_hatchet.step(retries=3, parents=["parse_file"])
    async def chunk_document(self, context: Context) -> None:
        prev_step = context.step_output("parse_file")
        chunking_config = context.workflow_input()["request"].get(
            "chunking_config"
        )

        chunks = await self.ingestion_service.chunk_document(
            self.get_document_info(context),
            [json.loads(extraction) for extraction in prev_step["result"]],
            chunking_config,
        )
        return {"result": chunks}

    @r2r_hatchet.step(retries=3, parents=["chunk_document"])
    async def embed_and_store(self, context: Context) -> None:
        prev_step = context.step_output("chunk_document")
        document_info = self.get_document_info(context)

        embeddings = await self.ingestion_service.embed_document(
            document_info, [json.loads(chunk) for chunk in prev_step["result"]]
        )
        await self.ingestion_service.store_embeddings(
            document_info, [json.loads(embedding) for embedding in embeddings]
        )
        return {}

    @r2r_hatchet.step(retries=3, parents=["embed_and_store"])
    async def finalize_ingestion(self, context: Context) -> None:
        is_update = context.workflow_input()["request"].get("is_update")

        await self.ingestion_service.finalize_ingestion(
            self.get_document_info(context), is_update=is_update
        )

        return None

    def get_document_info(self, context: Context) -> DocumentInfo:
        return DocumentInfo.from_dict(
            json.loads(context.step_output("parse_file")["info"])
        )


<<<<<<< HEAD
# TODO: Implement a check to see if the file is actually changed before updating
@r2r_hatchet.workflow(
    name="update-files", on_events=["file:update"], timeout=3600
)
=======
@r2r_hatchet.workflow(name="update-files", timeout=3600)
>>>>>>> b5fb31b8
class UpdateFilesWorkflow:
    def __init__(self, ingestion_service: IngestionService):
        self.ingestion_service = ingestion_service

    @r2r_hatchet.step(retries=3)
    async def update_files(self, context: Context) -> None:
        data = context.workflow_input()["request"]
        parsed_data = IngestionServiceAdapter.parse_update_files_input(data)

        file_datas = parsed_data["file_datas"]
        user = parsed_data["user"]
        document_ids = parsed_data["document_ids"]
        metadatas = parsed_data["metadatas"]
        chunking_config = parsed_data["chunking_config"]

        if not file_datas:
            raise R2RException(
                status_code=400, message="No files provided for update."
            )
        if len(document_ids) != len(file_datas):
            raise R2RException(
                status_code=400,
                message="Number of ids does not match number of files.",
            )

        documents_overview = self.ingestion_service.providers.database.relational.get_documents_overview(
            filter_document_ids=document_ids,
            filter_user_ids=None if user.is_superuser else [user.id],
        )

        if len(documents_overview) != len(document_ids):
            raise R2RException(
                status_code=404,
                message="One or more documents not found.",
            )

        results = []

        for idx, (file_data, doc_id, doc_info) in enumerate(
            zip(file_datas, document_ids, documents_overview)
        ):
            new_version = increment_version(doc_info.version)

            updated_metadata = (
                metadatas[idx] if metadatas else doc_info.metadata
            )
            updated_metadata["title"] = (
                updated_metadata.get("title")
                or file_data["filename"].split("/")[-1]
            )

            # Prepare input for ingest_file workflow
            ingest_input = {
                "file_data": file_data,
                "user": data.get("user"),
                "metadata": updated_metadata,
                "document_id": str(doc_id),
                "version": new_version,
                "chunking_config": (
                    chunking_config.model_dump_json()
                    if chunking_config
                    else None
                ),
                "is_update": True,
            }

            # Spawn ingest_file workflow as a child workflow
            child_result = (
                await context.aio.spawn_workflow(
                    "ingest-file",
                    {"request": ingest_input},
                    key=f"ingest_file_{doc_id}",
                )
            ).result()
            results.append(child_result)

        await asyncio.gather(*results)

        return None<|MERGE_RESOLUTION|>--- conflicted
+++ resolved
@@ -81,14 +81,9 @@
         )
 
 
-<<<<<<< HEAD
+
 # TODO: Implement a check to see if the file is actually changed before updating
-@r2r_hatchet.workflow(
-    name="update-files", on_events=["file:update"], timeout=3600
-)
-=======
 @r2r_hatchet.workflow(name="update-files", timeout=3600)
->>>>>>> b5fb31b8
 class UpdateFilesWorkflow:
     def __init__(self, ingestion_service: IngestionService):
         self.ingestion_service = ingestion_service
