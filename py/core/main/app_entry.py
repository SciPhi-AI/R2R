--- conflicted
+++ resolved
@@ -57,28 +57,16 @@
 config_path = os.getenv("CONFIG_PATH", None)
 if not config_path and not config_name:
     config_name = "default"
-<<<<<<< HEAD
-base_url = os.getenv("BASE_URL")
-=======
->>>>>>> 70510077
 host = os.getenv("HOST", "0.0.0.0")
 port = int(os.getenv("PORT", "8000"))
 pipeline_type = os.getenv("PIPELINE_TYPE", "qna")
 
 logger.info(f"Environment CONFIG_NAME: {config_name}")
 logger.info(f"Environment CONFIG_PATH: {config_path}")
-<<<<<<< HEAD
-logger.info(f"Environment BASE_URL: {base_url}")
-=======
->>>>>>> 70510077
 logger.info(f"Environment PIPELINE_TYPE: {pipeline_type}")
 
 app = r2r_app(
     config_name=config_name,
     config_path=config_path,
-<<<<<<< HEAD
-    base_url=base_url,
-=======
->>>>>>> 70510077
     pipeline_type=PipelineType(pipeline_type),
 )