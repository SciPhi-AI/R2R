--- conflicted
+++ resolved
@@ -24,7 +24,7 @@
     PromptProvider,
     RunLoggingSingleton,
 )
-from core.pipelines import KGEnrichmentPipeline, RAGPipeline, SearchPipeline
+from core.pipelines import RAGPipeline, SearchPipeline
 
 from ..abstractions import R2RAgents, R2RPipelines, R2RPipes, R2RProviders
 from ..config import R2RConfig
@@ -539,10 +539,6 @@
         rag_pipeline.add_pipe(rag_pipe)
         return rag_pipeline
 
-<<<<<<< HEAD
-=======
-
->>>>>>> fa888757
     def create_pipelines(
         self,
         search_pipeline: Optional[SearchPipeline] = None,
