--- conflicted
+++ resolved
@@ -516,15 +516,6 @@
             ingestion_pipeline.add_pipe(
                 self.pipes.vector_storage_pipe, embedding_pipe=True
             )
-<<<<<<< HEAD
-        # Add KG pipes if provider is set
-        # if self.config.kg.provider is not None:
-        #     ingestion_pipeline.add_pipe(self.pipes.kg_pipe, kg_pipe=True)
-        #     ingestion_pipeline.add_pipe(
-        #         self.pipes.kg_storage_pipe, kg_pipe=True
-        #     )
-=======
->>>>>>> 09ffa216
 
         return ingestion_pipeline
 
@@ -567,16 +558,6 @@
 
     def create_kg_enrichment_pipeline(
         self, *args, **kwargs
-<<<<<<< HEAD
-    ) -> KGEnrichmentPipeline:
-        kg_enrichment_pipeline = KGEnrichmentPipeline()
-        kg_enrichment_pipeline.add_pipe(self.pipes.kg_pipe)
-        kg_enrichment_pipeline.add_pipe(self.pipes.kg_storage_pipe)
-        kg_enrichment_pipeline.add_pipe(self.pipes.kg_node_extraction_pipe)
-        kg_enrichment_pipeline.add_pipe(self.pipes.kg_node_description_pipe)
-        kg_enrichment_pipeline.add_pipe(self.pipes.kg_clustering_pipe)
-        return kg_enrichment_pipeline
-=======
     ) -> Optional[KGEnrichmentPipeline]:
         if self.config.kg.provider is not None:
             kg_enrichment_pipeline = KGEnrichmentPipeline()
@@ -590,7 +571,6 @@
             return kg_enrichment_pipeline
         else:
             return None
->>>>>>> 09ffa216
 
     def create_pipelines(
         self,
