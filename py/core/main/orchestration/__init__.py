from .hatchet.ingestion_workflow import hatchet_ingestion_factory
from .hatchet.kg_workflow import hatchet_kg_factory
from .simple.ingestion_workflow import simple_ingestion_factory
from .simple.kg_workflow import simple_kg_factory

__all__ = [
    "hatchet_ingestion_factory",
    "hatchet_kg_factory",
    "simple_ingestion_factory",
<<<<<<< HEAD
    "simple_kg_factory", 
=======
    "simple_kg_factory",
>>>>>>> 73557d44
]<|MERGE_RESOLUTION|>--- conflicted
+++ resolved
@@ -7,9 +7,5 @@
     "hatchet_ingestion_factory",
     "hatchet_kg_factory",
     "simple_ingestion_factory",
-<<<<<<< HEAD
-    "simple_kg_factory", 
-=======
     "simple_kg_factory",
->>>>>>> 73557d44
 ]