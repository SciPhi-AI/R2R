import json
import logging
import math
import uuid

from core import GenerationConfig, R2RException
from core.base.abstractions import KGEnrichmentStatus

from ...services import KgService

logger = logging.getLogger()


def simple_kg_factory(service: KgService):

    def get_input_data_dict(input_data):
        for key, value in input_data.items():

            if type(value) == uuid.UUID:
                continue

            if key == "document_id":
                input_data[key] = uuid.UUID(value)

            if key == "collection_id":
                input_data[key] = uuid.UUID(value)

            # if key == "graph_id":
            #     input_data[key] = uuid.UUID(value)

            if key == "graph_creation_settings":
                input_data[key] = json.loads(value)
                input_data[key]["generation_config"] = GenerationConfig(
                    **input_data[key]["generation_config"]
                )
            if key == "graph_enrichment_settings":
                input_data[key] = json.loads(value)
                input_data[key]["generation_config"] = GenerationConfig(
                    **input_data[key]["generation_config"]
                )
        return input_data

    async def extract_triples(input_data):

        input_data = get_input_data_dict(input_data)

        if input_data.get("document_id"):
            document_ids = [input_data.get("document_id")]
        else:
            documents = []
            collection_id = input_data.get("collection_id")
            batch_size = 100
            offset = 0
            while True:
                # Fetch current batch
                batch = (
                    await service.providers.database.collections_handler.documents_in_collection(
                        collection_id=collection_id,
                        offset=offset,
                        limit=batch_size,
                    )
                )["results"]

                # If no documents returned, we've reached the end
                if not batch:
                    break

                # Add current batch to results
                documents.extend(batch)

                # Update offset for next batch
                offset += batch_size

                # Optional: If batch is smaller than batch_size, we've reached the end
                if len(batch) < batch_size:
                    break

            document_ids = [document.id for document in documents]

        logger.info(
            f"Creating graph for {len(document_ids)} documents with IDs: {document_ids}"
        )

        for _, document_id in enumerate(document_ids):
            # Extract relationships from the document
            try:
                extractions = []
                async for extraction in service.kg_extraction(
                    document_id=document_id,
                    **input_data["graph_creation_settings"],
                ):
                    extractions.append(extraction)
                await service.store_kg_extractions(extractions)

                # Describe the entities in the graph
                await service.kg_entity_description(
                    document_id=document_id,
                    **input_data["graph_creation_settings"],
                )

            except Exception as e:
                logger.error(
                    f"Error in creating graph for document {document_id}: {e}"
                )
                raise e

    async def enrich_graph(input_data):

        input_data = get_input_data_dict(input_data)
        workflow_status = await service.providers.database.get_workflow_status(
            id=input_data.get("collection_id", None),
            status_type="graph_cluster_status",
        )
        if workflow_status == KGEnrichmentStatus.SUCCESS:
            raise R2RException(
                "Communities have already been built for this collection. To build communities again, first submit a POST request to `graphs/{collection_id}/reset` to erase the previously built communities.",
                400,
            )

        try:
            num_communities = await service.kg_clustering(
                collection_id=input_data.get("collection_id", None),
                # graph_id=input_data.get("graph_id", None),
                **input_data["graph_enrichment_settings"],
            )
            num_communities = num_communities[0]["num_communities"]
            # TODO - Do not hardcode the number of parallel communities,
            # make it a configurable parameter at runtime & add server-side defaults

            if num_communities == 0:
                raise R2RException("No communities found", 400)

            parallel_communities = min(100, num_communities[0])

            total_workflows = math.ceil(
                num_communities[0] / parallel_communities
            )
            for i in range(total_workflows):
                input_data_copy = input_data.copy()
                input_data_copy["offset"] = i * parallel_communities
                input_data_copy["limit"] = min(
                    parallel_communities,
                    num_communities[0] - i * parallel_communities,
                )

                logger.info(
                    f"Running kg community summary for workflow {i+1} of {total_workflows}"
                )
                await kg_community_summary(
                    input_data=input_data_copy,
                )

            await service.providers.database.set_workflow_status(
                id=input_data.get("collection_id", None),
                status_type="graph_cluster_status",
                status=KGEnrichmentStatus.SUCCESS,
            )

        except Exception as e:

            await service.providers.database.set_workflow_status(
                id=input_data.get("collection_id", None),
                status_type="graph_cluster_status",
                status=KGEnrichmentStatus.FAILED,
            )

            raise e

    async def kg_community_summary(input_data):

        logger.info(
            f"Running kg community summary for offset: {input_data['offset']}, limit: {input_data['limit']}"
        )

        await service.kg_community_summary(
            offset=input_data["offset"],
            limit=input_data["limit"],
            collection_id=input_data.get("collection_id", None),
<<<<<<< HEAD
            **input_data["kg_enrichment_settings"],
=======
            # graph_id=input_data.get("graph_id", None),
            **input_data["graph_enrichment_settings"],
>>>>>>> 8bc2d3a3
        )

    async def entity_deduplication_workflow(input_data):

        # TODO: We should determine how we want to handle the input here and syncronize it across all simple orchestration methods
        if isinstance(input_data["graph_entity_deduplication_settings"], str):
            input_data["graph_entity_deduplication_settings"] = json.loads(
                input_data["graph_entity_deduplication_settings"]
            )

        collection_id = input_data.get("collection_id", None)
        graph_id = input_data.get("graph_id", None)

        number_of_distinct_entities = (
            await service.kg_entity_deduplication(
                collection_id=collection_id,
                graph_id=graph_id,
                **input_data["graph_entity_deduplication_settings"],
            )
        )[0]["num_entities"]

        await service.kg_entity_deduplication_summary(
            collection_id=collection_id,
            offset=0,
            limit=number_of_distinct_entities,
            **input_data["graph_entity_deduplication_settings"],
        )

    return {
        "extract-triples": extract_triples,
        "build-communities": enrich_graph,
        "kg-community-summary": kg_community_summary,
        "entity-deduplication": entity_deduplication_workflow,
    }<|MERGE_RESOLUTION|>--- conflicted
+++ resolved
@@ -176,12 +176,8 @@
             offset=input_data["offset"],
             limit=input_data["limit"],
             collection_id=input_data.get("collection_id", None),
-<<<<<<< HEAD
-            **input_data["kg_enrichment_settings"],
-=======
             # graph_id=input_data.get("graph_id", None),
             **input_data["graph_enrichment_settings"],
->>>>>>> 8bc2d3a3
         )
 
     async def entity_deduplication_workflow(input_data):
