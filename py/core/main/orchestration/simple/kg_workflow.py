import json
import logging
import math

from core import GenerationConfig

from ...services import KgService

logger = logging.getLogger(__name__)


def simple_kg_factory(service: KgService):

    def get_input_data_dict(input_data):
        for key, value in input_data.items():
            if key == "kg_creation_settings":
                input_data[key] = json.loads(value)
                input_data[key]["generation_config"] = GenerationConfig(
                    **input_data[key]["generation_config"]
                )
            if key == "kg_enrichment_settings":
                input_data[key] = json.loads(value)
                input_data[key]["generation_config"] = GenerationConfig(
                    **input_data[key]["generation_config"]
                )
        return input_data

    async def create_graph(input_data):

        input_data = get_input_data_dict(input_data)

        document_ids = await service.get_document_ids_for_create_graph(
            collection_id=input_data["collection_id"],
            **input_data["kg_creation_settings"],
        )

        logger.info(
            f"Creating graph for {len(document_ids)} documents with IDs: {document_ids}"
        )

        for _, document_id in enumerate(document_ids):
            # Extract triples from the document

<<<<<<< HEAD
            await service.kg_triples_extraction(
                document_id=document_id,
                **input_data["kg_creation_settings"],
            )
            # Describe the entities in the graph
            await service.kg_entity_description(
                document_id=document_id,
                **input_data["kg_creation_settings"],
            )
=======
            try:
                await service.kg_triples_extraction(
                    document_id=document_id,
                    **input_data["kg_creation_settings"],
                )
                # Describe the entities in the graph
                await service.kg_entity_description(
                    document_id=document_id,
                    **input_data["kg_creation_settings"],
                )

            except Exception as e:
                logger.error(
                    f"Error in creating graph for document {document_id}: {e}"
                )
>>>>>>> 7331d3a7

    async def enrich_graph(input_data):

        input_data = get_input_data_dict(input_data)

        num_communities = await service.kg_clustering(
            collection_id=input_data["collection_id"],
            **input_data["kg_enrichment_settings"],
        )
        num_communities = num_communities[0]["num_communities"]
        # TODO - Do not hardcode the number of parallel communities,
        # make it a configurable parameter at runtime & add server-side defaults
        parallel_communities = min(100, num_communities)

        total_workflows = math.ceil(num_communities / parallel_communities)
        for i in range(total_workflows):
            input_data_copy = input_data.copy()
            input_data_copy["offset"] = i * parallel_communities
            input_data_copy["limit"] = min(
                parallel_communities,
                num_communities - i * parallel_communities,
            )
            # running i'th workflow out of total_workflows
            logger.info(
                f"Running kg community summary for {i+1}'th workflow out of total {total_workflows} workflows"
            )
            await kg_community_summary(
                input_data=input_data_copy,
            )

        return {"result": "successfully ran kg community summary workflows"}

    async def kg_community_summary(input_data):

        logger.info(
            f"Running kg community summary for offset: {input_data['offset']}, limit: {input_data['limit']}"
        )

        await service.kg_community_summary(
            offset=input_data["offset"],
            limit=input_data["limit"],
            collection_id=input_data["collection_id"],
            **input_data["kg_enrichment_settings"],
        )

    return {
        "create-graph": create_graph,
        "enrich-graph": enrich_graph,
        "kg-community-summary": kg_community_summary,
    }<|MERGE_RESOLUTION|>--- conflicted
+++ resolved
@@ -41,17 +41,6 @@
         for _, document_id in enumerate(document_ids):
             # Extract triples from the document
 
-<<<<<<< HEAD
-            await service.kg_triples_extraction(
-                document_id=document_id,
-                **input_data["kg_creation_settings"],
-            )
-            # Describe the entities in the graph
-            await service.kg_entity_description(
-                document_id=document_id,
-                **input_data["kg_creation_settings"],
-            )
-=======
             try:
                 await service.kg_triples_extraction(
                     document_id=document_id,
@@ -67,7 +56,6 @@
                 logger.error(
                     f"Error in creating graph for document {document_id}: {e}"
                 )
->>>>>>> 7331d3a7
 
     async def enrich_graph(input_data):
 
