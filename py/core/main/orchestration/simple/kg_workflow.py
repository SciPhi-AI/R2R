--- conflicted
+++ resolved
@@ -14,14 +14,6 @@
 
 
 def simple_kg_factory(service: KgService):
-<<<<<<< HEAD
-    
-    async def create_graph(input_data):
-        document_ids = await service.get_document_ids_for_create_graph(**input_data)
-        for cnt, document_id in enumerate(document_ids):
-            await service.kg_extract_and_store(document_id=document_id, **input_data)
-            await service.kg_node_description(**input_data)
-=======
 
     async def kg_extract(input_data) -> dict:
         await service.kg_extract_and_store(**input_data)
@@ -35,7 +27,6 @@
             await service.kg_extract_and_store(
                 document_id=document_id, **input_data
             )
->>>>>>> 73557d44
 
     async def enrich_graph(input_data):
         num_clusters = await service.kg_clustering(**input_data)
@@ -66,13 +57,8 @@
             generation_config=generation_config,
         )
 
-<<<<<<< HEAD
-
-    return {
-=======
     return {
         "kg-extract": kg_extract,
->>>>>>> 73557d44
         "create-graph": create_graph,
         "enrich-graph": enrich_graph,
         "kg-community-summary": kg_community_summary,
