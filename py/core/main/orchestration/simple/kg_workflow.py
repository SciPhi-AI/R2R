--- conflicted
+++ resolved
@@ -89,10 +89,6 @@
                     document_id=document_id,
                     **input_data["kg_creation_settings"],
                 ):
-<<<<<<< HEAD
-=======
-                    print('found extraction w/ entities = = ', len(extraction.entities))
->>>>>>> d454e88e
                     extractions.append(extraction)
                 await service.store_kg_extractions(extractions)
 
