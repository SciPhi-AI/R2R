import asyncio
import json
import logging
import math
import time
import uuid

from hatchet_sdk import ConcurrencyLimitStrategy, Context

from core import GenerationConfig
from core.base import OrchestrationProvider
from shared.abstractions.document import KGExtractionStatus

from ...services import KgService

logger = logging.getLogger()
from typing import TYPE_CHECKING

if TYPE_CHECKING:
    from hatchet_sdk import Hatchet


def hatchet_kg_factory(
    orchestration_provider: OrchestrationProvider, service: KgService
) -> dict[str, "Hatchet.Workflow"]:

    def get_input_data_dict(input_data):
        for key, value in input_data.items():
            if key == "kg_creation_settings":
                input_data[key] = json.loads(value)
                input_data[key]["generation_config"] = GenerationConfig(
                    **input_data[key]["generation_config"]
                )
            if key == "kg_enrichment_settings":
                input_data[key] = json.loads(value)

            if key == "generation_config":
                input_data[key] = GenerationConfig(**input_data[key])
        return input_data

    @orchestration_provider.workflow(name="kg-extract", timeout="360m")
    class KGExtractDescribeEmbedWorkflow:
        def __init__(self, kg_service: KgService):
            self.kg_service = kg_service

        @orchestration_provider.concurrency(  # type: ignore
            max_runs=orchestration_provider.config.kg_creation_concurrency_limit,  # type: ignore
            limit_strategy=ConcurrencyLimitStrategy.GROUP_ROUND_ROBIN,
        )
        def concurrency(self, context: Context) -> str:
            # TODO: Possible bug in hatchet, the job can't find context.workflow_input() when rerun
            try:
                return str(
                    context.workflow_input()["request"]["collection_id"]
                )
            except Exception as e:
                return str(uuid.uuid4())

        @orchestration_provider.step(retries=1, timeout="360m")
        async def kg_extract(self, context: Context) -> dict:
            logger.info("Initiating kg workflow, step: kg_extract")

            start_time = time.time()

            input_data = get_input_data_dict(
                context.workflow_input()["request"]
            )

            # context.log(f"Running KG Extraction for collection ID: {input_data['collection_id']}")
            document_id = input_data["document_id"]

            await self.kg_service.kg_triples_extraction(
                document_id=uuid.UUID(document_id),
                **input_data["kg_creation_settings"],
            )

            logger.info(
                f"Successfully ran kg triples extraction for document {document_id}"
            )

            return {
                "result": f"successfully ran kg triples extraction for document {document_id} in {time.time() - start_time:.2f} seconds",
            }

        @orchestration_provider.step(
            retries=1, timeout="360m", parents=["kg_extract"]
        )
        async def kg_entity_description(self, context: Context) -> dict:

            input_data = get_input_data_dict(
                context.workflow_input()["request"]
            )
            document_id = input_data["document_id"]

            await self.kg_service.kg_entity_description(
                document_id=uuid.UUID(document_id),
                **input_data["kg_creation_settings"],
            )

            logger.info(
                f"Successfully ran kg node description for document {document_id}"
            )

            return {
                "result": f"successfully ran kg node description for document {document_id}"
            }

        @orchestration_provider.failure()
        async def on_failure(self, context: Context) -> None:
            request = context.workflow_input().get("request", {})
            document_id = request.get("document_id")

            if not document_id:
                logger.info(
                    "No document id was found in workflow input to mark a failure."
                )
                return

            try:
                await self.kg_service.providers.database.relational.set_workflow_status(
                    id=uuid.UUID(document_id),
                    status_type="kg_extraction_status",
                    status=KGExtractionStatus.FAILED,
                )
                context.log(
                    f"Updated KG extraction status for {document_id} to FAILED"
                )

            except Exception as e:
                context.log(
                    f"Failed to update document status for {document_id}: {e}"
                )

    @orchestration_provider.workflow(name="create-graph", timeout="360m")
    class CreateGraphWorkflow:
        def __init__(self, kg_service: KgService):
            self.kg_service = kg_service

        @orchestration_provider.step(retries=1)
        async def get_document_ids_for_create_graph(
            self, context: Context
        ) -> dict:

            input_data = get_input_data_dict(
                context.workflow_input()["request"]
            )
            collection_id = input_data["collection_id"]

            return_val = {
                "document_ids": [
                    str(doc_id)
                    for doc_id in await self.kg_service.get_document_ids_for_create_graph(
                        collection_id=collection_id,
                        **input_data["kg_creation_settings"],
                    )
                ]
            }

            if len(return_val["document_ids"]) == 0:
                raise ValueError(
                    "No documents to process, either all documents to create the graph were already created or in progress, or the collection is empty."
                )

            return return_val

        @orchestration_provider.step(
            retries=1, parents=["get_document_ids_for_create_graph"]
        )
        async def kg_extraction_ingress(self, context: Context) -> dict:

            document_ids = [
                uuid.UUID(doc_id)
                for doc_id in context.step_output(
                    "get_document_ids_for_create_graph"
                )["document_ids"]
            ]
            results = []
            for cnt, document_id in enumerate(document_ids):
                logger.info(
                    f"Running Graph Creation Workflow for document ID: {document_id}"
                )
                results.append(
                    (
                        context.aio.spawn_workflow(
                            "kg-extract",
                            {
                                "request": {
                                    "document_id": str(document_id),
                                    "kg_creation_settings": context.workflow_input()[
                                        "request"
                                    ][
                                        "kg_creation_settings"
                                    ],
                                    "collection_id": context.workflow_input()[
                                        "request"
                                    ]["collection_id"],
                                }
                            },
                            key=f"kg-extract-{cnt}/{len(document_ids)}",
                        )
                    )
                )

            if not document_ids:
                logger.info(
                    "No documents to process, either all graphs were created or in progress, or no documents were provided. Skipping graph creation."
                )
                return {"result": "No documents to process"}

            logger.info(f"Ran {len(results)} workflows for graph creation")
            results = await asyncio.gather(*results)
            return {
                "result": f"successfully ran graph creation workflows for {len(results)} documents"
            }

    @orchestration_provider.workflow(name="enrich-graph", timeout="360m")
    class EnrichGraphWorkflow:
        def __init__(self, kg_service: KgService):
            self.kg_service = kg_service

        @orchestration_provider.step(retries=1, parents=[], timeout="360m")
        async def kg_clustering(self, context: Context) -> dict:

            start_time = time.time()

            logger.info("Running KG Clustering")
            input_data = get_input_data_dict(
                context.workflow_input()["request"]
            )
            collection_id = input_data["collection_id"]

            logger.info(
                f"Running KG Clustering for collection {collection_id} with settings {input_data['kg_enrichment_settings']}"
            )

            kg_clustering_results = await self.kg_service.kg_clustering(
                collection_id=collection_id,
                **input_data["kg_enrichment_settings"],
            )

            logger.info(
                f"Successfully ran kg clustering for collection {collection_id}: {json.dumps(kg_clustering_results)}"
            )

            return {
                "result": f"successfully ran kg clustering for collection {collection_id}",
                "kg_clustering": kg_clustering_results,
            }

        @orchestration_provider.step(retries=1, parents=["kg_clustering"])
        async def kg_community_summary(self, context: Context) -> dict:

            input_data = get_input_data_dict(
                context.workflow_input()["request"]
            )
            collection_id = input_data["collection_id"]
            num_communities = context.step_output("kg_clustering")[
                "kg_clustering"
            ][0]["num_communities"]
            parallel_communities = min(100, num_communities)
            total_workflows = math.ceil(num_communities / parallel_communities)
            workflows = []

            logger.info(
                f"Running KG Community Summary for {num_communities} communities, spawning {total_workflows} workflows"
            )

            for i in range(total_workflows):
                offset = i * parallel_communities
                workflows.append(
                    context.aio.spawn_workflow(
                        "kg-community-summary",
                        {
                            "request": {
                                "offset": offset,
                                "limit": min(
                                    parallel_communities,
                                    num_communities - offset,
                                ),
                                "collection_id": collection_id,
                                **input_data["kg_enrichment_settings"],
                            }
                        },
                        key=f"{i}/{total_workflows}_community_summary",
                    )
                )
            await asyncio.gather(*workflows)
            return {
                "result": f"Successfully spawned summary workflows for {num_communities} communities."
            }

    @orchestration_provider.workflow(
        name="kg-community-summary", timeout="360m"
    )
    class KGCommunitySummaryWorkflow:
        def __init__(self, kg_service: KgService):
            self.kg_service = kg_service

        @orchestration_provider.concurrency(  # type: ignore
            max_runs=orchestration_provider.config.kg_enrichment_concurrency_limit,  # type: ignore
            limit_strategy=ConcurrencyLimitStrategy.GROUP_ROUND_ROBIN,
        )
        def concurrency(self, context: Context) -> str:
            # TODO: Possible bug in hatchet, the job can't find context.workflow_input() when rerun
            try:
                return str(
                    context.workflow_input()["request"]["collection_id"]
                )
            except Exception as e:
                return str(uuid.uuid4())

        @orchestration_provider.step(retries=1, timeout="360m")
        async def kg_community_summary(self, context: Context) -> dict:

            start_time = time.time()

            input_data = get_input_data_dict(
                context.workflow_input()["request"]
            )

            community_summary = await self.kg_service.kg_community_summary(
                **input_data,
            )
<<<<<<< HEAD
=======
            logger.info(
                f"Successfully ran kg community summary for communities {input_data['offset']} to {input_data['offset'] + len(community_summary)} in {time.time() - start_time:.2f} seconds "
            )
            return {
                "result": f"successfully ran kg community summary for communities {input_data['offset']} to {input_data['offset'] + len(community_summary)}"
            }
>>>>>>> 9a23085f

            num_errors = 0
            for summary in community_summary:
                if "error" in summary:
                    logger.error(
                        f"Error in KGCommunitySummaryWorkflow: {summary['community_number']}: {summary['error']}"
                    )
                    num_errors += 1

            if num_errors:
                logger.info(
                    f"Failed to run kg community summary for {num_errors} communities out of {len(community_summary)}, time taken: {time.time() - start_time:.2f} seconds"
                )
                return {
                    "result": f"Failed to run kg community summary for {num_errors} communities out of {len(community_summary)}. Please rerun this job."
                }

            else:
                return {
                    "result": f"successfully ran kg community summary for communities {input_data['offset']} to {input_data['offset'] + len(community_summary)} in {time.time() - start_time:.2f} seconds"
                }
    return {
        "kg-extract": KGExtractDescribeEmbedWorkflow(service),
        "create-graph": CreateGraphWorkflow(service),
        "enrich-graph": EnrichGraphWorkflow(service),
        "kg-community-summary": KGCommunitySummaryWorkflow(service),
    }<|MERGE_RESOLUTION|>--- conflicted
+++ resolved
@@ -321,15 +321,6 @@
             community_summary = await self.kg_service.kg_community_summary(
                 **input_data,
             )
-<<<<<<< HEAD
-=======
-            logger.info(
-                f"Successfully ran kg community summary for communities {input_data['offset']} to {input_data['offset'] + len(community_summary)} in {time.time() - start_time:.2f} seconds "
-            )
-            return {
-                "result": f"successfully ran kg community summary for communities {input_data['offset']} to {input_data['offset'] + len(community_summary)}"
-            }
->>>>>>> 9a23085f
 
             num_errors = 0
             for summary in community_summary:
@@ -351,6 +342,7 @@
                 return {
                     "result": f"successfully ran kg community summary for communities {input_data['offset']} to {input_data['offset'] + len(community_summary)} in {time.time() - start_time:.2f} seconds"
                 }
+
     return {
         "kg-extract": KGExtractDescribeEmbedWorkflow(service),
         "create-graph": CreateGraphWorkflow(service),
