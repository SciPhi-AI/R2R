import asyncio
import json
import logging
import math
import uuid
import time

from hatchet_sdk import ConcurrencyLimitStrategy, Context

from core import GenerationConfig
from core.base import OrchestrationProvider
<<<<<<< HEAD
=======
from shared.abstractions.document import KGExtractionStatus
>>>>>>> 7331d3a7
from ...services import KgService

from shared.utils import create_hatchet_logger

logger = logging.getLogger(__name__)
from typing import TYPE_CHECKING

if TYPE_CHECKING:
    from hatchet_sdk import Hatchet


def hatchet_kg_factory(
    orchestration_provider: OrchestrationProvider, service: KgService
) -> dict[str, "Hatchet.Workflow"]:

    def get_input_data_dict(input_data):
        for key, value in input_data.items():
            if key == "kg_creation_settings":
                input_data[key] = json.loads(value)
                input_data[key]["generation_config"] = GenerationConfig(
                    **input_data[key]["generation_config"]
                )
            if key == "kg_enrichment_settings":
                input_data[key] = json.loads(value)

            if key == "generation_config":
                input_data[key] = GenerationConfig(**input_data[key])
        return input_data

    @orchestration_provider.workflow(name="kg-extract", timeout="360m")
    class KGExtractDescribeEmbedWorkflow:
        def __init__(self, kg_service: KgService):
            self.kg_service = kg_service

        @orchestration_provider.concurrency(  # type: ignore
            max_runs=orchestration_provider.config.kg_creation_concurrency_limit,  # type: ignore
            limit_strategy=ConcurrencyLimitStrategy.GROUP_ROUND_ROBIN,
        )
        def concurrency(self, context: Context) -> str:
            # TODO: Possible bug in hatchet, the job can't find context.workflow_input() when rerun
            try:
                return str(
                    context.workflow_input()["request"]["collection_id"]
                )
            except Exception as e:
                return str(uuid.uuid4())

        @orchestration_provider.step(retries=1, timeout="360m")
        async def kg_extract(self, context: Context) -> dict:

            start_time = time.time()

            input_data = get_input_data_dict(
                context.workflow_input()["request"]
            )

            # context.log(f"Running KG Extraction for collection ID: {input_data['collection_id']}")
            document_id = input_data["document_id"]

            await self.kg_service.kg_triples_extraction(
                document_id=uuid.UUID(document_id),
<<<<<<< HEAD
=======
                logger=create_hatchet_logger(context.log),
>>>>>>> 7331d3a7
                **input_data["kg_creation_settings"],
            )

            context.log(
                f"Successfully ran kg triples extraction for document {document_id}"
            )

            return {
                "result": f"successfully ran kg triples extraction for document {document_id} in {time.time() - start_time:.2f} seconds",
            }

        @orchestration_provider.step(
            retries=1, timeout="360m", parents=["kg_extract"]
        )
        async def kg_entity_description(self, context: Context) -> dict:

            input_data = get_input_data_dict(
                context.workflow_input()["request"]
            )
            document_id = input_data["document_id"]

            await self.kg_service.kg_entity_description(
                document_id=uuid.UUID(document_id),
                logger=create_hatchet_logger(context.log),
                **input_data["kg_creation_settings"],
            )

            context.log(
                f"Successfully ran kg node description for document {document_id}"
            )

            return {
                "result": f"successfully ran kg node description for document {document_id}"
            }

        @orchestration_provider.failure()
        async def on_failure(self, context: Context) -> None:
            request = context.workflow_input().get("request", {})
            document_id = request.get("document_id")

            if not document_id:
                context.log(
                    "No document id was found in workflow input to mark a failure."
                )
                return

            try:
                await self.kg_service.providers.database.relational.set_workflow_status(
                    id=uuid.UUID(document_id),
                    status_type="kg_extraction_status",
                    status=KGExtractionStatus.FAILED,
                )
                context.log(
                    f"Updated KG extraction status for {document_id} to FAILED"
                )

            except Exception as e:
                context.log(
                    f"Failed to update document status for {document_id}: {e}"
                )

    @orchestration_provider.workflow(name="create-graph", timeout="360m")
    class CreateGraphWorkflow:
        def __init__(self, kg_service: KgService):
            self.kg_service = kg_service

        @orchestration_provider.step(retries=1)
        async def get_document_ids_for_create_graph(
            self, context: Context
        ) -> dict:

            input_data = get_input_data_dict(
                context.workflow_input()["request"]
            )
            collection_id = input_data["collection_id"]

            return_val = {
                "document_ids": [
                    str(doc_id)
                    for doc_id in await self.kg_service.get_document_ids_for_create_graph(
                        collection_id=collection_id,
                        **input_data["kg_creation_settings"],
                    )
                ]
            }

            if len(return_val["document_ids"]) == 0:
                raise ValueError(
                    "No documents to process, either all documents to create the graph were already created or in progress, or the collection is empty."
                )

            return return_val

        @orchestration_provider.step(
            retries=1, parents=["get_document_ids_for_create_graph"]
        )
        async def kg_extraction_ingress(self, context: Context) -> dict:

            document_ids = [
                uuid.UUID(doc_id)
                for doc_id in context.step_output(
                    "get_document_ids_for_create_graph"
                )["document_ids"]
            ]
            results = []
            for cnt, document_id in enumerate(document_ids):
                context.log(
                    f"Running Graph Creation Workflow for document ID: {document_id}"
                )
                results.append(
                    (
                        context.aio.spawn_workflow(
                            "kg-extract",
                            {
                                "request": {
                                    "document_id": str(document_id),
                                    "kg_creation_settings": context.workflow_input()[
                                        "request"
                                    ][
                                        "kg_creation_settings"
                                    ],
                                    "collection_id": context.workflow_input()[
                                        "request"
                                    ]["collection_id"],
                                }
                            },
                            key=f"kg-extract-{cnt}/{len(document_ids)}",
                        )
                    )
                )

            if not document_ids:
                context.log(
                    "No documents to process, either all graphs were created or in progress, or no documents were provided. Skipping graph creation."
                )
                return {"result": "No documents to process"}

            context.log(f"Ran {len(results)} workflows for graph creation")
            results = await asyncio.gather(*results)
            return {
                "result": f"successfully ran graph creation workflows for {len(results)} documents"
            }

    @orchestration_provider.workflow(name="enrich-graph", timeout="360m")
    class EnrichGraphWorkflow:
        def __init__(self, kg_service: KgService):
            self.kg_service = kg_service

        @orchestration_provider.step(retries=1, parents=[], timeout="360m")
        async def kg_clustering(self, context: Context) -> dict:

            start_time = time.time()

            logger.info("Running KG Clustering")
            input_data = get_input_data_dict(
                context.workflow_input()["request"]
            )
            collection_id = input_data["collection_id"]

            kg_clustering_results = await self.kg_service.kg_clustering(
                collection_id=collection_id,
                logger=create_hatchet_logger(context.log),
                **input_data["kg_enrichment_settings"],
            )

            context.log(
                f"Successfully ran kg clustering for collection {collection_id}: {json.dumps(kg_clustering_results)} in {time.time() - start_time:.2f} seconds"
            )
            logger.info(
                f"Successfully ran kg clustering for collection {collection_id}: {json.dumps(kg_clustering_results)}"
            )

            return {
                "result": f"successfully ran kg clustering for collection {collection_id}",
                "kg_clustering": kg_clustering_results,
            }

        @orchestration_provider.step(retries=1, parents=["kg_clustering"])
        async def kg_community_summary(self, context: Context) -> dict:

            input_data = get_input_data_dict(
                context.workflow_input()["request"]
            )
            collection_id = input_data["collection_id"]
            num_communities = context.step_output("kg_clustering")[
                "kg_clustering"
            ][0]["num_communities"]
            parallel_communities = min(100, num_communities)
            total_workflows = math.ceil(num_communities / parallel_communities)
            workflows = []

            context.log(
                f"Running KG Community Summary for {num_communities} communities, spawning {total_workflows} workflows"
            )

            for i in range(total_workflows):
                offset = i * parallel_communities
                workflows.append(
                    context.aio.spawn_workflow(
                        "kg-community-summary",
                        {
                            "request": {
                                "offset": offset,
                                "limit": min(
                                    parallel_communities,
                                    num_communities - offset,
                                ),
                                "collection_id": collection_id,
                                **input_data["kg_enrichment_settings"],
                            }
                        },
                        key=f"{i}/{total_workflows}_community_summary",
                    )
                )
            await asyncio.gather(*workflows)
            return {
                "result": f"Successfully spawned summary workflows for {num_communities} communities."
            }

    @orchestration_provider.workflow(
        name="kg-community-summary", timeout="360m"
    )
    class KGCommunitySummaryWorkflow:
        def __init__(self, kg_service: KgService):
            self.kg_service = kg_service

        @orchestration_provider.step(retries=1, timeout="360m")
        async def kg_community_summary(self, context: Context) -> dict:

            start_time = time.time()

            input_data = get_input_data_dict(
                context.workflow_input()["request"]
            )

            community_summary = await self.kg_service.kg_community_summary(
                logger=create_hatchet_logger(context.log),
                **input_data,
            )
            context.log(
                f"Successfully ran kg community summary for communities {input_data['offset']} to {input_data['offset'] + len(community_summary)} in {time.time() - start_time:.2f} seconds "
            )
            return {
                "result": f"successfully ran kg community summary for communities {input_data['offset']} to {input_data['offset'] + len(community_summary)}"
            }

    return {
        "kg-extract": KGExtractDescribeEmbedWorkflow(service),
        "create-graph": CreateGraphWorkflow(service),
        "enrich-graph": EnrichGraphWorkflow(service),
        "kg-community-summary": KGCommunitySummaryWorkflow(service),
    }<|MERGE_RESOLUTION|>--- conflicted
+++ resolved
@@ -9,10 +9,7 @@
 
 from core import GenerationConfig
 from core.base import OrchestrationProvider
-<<<<<<< HEAD
-=======
-from shared.abstractions.document import KGExtractionStatus
->>>>>>> 7331d3a7
+
 from ...services import KgService
 
 from shared.utils import create_hatchet_logger
@@ -74,10 +71,7 @@
 
             await self.kg_service.kg_triples_extraction(
                 document_id=uuid.UUID(document_id),
-<<<<<<< HEAD
-=======
-                logger=create_hatchet_logger(context.log),
->>>>>>> 7331d3a7
+                logger=context.log,
                 **input_data["kg_creation_settings"],
             )
 
