--- conflicted
+++ resolved
@@ -40,15 +40,9 @@
     class KGExtractDescribeEmbedWorkflow:
         def __init__(self, kg_service: KgService):
             self.kg_service = kg_service
-<<<<<<< HEAD
-            
-        @orchestration_provider.concurrency(
-            max_runs=orchestration_provider.config.kg_creation_concurrency_limit,
-=======
 
         @orchestration_provider.concurrency(  # type: ignore
             max_runs=orchestration_provider.config.kg_creation_concurrency_limit,  # type: ignore
->>>>>>> a18861e3
             limit_strategy=ConcurrencyLimitStrategy.GROUP_ROUND_ROBIN,
         )
         def concurrency(self, context) -> str:
