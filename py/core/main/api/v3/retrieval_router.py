--- conflicted
+++ resolved
@@ -220,10 +220,6 @@
                 description="Search query to find relevant documents",
             ),
             search_settings: SearchSettings = Body(
-<<<<<<< HEAD
-=======
-                # alias="searchSettings",
->>>>>>> c92e693c
                 default_factory=SearchSettings,
                 description="Settings for vector-based search",
             ),
