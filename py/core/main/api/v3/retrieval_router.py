import asyncio
import textwrap
from typing import Any, Optional
from uuid import UUID

from fastapi import Body, Depends
from fastapi.responses import StreamingResponse

from core.base import (
    GenerationConfig,
    KGSearchSettings,
    Message,
    R2RException,
    SearchSettings,
)
from core.base.api.models import (
    WrappedAgentResponse,
    WrappedCompletionResponse,
    WrappedRAGResponse,
    WrappedSearchResponse,
)
from core.base.logger.base import RunType
from core.providers import (
    HatchetOrchestrationProvider,
    SimpleOrchestrationProvider,
)

from .base_router import BaseRouterV3


class RetrievalRouterV3(BaseRouterV3):
    def __init__(
        self,
        providers,
        services,
        orchestration_provider: (
            HatchetOrchestrationProvider | SimpleOrchestrationProvider
        ),
        run_type: RunType = RunType.RETRIEVAL,
    ):
        super().__init__(providers, services, orchestration_provider, run_type)

    def _register_workflows(self):
        pass

    def _select_filters(
        self,
        auth_user: Any,
        search_settings: SearchSettings | KGSearchSettings,
    ) -> dict[str, Any]:
        selected_collections = {
            str(cid) for cid in set(search_settings.selected_collection_ids)
        }

        if auth_user.is_superuser:
            if selected_collections:
                # For superusers, we only filter by selected collections
                filters = {
                    "collection_ids": {"$overlap": list(selected_collections)}
                }
            else:
                filters = {}
        else:
            user_collections = set(auth_user.collection_ids)

            if selected_collections:
                allowed_collections = user_collections.intersection(
                    selected_collections
                )
            else:
                allowed_collections = user_collections
            # for non-superusers, we filter by user_id and selected & allowed collections
            filters = {
                "$or": [
                    {"user_id": {"$eq": auth_user.id}},
                    {
                        "collection_ids": {
                            "$overlap": list(allowed_collections)
                        }
                    },
                ]  # type: ignore
            }

        if search_settings.filters != {}:
            filters = {"$and": [filters, search_settings.filters]}  # type: ignore

        return filters

    def _setup_routes(self):

        @self.router.post(
            "/retrieval/search",
            summary="Search R2R",
            openapi_extra={
                "x-codeSamples": [
                    {
                        "lang": "Python",
                        "source": textwrap.dedent(
                            """
                            from r2r import R2RClient

                            client = R2RClient("http://localhost:7272")
                            # when using auth, do client.login(...)

                            result = client.retrieval.search(
                                query="Who is Aristotle?",
                                vector_search_settings={
                                    "use_vector_search": True,
                                    "filters": {"document_id": {"$eq": "3e157b3a-8469-51db-90d9-52e7d896b49b"}},
                                    "limit": 20,
                                    "use_hybrid_search": True
                                },
                                kg_search_settings={
                                    "use_kg_search": True,
                                    "kg_search_type": "local",
                                    "kg_search_level": "0",
                                    "generation_config": {
                                        "model": "gpt-4o-mini",
                                        "temperature": 0.7,
                                    },
                                    "local_search_limits": {
                                        "__Entity__": 20,
                                        "__Relationship__": 20,
                                        "__Community__": 20,
                                    },
                                    "max_community_description_length": 65536,
                                    "max_llm_queries_for_global_search": 250
                                }
                            )
                            """
                        ),
                    },
                    {
                        "lang": "JavaScript",
                        "source": textwrap.dedent(
                            """
                            const { r2rClient } = require("r2r-js");

                            const client = new r2rClient("http://localhost:7272");

                            function main() {
                                const response = await client.search({
                                    query: "Who is Aristotle?",
                                    vectorSearchSettings: {
                                        useVectorSearch: true,
                                        filters: { document_id: { $eq: "3e157b3a-8469-51db-90d9-52e7d896b49b" } },
<<<<<<< HEAD
                                        searchLimit: 20,
                                        useHybridSearch: true
=======
                                        limit: 20,
                                        use_hybrid_search: true
>>>>>>> 4fcd550b
                                    },
                                    kg_search_settings: {
                                        useKgSearch: true,
                                        kgSearchType: "local",
                                        kgSearchLevel: "0",
                                        generationConfic: {
                                            model: "gpt-4o-mini",
                                            temperature: 0.7
                                        },
                                        localSearchLimits: {
                                            __Entity__: 20,
                                            __Relationship__: 20,
                                            __Community__: 20
                                        },
                                        maxCommunityDescriptionLength: 65536,
                                        maxLlmQueriesForGlobalSearch: 250
                                    }
                                });
                            }

                            main();
                            """
                        ),
                    },
                    {
                        "lang": "CLI",
                        "source": textwrap.dedent(
                            """
                            r2r retrieval search --query "Who is Aristotle?"
                            """
                        ),
                    },
                    {
                        "lang": "Shell",
                        "source": textwrap.dedent(
                            """
                            curl -X POST "https://api.example.com/retrieval/search" \\
                                -H "Content-Type: application/json" \\
                                -H "Authorization: Bearer YOUR_API_KEY" \\
                                -d '{
                                "query": "Who is Aristotle?",
                                "vector_search_settings": {
                                    "use_vector_search": true,
                                    "filters": {"document_id": {"$eq": "3e157b3a-8469-51db-90d9-52e7d896b49b"}},
                                    "limit": 20,
                                    "use_hybrid_search": true
                                },
                                "kg_search_settings": {
                                    "use_kg_search": true,
                                    "kg_search_type": "local",
                                    "kg_search_level": "0",
                                    "generation_config": {
                                        "model": "gpt-4o-mini",
                                        "temperature": 0.7
                                    },
                                    "local_search_limits": {
                                        "__Entity__": 20,
                                        "__Relationship__": 20,
                                        "__Community__": 20
                                    },
                                    "max_community_description_length": 65536,
                                    "max_llm_queries_for_global_search": 250
                                }
                            }'
                            """
                        ),
                    },
                ]
            },
        )
        @self.base_endpoint
        async def search_app(
            query: str = Body(
                ...,
                description="Search query to find relevant documents",
            ),
            vector_search_settings: SearchSettings = Body(
                default_factory=SearchSettings,
                description="Settings for vector-based search",
            ),
            kg_search_settings: KGSearchSettings = Body(
                default_factory=KGSearchSettings,
                description="Settings for knowledge graph search",
            ),
            auth_user=Depends(self.providers.auth.auth_wrapper),
        ) -> WrappedSearchResponse:
            """
            Perform a search query on the vector database and knowledge graph and any other configured search engines.

            This endpoint allows for complex filtering of search results using PostgreSQL-based queries.
            Filters can be applied to various fields such as document_id, and internal metadata values.

            Allowed operators include `eq`, `neq`, `gt`, `gte`, `lt`, `lte`, `like`, `ilike`, `in`, and `nin`.
            """

            vector_search_settings.filters = self._select_filters(
                auth_user, vector_search_settings
            )

            kg_search_settings.filters = self._select_filters(
                auth_user, kg_search_settings
            )

            results = await self.services["retrieval"].search(
                query=query,
                vector_search_settings=vector_search_settings,
                kg_search_settings=kg_search_settings,
            )
            return results

        @self.router.post(
            "/retrieval/rag",
            summary="RAG Query",
            openapi_extra={
                "x-codeSamples": [
                    {
                        "lang": "Python",
                        "source": textwrap.dedent(
                            """
                            from r2r import R2RClient

                            client = R2RClient("http://localhost:7272")
                            # when using auth, do client.login(...)

                            result = client.rag(
                                query="Who is Aristotle?",
                                vector_search_settings={
                                    "use_vector_search": True,
                                    "filters": {"document_id": {"$eq": "3e157b3a-8469-51db-90d9-52e7d896b49b"}},
                                    "limit": 20,
                                    "use_hybrid_search": True
                                },
                                kg_search_settings={
                                    "use_kg_search": True,
                                    "kg_search_type": "local",
                                    "kg_search_level": "0",
                                    "generation_config": {
                                        "model": "gpt-4o-mini",
                                        "temperature": 0.7,
                                    }
                                },
                                rag_generation_config={
                                    "stream": False,
                                    "temperature": 0.7,
                                    "max_tokens": 150
                                }
                            )
                            """
                        ),
                    },
                    {
                        "lang": "JavaScript",
                        "source": textwrap.dedent(
                            """
                            const { r2rClient } = require("r2r-js");

                            const client = new r2rClient("http://localhost:7272");

                            function main() {
                                const response = await client.rag({
                                    query: "Who is Aristotle?",
                                    vector_search_settings: {
                                        use_vector_search: true,
                                        filters: { document_id: { $eq: "3e157b3a-8469-51db-90d9-52e7d896b49b" } },
                                        limit: 20,
                                        use_hybrid_search: true
                                    },
                                    kg_search_settings: {
                                        use_kg_search: true,
                                        kg_search_type: "local",
                                        kg_search_level: "0",
                                        generation_config: {
                                            model: "gpt-4o-mini",
                                            temperature: 0.7
                                        },
                                        local_search_limits: {
                                            __Entity__: 20,
                                            __Relationship__: 20,
                                            __Community__: 20
                                        },
                                        max_community_description_length: 65536,
                                        max_llm_queries_for_global_search: 250
                                    },
                                    rag_generation_config: {
                                        stream: false,
                                        temperature: 0.7,
                                        max_tokens: 150
                                    }
                                });
                            }

                            main();
                            """
                        ),
                    },
                    {
                        "lang": "CLI",
                        "source": textwrap.dedent(
                            """
                            r2r retrieval search --query "Who is Aristotle?" --stream
                            """
                        ),
                    },
                    {
                        "lang": "Shell",
                        "source": textwrap.dedent(
                            """
                            curl -X POST "https://api.example.com/retrieval/rag" \\
                                -H "Content-Type: application/json" \\
                                -H "Authorization: Bearer YOUR_API_KEY" \\
                                -d '{
                                "query": "Who is Aristotle?",
                                "vector_search_settings": {
                                    "use_vector_search": true,
                                    "filters": {"document_id": {"$eq": "3e157b3a-8469-51db-90d9-52e7d896b49b"}},
                                    "limit": 20,
                                    "use_hybrid_search": true
                                },
                                "kg_search_settings": {
                                    "use_kg_search": true,
                                    "kg_search_type": "local",
                                    "kg_search_level": "0",
                                    "generation_config": {
                                        "model": "gpt-4o-mini",
                                        "temperature": 0.7
                                    }
                                },
                                "rag_generation_config": {
                                    "stream": false,
                                    "temperature": 0.7,
                                    "max_tokens": 150
                                }
                            }'
                            """
                        ),
                    },
                ]
            },
        )
        @self.base_endpoint
        async def rag_app(
            query: str = Body(...),
            vector_search_settings: SearchSettings = Body(
                default_factory=SearchSettings,
                description="Settings for vector-based search",
            ),
            kg_search_settings: KGSearchSettings = Body(
                default_factory=KGSearchSettings,
                description="Settings for knowledge graph search",
            ),
            rag_generation_config: GenerationConfig = Body(
                default_factory=GenerationConfig,
                description="Configuration for RAG generation",
            ),
            task_prompt_override: Optional[str] = Body(
                None,
                description="Optional custom prompt to override default",
            ),
            include_title_if_available: bool = Body(
                False,
                description="Include document titles in responses when available",
            ),
            auth_user=Depends(self.providers.auth.auth_wrapper),
        ) -> WrappedRAGResponse:  # type: ignore
            """
            Execute a RAG (Retrieval-Augmented Generation) query.

            This endpoint combines search results with language model generation.
            It supports the same filtering capabilities as the search endpoint,
            allowing for precise control over the retrieved context.

            The generation process can be customized using the `rag_generation_config` parameter.
            """

            vector_search_settings.filters = self._select_filters(
                auth_user, vector_search_settings
            )

            response = await self.services["retrieval"].rag(
                query=query,
                vector_search_settings=vector_search_settings,
                kg_search_settings=kg_search_settings,
                rag_generation_config=rag_generation_config,
                task_prompt_override=task_prompt_override,
                include_title_if_available=include_title_if_available,
            )

            if rag_generation_config.stream:

                async def stream_generator():
                    async for chunk in response:
                        yield chunk
                        await asyncio.sleep(0)

                return StreamingResponse(
                    stream_generator(), media_type="application/json"
                )  # type: ignore
            else:
                return response

        @self.router.post(
            "/retrieval/agent",
            summary="RAG-powered Conversational Agent",
            openapi_extra={
                "x-codeSamples": [
                    {
                        "lang": "Python",
                        "source": textwrap.dedent(
                            """
                        from r2r import R2RClient

                        client = R2RClient("http://localhost:7272")
                        # when using auth, do client.login(...)

                        result = client.agent(
                            message={
                                "role": "user",
                                "content": "What were the key contributions of Aristotle to logic and how did they influence later philosophers?"
                            },
                            vector_search_settings={
                                "use_vector_search": True,
                                "filters": {"collection_ids": ["5e157b3a-8469-51db-90d9-52e7d896b49b"]},
                                "limit": 20,
                                "use_hybrid_search": True
                            },
                            kg_search_settings={
                                "use_kg_search": True,
                                "kg_search_type": "local",
                                "kg_search_level": "1"
                            },
                            rag_generation_config={
                                "stream": False,
                                "temperature": 0.7,
                                "max_tokens": 1000
                            },
                            include_title_if_available=True,
                            conversation_id="550e8400-e29b-41d4-a716-446655440000"  # Optional for conversation continuity
                        )
                        """
                        ),
                    },
                    {
                        "lang": "JavaScript",
                        "source": textwrap.dedent(
                            """
                            const { r2rClient } = require("r2r-js");

                            const client = new r2rClient("http://localhost:7272");

                            function main() {
                                const response = await client.agent({
                                    message: {
                                        role: "user",
                                        content: "What were the key contributions of Aristotle to logic and how did they influence later philosophers?"
                                    },
                                    vector_search_settings: {
                                        useCectorSearch: true,
                                        filters: { collection_ids: ["5e157b3a-8469-51db-90d9-52e7d896b49b"] },
<<<<<<< HEAD
                                        searchLimit: 20,
                                        useHybridSearch: true
=======
                                        limit: 20,
                                        use_hybrid_search: true
>>>>>>> 4fcd550b
                                    },
                                    kg_search_settings: {
                                        useKgSearch: true,
                                        kgSearchType: "local",
                                        kgSearchLevel: "1"
                                    },
                                    rag_generation_config: {
                                        stream: false,
                                        temperature: 0.7,
                                        maxTokens: 1000
                                    },
                                    includeTitleIfAvailable: true,
                                    conversationId: "550e8400-e29b-41d4-a716-446655440000"
                                });
                            }

                            main();
                            """
                        ),
                    },
                    {
                        "lang": "Shell",
                        "source": textwrap.dedent(
                            """
                            curl -X POST "https://api.example.com/retrieval/agent" \\
                                -H "Content-Type: application/json" \\
                                -H "Authorization: Bearer YOUR_API_KEY" \\
                                -d '{
                                "message": {
                                    "role": "user",
                                    "content": "What were the key contributions of Aristotle to logic and how did they influence later philosophers?"
                                },
                                "vector_search_settings": {
                                    "use_vector_search": true,
                                    "filters": {"collection_ids": ["5e157b3a-8469-51db-90d9-52e7d896b49b"]},
                                    "limit": 20,
                                    "use_hybrid_search": true
                                },
                                "kg_search_settings": {
                                    "use_kg_search": true,
                                    "kg_search_type": "local",
                                    "kg_search_level": "1"
                                },
                                "rag_generation_config": {
                                    "stream": false,
                                    "temperature": 0.7,
                                    "max_tokens": 1000
                                },
                                "include_title_if_available": true,
                                "conversation_id": "550e8400-e29b-41d4-a716-446655440000"
                                }'
                            """
                        ),
                    },
                ]
            },
        )
        @self.base_endpoint
        async def agent_app(
            message: Optional[Message] = Body(
                None,
                description="Current message to process",
            ),
            messages: Optional[list[Message]] = Body(
                None,
                deprecated=True,
                description="List of messages (deprecated, use message instead)",
            ),
            vector_search_settings: SearchSettings = Body(
                default_factory=SearchSettings,
                description="Settings for vector-based search",
            ),
            kg_search_settings: KGSearchSettings = Body(
                default_factory=KGSearchSettings,
                description="Settings for knowledge graph search",
            ),
            rag_generation_config: GenerationConfig = Body(
                default_factory=GenerationConfig,
                description="Configuration for RAG generation",
            ),
            task_prompt_override: Optional[str] = Body(
                None,
                description="Optional custom prompt to override default",
            ),
            include_title_if_available: bool = Body(
                True,
                description="Include document titles in responses when available",
            ),
            conversation_id: Optional[UUID] = Body(
                None,
                description="ID of the conversation",
            ),
            branch_id: Optional[UUID] = Body(
                None,
                description="ID of the conversation branch",
            ),
            auth_user=Depends(self.providers.auth.auth_wrapper),
        ) -> WrappedAgentResponse:
            """
            Engage with an intelligent RAG-powered conversational agent for complex information retrieval and analysis.

            This advanced endpoint combines retrieval-augmented generation (RAG) with a conversational AI agent to provide
            detailed, context-aware responses based on your document collection. The agent can:

            - Maintain conversation context across multiple interactions
            - Dynamically search and retrieve relevant information from both vector and knowledge graph sources
            - Break down complex queries into sub-questions for comprehensive answers
            - Cite sources and provide evidence-based responses
            - Handle follow-up questions and clarifications
            - Navigate complex topics with multi-step reasoning

            Key Features:
            - Hybrid search combining vector and knowledge graph approaches
            - Contextual conversation management with conversation_id tracking
            - Customizable generation parameters for response style and length
            - Source document citation with optional title inclusion
            - Streaming support for real-time responses
            - Branch management for exploring different conversation paths

            Common Use Cases:
            - Research assistance and literature review
            - Document analysis and summarization
            - Technical support and troubleshooting
            - Educational Q&A and tutoring
            - Knowledge base exploration

            The agent uses both vector search and knowledge graph capabilities to find and synthesize
            information, providing detailed, factual responses with proper attribution to source documents.
            """

            vector_search_settings.filters = self._select_filters(
                auth_user, vector_search_settings
            )

            kg_search_settings.filters = vector_search_settings.filters
            try:
                response = await self.services["retrieval"].agent(
                    message=message,
                    messages=messages,
                    vector_search_settings=vector_search_settings,
                    kg_search_settings=kg_search_settings,
                    rag_generation_config=rag_generation_config,
                    task_prompt_override=task_prompt_override,
                    include_title_if_available=include_title_if_available,
                    conversation_id=(
                        str(conversation_id) if conversation_id else None
                    ),
                    branch_id=str(branch_id) if branch_id else None,
                )

                if rag_generation_config.stream:

                    async def stream_generator():
                        content = ""
                        async for chunk in response:
                            yield chunk
                            content += chunk
                            await asyncio.sleep(0)

                    return StreamingResponse(
                        stream_generator(), media_type="application/json"
                    )  # type: ignore
                else:
                    return response
            except Exception as e:
                raise R2RException(str(e), 500)

        @self.router.post(
            "/retrieval/completion",
            summary="Generate Message Completions",
            openapi_extra={
                "x-codeSamples": [
                    {
                        "lang": "Python",
                        "source": textwrap.dedent(
                            """
                            from r2r import R2RClient

                            client = R2RClient("http://localhost:7272")
                            # when using auth, do client.login(...)

                            result = client.completion(
                                messages=[
                                    {"role": "system", "content": "You are a helpful assistant."},
                                    {"role": "user", "content": "What is the capital of France?"},
                                    {"role": "assistant", "content": "The capital of France is Paris."},
                                    {"role": "user", "content": "What about Italy?"}
                                ],
                                generation_config={
                                    "model": "gpt-4o-mini",
                                    "temperature": 0.7,
                                    "max_tokens": 150,
                                    "stream": False
                                }
                            )
                            """
                        ),
                    },
                    {
                        "lang": "JavaScript",
                        "source": textwrap.dedent(
                            """
                            const { r2rClient } = require("r2r-js");

                            const client = new r2rClient("http://localhost:7272");

                            function main() {
                                const response = await client.completion({
                                    messages: [
                                        { role: "system", content: "You are a helpful assistant." },
                                        { role: "user", content: "What is the capital of France?" },
                                        { role: "assistant", content: "The capital of France is Paris." },
                                        { role: "user", content: "What about Italy?" }
                                    ],
                                    generationConfig: {
                                        model: "gpt-4o-mini",
                                        temperature: 0.7,
                                        maxTokens: 150,
                                        stream: false
                                    }
                                });
                            }

                            main();
                            """
                        ),
                    },
                    {
                        "lang": "Shell",
                        "source": textwrap.dedent(
                            """
                            curl -X POST "https://api.example.com/retrieval/completion" \\
                                -H "Content-Type: application/json" \\
                                -H "Authorization: Bearer YOUR_API_KEY" \\
                                -d '{
                                "messages": [
                                    {"role": "system", "content": "You are a helpful assistant."},
                                    {"role": "user", "content": "What is the capital of France?"},
                                    {"role": "assistant", "content": "The capital of France is Paris."},
                                    {"role": "user", "content": "What about Italy?"}
                                ],
                                "generation_config": {
                                    "model": "gpt-4o-mini",
                                    "temperature": 0.7,
                                    "max_tokens": 150,
                                    "stream": false
                                }
                                }'
                            """
                        ),
                    },
                ]
            },
        )
        @self.base_endpoint
        async def completion(
            messages: list[Message] = Body(
                ...,
                description="List of messages to generate completion for",
                example=[
                    {
                        "role": "system",
                        "content": "You are a helpful assistant.",
                    },
                    {
                        "role": "user",
                        "content": "What is the capital of France?",
                    },
                    {
                        "role": "assistant",
                        "content": "The capital of France is Paris.",
                    },
                    {"role": "user", "content": "What about Italy?"},
                ],
            ),
            generation_config: GenerationConfig = Body(
                default_factory=GenerationConfig,
                description="Configuration for text generation",
                example={
                    "model": "gpt-4o-mini",
                    "temperature": 0.7,
                    "max_tokens": 150,
                    "stream": False,
                },
            ),
            auth_user=Depends(self.providers.auth.auth_wrapper),
            response_model=WrappedCompletionResponse,
        ):
            """
            Generate completions for a list of messages.

            This endpoint uses the language model to generate completions for the provided messages.
            The generation process can be customized using the generation_config parameter.

            The messages list should contain alternating user and assistant messages, with an optional
            system message at the start. Each message should have a 'role' and 'content'.
            """

            return await self.services["retrieval"].completion(
                messages=messages,
                generation_config=generation_config,
            )<|MERGE_RESOLUTION|>--- conflicted
+++ resolved
@@ -144,13 +144,8 @@
                                     vectorSearchSettings: {
                                         useVectorSearch: true,
                                         filters: { document_id: { $eq: "3e157b3a-8469-51db-90d9-52e7d896b49b" } },
-<<<<<<< HEAD
                                         searchLimit: 20,
                                         useHybridSearch: true
-=======
-                                        limit: 20,
-                                        use_hybrid_search: true
->>>>>>> 4fcd550b
                                     },
                                     kg_search_settings: {
                                         useKgSearch: true,
@@ -509,13 +504,8 @@
                                     vector_search_settings: {
                                         useCectorSearch: true,
                                         filters: { collection_ids: ["5e157b3a-8469-51db-90d9-52e7d896b49b"] },
-<<<<<<< HEAD
                                         searchLimit: 20,
                                         useHybridSearch: true
-=======
-                                        limit: 20,
-                                        use_hybrid_search: true
->>>>>>> 4fcd550b
                                     },
                                     kg_search_settings: {
                                         useKgSearch: true,
