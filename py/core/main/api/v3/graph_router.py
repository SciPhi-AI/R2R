import logging
import textwrap
from typing import Optional
from uuid import UUID

from fastapi import Body, Depends, Path, Query

<<<<<<< HEAD
from core.base import R2RException, RunType
=======
from core.base import KGEnrichmentStatus, R2RException, RunType
>>>>>>> 2e1ba7fb
from core.base.abstractions import KGRunType
from core.base.api.models import (
    GenericBooleanResponse,
    WrappedBooleanResponse,
    WrappedCommunitiesResponse,
    WrappedCommunityResponse,
    WrappedEntitiesResponse,
    WrappedEntityResponse,
    WrappedGraphResponse,
    WrappedGraphsResponse,
    WrappedKGEnrichmentResponse,
    WrappedKGTunePromptResponse,
    WrappedRelationshipResponse,
    WrappedRelationshipsResponse,
)
from core.providers import (
    HatchetOrchestrationProvider,
    SimpleOrchestrationProvider,
)
from core.utils import (
    generate_default_user_collection_id,
    update_settings_from_dict,
)

from .base_router import BaseRouterV3

logger = logging.getLogger()


class GraphRouter(BaseRouterV3):
    def __init__(
        self,
        providers,
        services,
        orchestration_provider: (
            HatchetOrchestrationProvider | SimpleOrchestrationProvider
        ),
        run_type: RunType = RunType.KG,
    ):
        super().__init__(providers, services, orchestration_provider, run_type)

    async def _deduplicate_entities(
        self,
        collection_id: UUID,
        settings,
        run_type: Optional[KGRunType] = KGRunType.ESTIMATE,
        run_with_orchestration: bool = True,
        auth_user=None,
    ):
        """Deduplicates entities in the knowledge graph using LLM-based analysis.

        The deduplication process:
        1. Groups potentially duplicate entities by name/type
        2. Uses LLM analysis to determine if entities refer to same thing
        3. Merges duplicate entities while preserving relationships
        4. Updates all references to use canonical entity IDs

        Args:
            id (UUID): Graph containing the entities
            settings (dict, optional): Deduplication settings including:
                - graph_entity_deduplication_type (str): Deduplication method (e.g. "by_name")
                - graph_entity_deduplication_prompt (str): Custom prompt for analysis
                - max_description_input_length (int): Max chars for entity descriptions
                - generation_config (dict): LLM generation parameters
            run_type (KGRunType): Whether to estimate cost or run deduplication
            run_with_orchestration (bool): Whether to run async with task queue
            auth_user: Authenticated user making request

        Returns:
            Result containing:
                message (str): Status message
                task_id (UUID): Async task ID if run with orchestration

        Raises:
            R2RException: If user unauthorized or deduplication fails
        """
        if not auth_user.is_superuser:
            raise R2RException(
                "Only superusers can deduplicate a graphs entities", 403
            )

        server_settings = (
            self.providers.database.config.graph_entity_deduplication_settings
        )
        if settings:
            server_settings = update_settings_from_dict(
                server_settings, settings
            )

        # Return cost estimate if requested
        if run_type == KGRunType.ESTIMATE:
            return await self.services["kg"].get_deduplication_estimate(
                collection_id, server_settings
            )

        workflow_input = {
            "graph_id": str(collection_id),
            "graph_entity_deduplication_settings": server_settings.model_dump_json(),
            "user": auth_user.model_dump_json(),
        }

        if run_with_orchestration:
            return await self.orchestration_provider.run_workflow(  # type: ignore
                "entity-deduplication", {"request": workflow_input}, {}
            )
        else:
            from core.main.orchestration import simple_kg_factory

            simple_kg = simple_kg_factory(self.services["kg"])
            await simple_kg["entity-deduplication"](workflow_input)
            return {  # type: ignore
                "message": "Entity deduplication completed successfully.",
                "task_id": None,
            }

    async def _get_collection_id(
        self, collection_id: Optional[UUID], auth_user
    ) -> UUID:
        """Helper method to get collection ID, using default if none provided"""
        if collection_id is None:
            return generate_default_user_collection_id(auth_user.id)
        return collection_id

    def _setup_routes(self):
        @self.router.get(
            "/graphs",
            summary="List graphs",
            openapi_extra={
                "x-codeSamples": [
                    {  # TODO: Verify
                        "lang": "Python",
                        "source": textwrap.dedent(
                            """
                            from r2r import R2RClient

                            client = R2RClient("http://localhost:7272")
                            # when using auth, do client.login(...)

                            result = client.graphs.list()
                            """
                        ),
                    },
                    {
                        "lang": "JavaScript",
                        "source": textwrap.dedent(
                            """
                            const { r2rClient } = require("r2r-js");

                            const client = new r2rClient("http://localhost:7272");

                            function main() {
                                const response = await client.graphs.list({});
                            }

                            main();
                            """
                        ),
                    },
                ]
            },
        )
        @self.base_endpoint
        async def list_graphs(
            collection_ids: list[str] = Query(
                [],
                description="A list of graph IDs to retrieve. If not provided, all graphs will be returned.",
            ),
            offset: int = Query(
                0,
                ge=0,
                description="Specifies the number of objects to skip. Defaults to 0.",
            ),
            limit: int = Query(
                100,
                ge=1,
                le=1000,
                description="Specifies a limit on the number of objects to return, ranging between 1 and 100. Defaults to 100.",
            ),
            auth_user=Depends(self.providers.auth.auth_wrapper),
        ) -> WrappedGraphsResponse:
            """
            Returns a paginated list of graphs the authenticated user has access to.

            Results can be filtered by providing specific graph IDs. Regular users will only see
            graphs they own or have access to. Superusers can see all graphs.

            The graphs are returned in order of last modification, with most recent first.
            """
            requesting_user_id = (
                None if auth_user.is_superuser else [auth_user.id]
            )

            graph_uuids = [UUID(graph_id) for graph_id in collection_ids]

            list_graphs_response = await self.services["kg"].list_graphs(
                # user_ids=requesting_user_id,
                graph_ids=graph_uuids,
                offset=offset,
                limit=limit,
            )

            return (  # type: ignore
                list_graphs_response["results"],
                {"total_entries": list_graphs_response["total_entries"]},
            )

        @self.router.get(
            "/graphs/{collection_id}",
            summary="Retrieve graph details",
            openapi_extra={
                "x-codeSamples": [
                    {
                        "lang": "Python",
                        "source": textwrap.dedent(
                            """
                            from r2r import R2RClient

                            client = R2RClient("http://localhost:7272")
                            # when using auth, do client.login(...)

                            result = client.graphs.get(
                                collection_id="d09dedb1-b2ab-48a5-b950-6e1f464d83e7"
                            )"""
                        ),
                    },
                    {
                        "lang": "JavaScript",
                        "source": textwrap.dedent(
                            """
                            const { r2rClient } = require("r2r-js");

                            const client = new r2rClient("http://localhost:7272");

                            function main() {
                                const response = await client.graphs.retrieve({
                                    collectionId: "d09dedb1-b2ab-48a5-b950-6e1f464d83e7"
                                });
                            }

                            main();
                            """
                        ),
                    },
                    {
                        "lang": "cURL",
                        "source": textwrap.dedent(
                            """
                            curl -X GET "https://api.example.com/v3/graphs/d09dedb1-b2ab-48a5-b950-6e1f464d83e7" \\
                                -H "Authorization: Bearer YOUR_API_KEY" """
                        ),
                    },
                ]
            },
        )
        @self.base_endpoint
        async def get_graph(
            collection_id: UUID = Path(...),
            auth_user=Depends(self.providers.auth.auth_wrapper),
        ) -> WrappedGraphResponse:
            """
            Retrieves detailed information about a specific graph by ID.
            """
            if (
                # not auth_user.is_superuser
                collection_id
                not in auth_user.collection_ids
            ):
                raise R2RException(
                    "The currently authenticated user does not have access to the specified collection associated with the given graph.",
                    403,
                )

            list_graphs_response = await self.services["kg"].list_graphs(
                # user_ids=None,
                graph_ids=[collection_id],
                offset=0,
                limit=1,
            )
            return list_graphs_response["results"][0]

        @self.router.post(
            "/graphs/{collection_id}/communities/build",
        )
        @self.base_endpoint
        async def build_communities(
            collection_id: UUID = Path(
                ..., description="The unique identifier of the collection"
            ),
            run_type: Optional[KGRunType] = Body(
                default=KGRunType.ESTIMATE,
                description="Run type for the graph enrichment process.",
            ),
            graph_enrichment_settings: Optional[dict] = Body(
                default=None,
                description="Settings for the graph enrichment process.",
            ),
            run_with_orchestration: Optional[bool] = Body(True),
            auth_user=Depends(self.providers.auth.auth_wrapper),
        ):  # -> WrappedKGEnrichmentResponse:
            """
            Creates communities in the graph by analyzing entity relationships and similarities.

            Communities are created through the following process:
            1. Analyzes entity relationships and metadata to build a similarity graph
            2. Applies advanced community detection algorithms (e.g. Leiden) to identify densely connected groups
            3. Creates hierarchical community structure with multiple granularity levels
            4. Generates natural language summaries and statistical insights for each community

            The resulting communities can be used to:
            - Understand high-level graph structure and organization
            - Identify key entity groupings and their relationships
            - Navigate and explore the graph at different levels of detail
            - Generate insights about entity clusters and their characteristics

            The community detection process is configurable through settings like:
                - Community detection algorithm parameters
                - Summary generation prompt
            """
            print("collection_id = ", collection_id)
<<<<<<< HEAD
            if (
                not auth_user.is_superuser
                and collection_id not in auth_user.graph_ids
            ):
                raise R2RException(
                    "The currently authenticated user does not have access to the specified graph.",
=======
            if not auth_user.is_superuser:
                raise R2RException(
                    "Only superusers can build communities", 403
                )
            if (
                # not auth_user.is_superuser
                collection_id
                not in auth_user.collection_ids
            ):
                raise R2RException(
                    "The currently authenticated user does not have access to the collection associated with the given graph.",
>>>>>>> 2e1ba7fb
                    403,
                )

            # If no collection ID is provided, use the default user collection
            # id = generate_default_user_collection_id(auth_user.id)

            # If no run type is provided, default to estimate
            if not run_type:
                run_type = KGRunType.ESTIMATE

            # Apply runtime settings overrides
            server_graph_enrichment_settings = (
                self.providers.database.config.graph_enrichment_settings
            )
            if graph_enrichment_settings:
                server_graph_enrichment_settings = update_settings_from_dict(
                    server_graph_enrichment_settings, graph_enrichment_settings
                )

            # If the run type is estimate, return an estimate of the enrichment cost
            # if run_type is KGRunType.ESTIMATE:
            #     return await self.services["kg"].get_enrichment_estimate(
            #         collection_id=id,
            #         graph_enrichment_settings=server_graph_enrichment_settings,
            #     )

            # Otherwise, run the enrichment workflow
            # else:
            if run_with_orchestration:
                workflow_input = {
                    "collection_id": str(collection_id),
                    "graph_enrichment_settings": server_graph_enrichment_settings.model_dump_json(),
                    "user": auth_user.json(),
                }

                return await self.orchestration_provider.run_workflow(  # type: ignore
                    "build-communities", {"request": workflow_input}, {}
                )
            else:
                from core.main.orchestration import simple_kg_factory

                logger.info("Running build-communities without orchestration.")
                simple_kg = simple_kg_factory(self.services["kg"])
                await simple_kg["build-communities"](workflow_input)
                return {
                    "message": "Graph communities created successfully.",
                    "task_id": None,
                }

        @self.router.post(
            "/graphs/{collection_id}/reset",
            summary="Reset a graph back to the initial state.",
            openapi_extra={
                "x-codeSamples": [
                    {
                        "lang": "Python",
                        "source": textwrap.dedent(
                            """
                            from r2r import R2RClient

                            client = R2RClient("http://localhost:7272")
                            # when using auth, do client.login(...)

                            result = client.graphs.reset(
                                collection_id="d09dedb1-b2ab-48a5-b950-6e1f464d83e7",
                            )"""
                        ),
                    },
                    {
                        "lang": "JavaScript",
                        "source": textwrap.dedent(
                            """
                            const { r2rClient } = require("r2r-js");

                            const client = new r2rClient("http://localhost:7272");

                            function main() {
                                const response = await client.graphs.reset({
                                    collectionId: "d09dedb1-b2ab-48a5-b950-6e1f464d83e7"
                                });
                            }

                            main();
                            """
                        ),
                    },
                    {
                        "lang": "cURL",
                        "source": textwrap.dedent(
                            """
                            curl -X POST "https://api.example.com/v3/graphs/d09dedb1-b2ab-48a5-b950-6e1f464d83e7/reset" \\
                                -H "Authorization: Bearer YOUR_API_KEY" """
                        ),
                    },
                ]
            },
        )
        @self.base_endpoint
        async def reset(
            collection_id: UUID = Path(...),
            auth_user=Depends(self.providers.auth.auth_wrapper),
        ) -> WrappedBooleanResponse:
            """
            Deletes a graph and all its associated data.

            This endpoint permanently removes the specified graph along with all
            entities and relationships that belong to only this graph.
            Entities and relationships extracted from documents are not deleted
            and must be deleted separately using the /entities and /relationships
            endpoints.
            """
            if not auth_user.is_superuser:
                raise R2RException("Only superusers can reset a graph", 403)

            if (
                # not auth_user.is_superuser
                collection_id
                not in auth_user.collection_ids
            ):
                raise R2RException(
                    "The currently authenticated user does not have access to the collection associated with the given graph.",
                    403,
                )

            await self.services["kg"].reset_graph_v3(id=collection_id)
            # await _pull(collection_id, auth_user)
            return GenericBooleanResponse(success=True)  # type: ignore

        # update graph
        @self.router.post(
            "/graphs/{collection_id}",
            summary="Update graph",
            openapi_extra={
                "x-codeSamples": [
                    {
                        "lang": "Python",
                        "source": textwrap.dedent(
                            """
                            from r2r import R2RClient

                            client = R2RClient("http://localhost:7272")
                            # when using auth, do client.login(...)

                            result = client.graphs.update(
                                collection_id="d09dedb1-b2ab-48a5-b950-6e1f464d83e7",
                                graph={
                                    "name": "New Name",
                                    "description": "New Description"
                                }
                            )"""
                        ),
                    },
                    {
                        "lang": "JavaScript",
                        "source": textwrap.dedent(
                            """
                            const { r2rClient } = require("r2r-js");

                            const client = new r2rClient("http://localhost:7272");

                            function main() {
                                const response = await client.graphs.update({
                                    collection_id: "d09dedb1-b2ab-48a5-b950-6e1f464d83e7",
                                    name: "New Name",
                                    description: "New Description",
                                });
                            }

                            main();
                            """
                        ),
                    },
                ]
            },
        )
        @self.base_endpoint
        async def update_graph(
            collection_id: UUID = Path(
                ...,
                description="The collection ID corresponding to the graph to update",
            ),
            name: Optional[str] = Body(
                None, description="The name of the graph"
            ),
            description: Optional[str] = Body(
                None, description="An optional description of the graph"
            ),
            auth_user=Depends(self.providers.auth.auth_wrapper),
        ):
            """
            Update an existing graphs's configuration.

            This endpoint allows updating the name and description of an existing collection.
            The user must have appropriate permissions to modify the collection.
            """
            if not auth_user.is_superuser:
                raise R2RException(
                    "Only superusers can update graph details", 403
                )

            if (
                # not auth_user.is_superuser
                collection_id
                not in auth_user.collection_ids
            ):
                raise R2RException(
                    "The currently authenticated user does not have access to the collection associated with the given graph.",
                    403,
                )

            return await self.services["kg"].update_graph(  # type: ignore
                collection_id,
                name=name,
                description=description,
            )

        @self.router.get(
            "/graphs/{collection_id}/entities",
            openapi_extra={
                "x-codeSamples": [
                    {
                        "lang": "Python",
                        "source": textwrap.dedent(
                            """
                            from r2r import R2RClient

                            client = R2RClient("http://localhost:7272")
                            # when using auth, do client.login(...)

                            result = client.graphs.get_entities(collection_id="d09dedb1-b2ab-48a5-b950-6e1f464d83e7")
                            """
                        ),
                    },
                    {
                        "lang": "JavaScript",
                        "source": textwrap.dedent(
                            """
                            const { r2rClient } = require("r2r-js");

                            const client = new r2rClient("http://localhost:7272");

                            function main() {
                                const response = await client.graphs.get_entities({
                                    collection_id: "d09dedb1-b2ab-48a5-b950-6e1f464d83e7",
                                });
                            }

                            main();
                            """
                        ),
                    },
                ],
            },
        )
        @self.base_endpoint
        async def get_entities(
            collection_id: UUID = Path(
                ...,
                description="The collection ID corresponding to the graph to list entities from.",
            ),
            offset: int = Query(
                0,
                ge=0,
                description="Specifies the number of objects to skip. Defaults to 0.",
            ),
            limit: int = Query(
                100,
                ge=1,
                le=1000,
                description="Specifies a limit on the number of objects to return, ranging between 1 and 100. Defaults to 100.",
            ),
            auth_user=Depends(self.providers.auth.auth_wrapper),
        ) -> WrappedEntitiesResponse:
            """Lists all entities in the graph with pagination support."""
            if (
<<<<<<< HEAD
                not auth_user.is_superuser
                and collection_id not in auth_user.graph_ids
            ):
                raise R2RException(
                    "The currently authenticated user does not have access to the specified graph.",
=======
                # not auth_user.is_superuser
                collection_id
                not in auth_user.collection_ids
            ):
                raise R2RException(
                    "The currently authenticated user does not have access to the collection associated with the given graph.",
>>>>>>> 2e1ba7fb
                    403,
                )

            entities, count = await self.services["kg"].get_entities(
                parent_id=collection_id,
                offset=offset,
                limit=limit,
            )

            return entities, {  # type: ignore
                "total_entries": count,
            }

        @self.router.post("/graphs/{collection_id}/entities")
        @self.base_endpoint
        async def create_entity(
            collection_id: UUID = Path(
                ...,
                description="The collection ID corresponding to the graph to add the entity to.",
            ),
            name: str = Body(
                ..., description="The name of the entity to create."
            ),
            description: Optional[str] = Body(
                None, description="The description of the entity to create."
            ),
            category: Optional[str] = Body(
                None, description="The category of the entity to create."
            ),
            metadata: Optional[dict] = Body(
                None, description="The metadata of the entity to create."
            ),
            auth_user=Depends(self.providers.auth.auth_wrapper),
        ) -> WrappedEntityResponse:
            """Creates a new entity in the graph."""
            if (
                # not auth_user.is_superuser
                collection_id
                not in auth_user.collection_ids
            ):
                raise R2RException(
<<<<<<< HEAD
                    "The currently authenticated user does not have access to the specified graph.",
=======
                    "The currently authenticated user does not have access to the collection associated with the given graph.",
>>>>>>> 2e1ba7fb
                    403,
                )

            return await self.services["kg"].create_entity(
                name=name,
                description=description,
                parent_id=collection_id,
                category=category,
                metadata=metadata,
            )

        @self.router.post("/graphs/{collection_id}/relationships")
        @self.base_endpoint
        async def create_relationship(
            collection_id: UUID = Path(
                ...,
                description="The collection ID corresponding to the graph to add the relationship to.",
            ),
            subject: str = Body(
                ..., description="The subject of the relationship to create."
            ),
            subject_id: UUID = Body(
                ...,
                description="The ID of the subject of the relationship to create.",
            ),
            predicate: str = Body(
                ..., description="The predicate of the relationship to create."
            ),
            object: str = Body(
                ..., description="The object of the relationship to create."
            ),
            object_id: UUID = Body(
                ...,
                description="The ID of the object of the relationship to create.",
            ),
            description: Optional[str] = Body(
                None,
                description="The description of the relationship to create.",
            ),
            weight: Optional[float] = Body(
                None, description="The weight of the relationship to create."
            ),
            metadata: Optional[dict] = Body(
                None, description="The metadata of the relationship to create."
            ),
            auth_user=Depends(self.providers.auth.auth_wrapper),
        ) -> WrappedRelationshipResponse:
            """Creates a new relationship in the graph."""
            if not auth_user.is_superuser:
                raise R2RException(
                    "Only superusers can create relationships.", 403
                )

            if (
                # not auth_user.is_superuser
                collection_id
                not in auth_user.collection_ids
            ):
                raise R2RException(
<<<<<<< HEAD
                    "The currently authenticated user does not have access to the specified graph.",
=======
                    "The currently authenticated user does not have access to the collection associated with the given graph.",
>>>>>>> 2e1ba7fb
                    403,
                )

            return await self.services["kg"].create_relationship(
                subject=subject,
                subject_id=subject_id,
                predicate=predicate,
                object=object,
                object_id=object_id,
                description=description,
                weight=weight,
                metadata=metadata,
                parent_id=collection_id,
            )

        @self.router.get(
            "/graphs/{collection_id}/entities/{entity_id}",
            openapi_extra={
                "x-codeSamples": [
                    {
                        "lang": "Python",
                        "source": textwrap.dedent(
                            """
                            from r2r import R2RClient

                            client = R2RClient("http://localhost:7272")
                            # when using auth, do client.login(...)

                            result = client.graphs.get_entity(
                                collection_id="d09dedb1-b2ab-48a5-b950-6e1f464d83e7",
                                entity_id="d09dedb1-b2ab-48a5-b950-6e1f464d83e7"
                            )
                            """
                        ),
                    },
                    {
                        "lang": "JavaScript",
                        "source": textwrap.dedent(
                            """
                            const { r2rClient } = require("r2r-js");

                            const client = new r2rClient("http://localhost:7272");

                            function main() {
                                const response = await client.graphs.get_entity({
                                    collectionId: "d09dedb1-b2ab-48a5-b950-6e1f464d83e7",
                                    entityId: "d09dedb1-b2ab-48a5-b950-6e1f464d83e7"
                                });
                            }

                            main();
                            """
                        ),
                    },
                ]
            },
        )
        @self.base_endpoint
        async def get_entity(
            collection_id: UUID = Path(
                ...,
                description="The collection ID corresponding to the graph containing the entity.",
            ),
            entity_id: UUID = Path(
                ..., description="The ID of the entity to retrieve."
            ),
            auth_user=Depends(self.providers.auth.auth_wrapper),
        ) -> WrappedEntityResponse:
            """Retrieves a specific entity by its ID."""
            if (
<<<<<<< HEAD
                not auth_user.is_superuser
                and collection_id not in auth_user.graph_ids
            ):
                raise R2RException(
                    "The currently authenticated user does not have access to the specified graph.",
=======
                # not auth_user.is_superuser
                collection_id
                not in auth_user.collection_ids
            ):
                raise R2RException(
                    "The currently authenticated user does not have access to the collection associated with the given graph.",
>>>>>>> 2e1ba7fb
                    403,
                )

            result = await self.providers.database.graph_handler.entities.get(
                parent_id=collection_id,
                store_type="graph",
                offset=0,
                limit=1,
                entity_ids=[entity_id],
            )
            if len(result) == 0 or len(result[0]) == 0:
                raise R2RException("Entity not found", 404)
            return result[0][0]

        @self.router.post("/graphs/{collection_id}/entities/{entity_id}")
        @self.base_endpoint
        async def update_entity(
            collection_id: UUID = Path(
                ...,
                description="The collection ID corresponding to the graph containing the entity.",
            ),
            entity_id: UUID = Path(
                ..., description="The ID of the entity to update."
            ),
            name: Optional[str] = Body(
                ..., description="The updated name of the entity."
<<<<<<< HEAD
            ),
            description: Optional[str] = Body(
                None, description="The updated description of the entity."
            ),
            category: Optional[str] = Body(
                None, description="The updated category of the entity."
            ),
            metadata: Optional[dict] = Body(
                None, description="The updated metadata of the entity."
            ),
            auth_user=Depends(self.providers.auth.auth_wrapper),
        ) -> WrappedEntityResponse:
            """Updates an existing entity in the graph."""
            if (
                not auth_user.is_superuser
                and collection_id not in auth_user.graph_ids
            ):
                raise R2RException(
                    "The currently authenticated user does not have access to the specified graph.",
                    403,
                )

            return await self.services["kg"].update_entity(
                entity_id=entity_id,
                name=name,
                category=category,
                description=description,
                metadata=metadata,
            )

        @self.router.delete(
            "/graphs/{collection_id}/entities/{entity_id}",
            summary="Remove an entity",
            openapi_extra={
                "x-codeSamples": [
                    {
                        "lang": "Python",
                        "source": textwrap.dedent(
                            """
                            from r2r import R2RClient

                            client = R2RClient("http://localhost:7272")
                            # when using auth, do client.login(...)

                            result = client.graphs.remove_entity(
                                collection_id="d09dedb1-b2ab-48a5-b950-6e1f464d83e7",
                                entity_id="d09dedb1-b2ab-48a5-b950-6e1f464d83e7"
                            )
                            """
                        ),
                    },
                    {
                        "lang": "JavaScript",
                        "source": textwrap.dedent(
                            """
                            const { r2rClient } = require("r2r-js");

                            const client = new r2rClient("http://localhost:7272");

                            function main() {
                                const response = await client.graphs.removeEntity({
                                    collectionId: "d09dedb1-b2ab-48a5-b950-6e1f464d83e7",
                                    entityId: "d09dedb1-b2ab-48a5-b950-6e1f464d83e7"
                                });
                            }

                            main();
                            """
                        ),
                    },
                ]
            },
        )
        @self.base_endpoint
        async def delete_entity(
            collection_id: UUID = Path(
                ...,
                description="The collection ID corresponding to the graph to remove the entity from.",
            ),
            entity_id: UUID = Path(
                ...,
                description="The ID of the entity to remove from the graph.",
            ),
            auth_user=Depends(self.providers.auth.auth_wrapper),
        ) -> WrappedBooleanResponse:
            """Removes an entity from the graph."""
            if (
                not auth_user.is_superuser
                and collection_id not in auth_user.graph_ids
            ):
                raise R2RException(
                    "The currently authenticated user does not have access to the specified graph.",
                    403,
                )

            self.services["kg"].delete_entity(
                parent_id=collection_id,
                entity_id=entity_id,
            )

            return GenericBooleanResponse(success=True)  # type: ignore

        @self.router.get(
            "/graphs/{collection_id}/relationships",
            description="Lists all relationships in the graph with pagination support.",
            openapi_extra={
                "x-codeSamples": [
                    {
                        "lang": "Python",
                        "source": textwrap.dedent(
                            """
                            from r2r import R2RClient

                            client = R2RClient("http://localhost:7272")
                            # when using auth, do client.login(...)

                            result = client.graphs.list_relationships(collection_id="d09dedb1-b2ab-48a5-b950-6e1f464d83e7")
                            """
                        ),
                    },
                    {
                        "lang": "JavaScript",
                        "source": textwrap.dedent(
                            """
                            const { r2rClient } = require("r2r-js");

                            const client = new r2rClient("http://localhost:7272");

                            function main() {
                                const response = await client.graphs.listRelationships({
                                    collectionId: "d09dedb1-b2ab-48a5-b950-6e1f464d83e7",
                                });
                            }

                            main();
                            """
                        ),
                    },
                ],
            },
        )
        @self.base_endpoint
        async def get_relationships(
            collection_id: UUID = Path(
                ...,
                description="The collection ID corresponding to the graph to list relationships from.",
=======
            ),
            description: Optional[str] = Body(
                None, description="The updated description of the entity."
>>>>>>> 2e1ba7fb
            ),
            category: Optional[str] = Body(
                None, description="The updated category of the entity."
            ),
            metadata: Optional[dict] = Body(
                None, description="The updated metadata of the entity."
            ),
            auth_user=Depends(self.providers.auth.auth_wrapper),
<<<<<<< HEAD
        ) -> WrappedRelationshipsResponse:
            """
            Lists all relationships in the graph with pagination support.
            """
=======
        ) -> WrappedEntityResponse:
            """Updates an existing entity in the graph."""
            if not auth_user.is_superuser:
                raise R2RException(
                    "Only superusers can update graph entities.", 403
                )
>>>>>>> 2e1ba7fb
            if (
                # not auth_user.is_superuser
                collection_id
                not in auth_user.collection_ids
            ):
                raise R2RException(
<<<<<<< HEAD
                    "The currently authenticated user does not have access to the specified graph.",
                    403,
                )

            relationships, count = await self.services["kg"].get_relationships(
                parent_id=collection_id,
                offset=offset,
                limit=limit,
            )

            return relationships, {  # type: ignore
                "total_entries": count,
            }

        @self.router.get(
=======
                    "The currently authenticated user does not have access to the collection associated with the given graph.",
                    403,
                )

            return await self.services["kg"].update_entity(
                entity_id=entity_id,
                name=name,
                category=category,
                description=description,
                metadata=metadata,
            )

        @self.router.delete(
            "/graphs/{collection_id}/entities/{entity_id}",
            summary="Remove an entity",
            openapi_extra={
                "x-codeSamples": [
                    {
                        "lang": "Python",
                        "source": textwrap.dedent(
                            """
                            from r2r import R2RClient

                            client = R2RClient("http://localhost:7272")
                            # when using auth, do client.login(...)

                            result = client.graphs.remove_entity(
                                collection_id="d09dedb1-b2ab-48a5-b950-6e1f464d83e7",
                                entity_id="d09dedb1-b2ab-48a5-b950-6e1f464d83e7"
                            )
                            """
                        ),
                    },
                    {
                        "lang": "JavaScript",
                        "source": textwrap.dedent(
                            """
                            const { r2rClient } = require("r2r-js");

                            const client = new r2rClient("http://localhost:7272");

                            function main() {
                                const response = await client.graphs.removeEntity({
                                    collectionId: "d09dedb1-b2ab-48a5-b950-6e1f464d83e7",
                                    entityId: "d09dedb1-b2ab-48a5-b950-6e1f464d83e7"
                                });
                            }

                            main();
                            """
                        ),
                    },
                ]
            },
        )
        @self.base_endpoint
        async def delete_entity(
            collection_id: UUID = Path(
                ...,
                description="The collection ID corresponding to the graph to remove the entity from.",
            ),
            entity_id: UUID = Path(
                ...,
                description="The ID of the entity to remove from the graph.",
            ),
            auth_user=Depends(self.providers.auth.auth_wrapper),
        ) -> WrappedBooleanResponse:
            """Removes an entity from the graph."""
            if not auth_user.is_superuser:
                raise R2RException(
                    "Only superusers can delete graph details.", 403
                )

            if (
                # not auth_user.is_superuser
                collection_id
                not in auth_user.collection_ids
            ):
                raise R2RException(
                    "The currently authenticated user does not have access to the collection associated with the given graph.",
                    403,
                )

            await self.services["kg"].delete_entity(
                parent_id=collection_id,
                entity_id=entity_id,
            )

            return GenericBooleanResponse(success=True)  # type: ignore

        @self.router.get(
            "/graphs/{collection_id}/relationships",
            description="Lists all relationships in the graph with pagination support.",
            openapi_extra={
                "x-codeSamples": [
                    {
                        "lang": "Python",
                        "source": textwrap.dedent(
                            """
                            from r2r import R2RClient

                            client = R2RClient("http://localhost:7272")
                            # when using auth, do client.login(...)

                            result = client.graphs.list_relationships(collection_id="d09dedb1-b2ab-48a5-b950-6e1f464d83e7")
                            """
                        ),
                    },
                    {
                        "lang": "JavaScript",
                        "source": textwrap.dedent(
                            """
                            const { r2rClient } = require("r2r-js");

                            const client = new r2rClient("http://localhost:7272");

                            function main() {
                                const response = await client.graphs.listRelationships({
                                    collectionId: "d09dedb1-b2ab-48a5-b950-6e1f464d83e7",
                                });
                            }

                            main();
                            """
                        ),
                    },
                ],
            },
        )
        @self.base_endpoint
        async def get_relationships(
            collection_id: UUID = Path(
                ...,
                description="The collection ID corresponding to the graph to list relationships from.",
            ),
            offset: int = Query(
                0,
                ge=0,
                description="Specifies the number of objects to skip. Defaults to 0.",
            ),
            limit: int = Query(
                100,
                ge=1,
                le=1000,
                description="Specifies a limit on the number of objects to return, ranging between 1 and 100. Defaults to 100.",
            ),
            auth_user=Depends(self.providers.auth.auth_wrapper),
        ) -> WrappedRelationshipsResponse:
            """
            Lists all relationships in the graph with pagination support.
            """
            if (
                # not auth_user.is_superuser
                collection_id
                not in auth_user.collection_ids
            ):
                raise R2RException(
                    "The currently authenticated user does not have access to the collection associated with the given graph.",
                    403,
                )

            relationships, count = await self.services["kg"].get_relationships(
                parent_id=collection_id,
                offset=offset,
                limit=limit,
            )

            return relationships, {  # type: ignore
                "total_entries": count,
            }

        @self.router.get(
>>>>>>> 2e1ba7fb
            "/graphs/{collection_id}/relationships/{relationship_id}",
            description="Retrieves a specific relationship by its ID.",
            openapi_extra={
                "x-codeSamples": [
                    {
                        "lang": "Python",
                        "source": textwrap.dedent(
                            """
                            from r2r import R2RClient

                            client = R2RClient("http://localhost:7272")
                            # when using auth, do client.login(...)

                            result = client.graphs.get_relationship(
                                collection_id="d09dedb1-b2ab-48a5-b950-6e1f464d83e7",
                                relationship_id="d09dedb1-b2ab-48a5-b950-6e1f464d83e7"
                            )
                            """
                        ),
                    },
                    {
                        "lang": "JavaScript",
                        "source": textwrap.dedent(
                            """
                            const { r2rClient } = require("r2r-js");

                            const client = new r2rClient("http://localhost:7272");

                            function main() {
                                const response = await client.graphs.getRelationship({
                                    collectionId: "d09dedb1-b2ab-48a5-b950-6e1f464d83e7",
                                    relationshipId: "d09dedb1-b2ab-48a5-b950-6e1f464d83e7"
                                });
                            }

                            main();
                            """
                        ),
                    },
                ],
            },
        )
        @self.base_endpoint
        async def get_relationship(
            collection_id: UUID = Path(
                ...,
                description="The collection ID corresponding to the graph containing the relationship.",
            ),
            relationship_id: UUID = Path(
                ..., description="The ID of the relationship to retrieve."
            ),
            auth_user=Depends(self.providers.auth.auth_wrapper),
        ) -> WrappedRelationshipResponse:
            """Retrieves a specific relationship by its ID."""
            if (
<<<<<<< HEAD
                not auth_user.is_superuser
                and collection_id not in auth_user.graph_ids
            ):
                raise R2RException(
                    "The currently authenticated user does not have access to the specified graph.",
=======
                # not auth_user.is_superuser
                collection_id
                not in auth_user.collection_ids
            ):
                raise R2RException(
                    "The currently authenticated user does not have access to the collection associated with the given graph.",
>>>>>>> 2e1ba7fb
                    403,
                )

            results = (
                await self.providers.database.graph_handler.relationships.get(
                    parent_id=collection_id,
                    store_type="graph",
                    offset=0,
                    limit=1,
                    relationship_ids=[relationship_id],
                )
            )
            if len(results) == 0 or len(results[0]) == 0:
                raise R2RException("Relationship not found", 404)
            return results[0][0]

        @self.router.post(
            "/graphs/{collection_id}/relationships/{relationship_id}"
        )
        @self.base_endpoint
        async def update_relationship(
            collection_id: UUID = Path(
                ...,
                description="The collection ID corresponding to the graph containing the relationship.",
            ),
            relationship_id: UUID = Path(
                ..., description="The ID of the relationship to update."
            ),
            subject: Optional[str] = Body(
                ..., description="The updated subject of the relationship."
            ),
            subject_id: Optional[UUID] = Body(
                ..., description="The updated subject ID of the relationship."
            ),
            predicate: Optional[str] = Body(
                ..., description="The updated predicate of the relationship."
            ),
            object: Optional[str] = Body(
                ..., description="The updated object of the relationship."
            ),
            object_id: Optional[UUID] = Body(
                ..., description="The updated object ID of the relationship."
            ),
            description: Optional[str] = Body(
                None,
                description="The updated description of the relationship.",
            ),
            weight: Optional[float] = Body(
                None, description="The updated weight of the relationship."
            ),
            metadata: Optional[dict] = Body(
                None, description="The updated metadata of the relationship."
            ),
            auth_user=Depends(self.providers.auth.auth_wrapper),
        ) -> WrappedRelationshipResponse:
            """Updates an existing relationship in the graph."""
<<<<<<< HEAD
            if (
                not auth_user.is_superuser
                and collection_id not in auth_user.graph_ids
            ):
                raise R2RException(
                    "The currently authenticated user does not have access to the specified graph.",
=======
            if not auth_user.is_superuser:
                raise R2RException(
                    "Only superusers can update graph details", 403
                )

            if (
                # not auth_user.is_superuser
                collection_id
                not in auth_user.collection_ids
            ):
                raise R2RException(
                    "The currently authenticated user does not have access to the collection associated with the given graph.",
>>>>>>> 2e1ba7fb
                    403,
                )

            return await self.services["kg"].update_relationship(
                relationship_id=relationship_id,
                subject=subject,
                subject_id=subject_id,
                predicate=predicate,
                object=object,
                object_id=object_id,
                description=description,
                weight=weight,
                metadata=metadata,
            )

        @self.router.delete(
            "/graphs/{collection_id}/relationships/{relationship_id}",
            description="Removes a relationship from the graph.",
            openapi_extra={
                "x-codeSamples": [
                    {
                        "lang": "Python",
                        "source": textwrap.dedent(
                            """
                            from r2r import R2RClient

                            client = R2RClient("http://localhost:7272")
                            # when using auth, do client.login(...)

                            result = client.graphs.delete_relationship(
                                collection_id="d09dedb1-b2ab-48a5-b950-6e1f464d83e7",
                                relationship_id="d09dedb1-b2ab-48a5-b950-6e1f464d83e7"
                            )
                            """
                        ),
                    },
                    {
                        "lang": "JavaScript",
                        "source": textwrap.dedent(
                            """
                            const { r2rClient } = require("r2r-js");

                            const client = new r2rClient("http://localhost:7272");

                            function main() {
                                const response = await client.graphs.deleteRelationship({
                                    collectionId: "d09dedb1-b2ab-48a5-b950-6e1f464d83e7",
                                    relationshipId: "d09dedb1-b2ab-48a5-b950-6e1f464d83e7"
                                });
                            }

                            main();
                            """
                        ),
                    },
                ],
            },
        )
        @self.base_endpoint
        async def delete_relationship(
            collection_id: UUID = Path(
                ...,
                description="The collection ID corresponding to the graph to remove the relationship from.",
            ),
            relationship_id: UUID = Path(
                ...,
                description="The ID of the relationship to remove from the graph.",
            ),
            auth_user=Depends(self.providers.auth.auth_wrapper),
        ) -> WrappedBooleanResponse:
            """Removes a relationship from the graph."""
<<<<<<< HEAD
            if (
                not auth_user.is_superuser
                and collection_id not in auth_user.graph_ids
            ):
                raise R2RException(
                    "The currently authenticated user does not have access to the specified graph.",
=======
            if not auth_user.is_superuser:
                raise R2RException(
                    "Only superusers can delete a relationship.", 403
                )

            if (
                not auth_user.is_superuser
                and collection_id not in auth_user.collection_ids
            ):
                raise R2RException(
                    "The currently authenticated user does not have access to the collection associated with the given graph.",
>>>>>>> 2e1ba7fb
                    403,
                )

            await self.services["kg"].delete_relationship(
                parent_id=collection_id,
                relationship_id=relationship_id,
            )

            return GenericBooleanResponse(success=True)  # type: ignore

        @self.router.post(
            "/graphs/{collection_id}/communities",
            summary="Create a new community",
            openapi_extra={
                "x-codeSamples": [
                    {
                        "lang": "Python",
                        "source": textwrap.dedent(
                            """
                            from r2r import R2RClient

                            client = R2RClient("http://localhost:7272")
                            # when using auth, do client.login(...)

                            result = client.graphs.create_community(
                                collection_id="9fbe403b-c11c-5aae-8ade-ef22980c3ad1",
                                name="My Community",
                                summary="A summary of the community",
                                findings=["Finding 1", "Finding 2"],
                                rating=5,
                                rating_explanation="This is a rating explanation",
                            )
                            """
                        ),
                    },
                    {
                        "lang": "JavaScript",
                        "source": textwrap.dedent(
                            """
                            const { r2rClient } = require("r2r-js");

                            const client = new r2rClient("http://localhost:7272");

                            function main() {
                                const response = await client.graphs.createCommunity({
                                    collectionId: "9fbe403b-c11c-5aae-8ade-ef22980c3ad1",
                                    name: "My Community",
                                    summary: "A summary of the community",
                                    findings: ["Finding 1", "Finding 2"],
                                    rating: 5,
                                    ratingExplanation: "This is a rating explanation",
                                });
                            }

                            main();
                            """
                        ),
                    },
                ]
            },
        )
        @self.base_endpoint
        async def create_community(
            collection_id: UUID = Path(
                ...,
                description="The collection ID corresponding to the graph to create the community in.",
            ),
            name: str = Body(..., description="The name of the community"),
            summary: str = Body(..., description="A summary of the community"),
            findings: Optional[list[str]] = Body(
                default=[], description="Findings about the community"
            ),
            rating: Optional[float] = Body(
                default=5, ge=1, le=10, description="Rating between 1 and 10"
            ),
            rating_explanation: Optional[str] = Body(
                default="", description="Explanation for the rating"
            ),
            auth_user=Depends(self.providers.auth.auth_wrapper),
        ) -> WrappedCommunityResponse:
            """
            Creates a new community in the graph.

            While communities are typically built automatically via the /graphs/{id}/communities/build endpoint,
            this endpoint allows you to manually create your own communities.

            This can be useful when you want to:
            - Define custom groupings of entities based on domain knowledge
            - Add communities that weren't detected by the automatic process
            - Create hierarchical organization structures
            - Tag groups of entities with specific metadata

            The created communities will be integrated with any existing automatically detected communities
            in the graph's community structure.
            """
<<<<<<< HEAD
            if (
                not auth_user.is_superuser
                and collection_id not in auth_user.graph_ids
            ):
                raise R2RException(
                    "The currently authenticated user does not have access to the specified graph.",
=======
            if not auth_user.is_superuser:
                raise R2RException(
                    "Only superusers can create a community.", 403
                )

            if (
                not auth_user.is_superuser
                and collection_id not in auth_user.collection_ids
            ):
                raise R2RException(
                    "The currently authenticated user does not have access to the collection associated with the given graph.",
>>>>>>> 2e1ba7fb
                    403,
                )

            return await self.services["kg"].create_community(
                parent_id=collection_id,
                name=name,
                summary=summary,
                findings=findings,
                rating=rating,
                rating_explanation=rating_explanation,
            )

        @self.router.get(
            "/graphs/{collection_id}/communities",
            summary="List communities",
            openapi_extra={
                "x-codeSamples": [
                    {
                        "lang": "Python",
                        "source": textwrap.dedent(
                            """
                            from r2r import R2RClient

                            client = R2RClient("http://localhost:7272")
                            # when using auth, do client.login(...)

                            result = client.graphs.list_communities(collection_id="9fbe403b-c11c-5aae-8ade-ef22980c3ad1")
                            """
                        ),
                    },
                    {
                        "lang": "JavaScript",
                        "source": textwrap.dedent(
                            """
                            const { r2rClient } = require("r2r-js");

                            const client = new r2rClient("http://localhost:7272");

                            function main() {
                                const response = await client.graphs.listCommunities({
                                    collectionId: "9fbe403b-c11c-5aae-8ade-ef22980c3ad1",
                                });
                            }

                            main();
                            """
                        ),
                    },
                ]
            },
        )
        @self.base_endpoint
        async def get_communities(
            collection_id: UUID = Path(
                ...,
                description="The collection ID corresponding to the graph to get communities for.",
            ),
            offset: int = Query(
                0,
                ge=0,
                description="Specifies the number of objects to skip. Defaults to 0.",
            ),
            limit: int = Query(
                100,
                ge=1,
                le=1000,
                description="Specifies a limit on the number of objects to return, ranging between 1 and 100. Defaults to 100.",
            ),
            auth_user=Depends(self.providers.auth.auth_wrapper),
        ) -> WrappedCommunitiesResponse:
            """
            Lists all communities in the graph with pagination support.
            """
            if (
<<<<<<< HEAD
                not auth_user.is_superuser
                and collection_id not in auth_user.graph_ids
            ):
                raise R2RException(
                    "The currently authenticated user does not have access to the specified graph.",
=======
                # not auth_user.is_superuser
                collection_id
                not in auth_user.collection_ids
            ):
                raise R2RException(
                    "The currently authenticated user does not have access to the collection associated with the given graph.",
>>>>>>> 2e1ba7fb
                    403,
                )

            communities, count = await self.services["kg"].get_communities(
                parent_id=collection_id,
                offset=offset,
                limit=limit,
            )

            return communities, {  # type: ignore
                "total_entries": count,
            }

        @self.router.get(
            "/graphs/{collection_id}/communities/{community_id}",
            summary="Retrieve a community",
            openapi_extra={
                "x-codeSamples": [
                    {
                        "lang": "Python",
                        "source": textwrap.dedent(
                            """
                            from r2r import R2RClient

                            client = R2RClient("http://localhost:7272")
                            # when using auth, do client.login(...)

                            result = client.graphs.get_community(collection_id="9fbe403b-c11c-5aae-8ade-ef22980c3ad1")
                            """
                        ),
                    },
                    {
                        "lang": "JavaScript",
                        "source": textwrap.dedent(
                            """
                            const { r2rClient } = require("r2r-js");

                            const client = new r2rClient("http://localhost:7272");

                            function main() {
                                const response = await client.graphs.getCommunity({
                                    collectionId: "9fbe403b-c11c-5aae-8ade-ef22980c3ad1",
                                });
                            }

                            main();
                            """
                        ),
                    },
                ]
            },
        )
        @self.base_endpoint
        async def get_community(
            collection_id: UUID = Path(
                ...,
                description="The ID of the collection to get communities for.",
            ),
            community_id: UUID = Path(
                ...,
                description="The ID of the community to get.",
            ),
            auth_user=Depends(self.providers.auth.auth_wrapper),
        ) -> WrappedCommunityResponse:
            """
            Retrieves a specific community by its ID.
            """
            if (
<<<<<<< HEAD
                not auth_user.is_superuser
                and collection_id not in auth_user.graph_ids
            ):
                raise R2RException(
                    "The currently authenticated user does not have access to the specified graph.",
=======
                # not auth_user.is_superuser
                collection_id
                not in auth_user.collection_ids
            ):
                raise R2RException(
                    "The currently authenticated user does not have access to the collection associated with the given graph.",
>>>>>>> 2e1ba7fb
                    403,
                )

            results = await self.services[
                "kg"
            ].providers.database.graph_handler.communities.get(
                parent_id=collection_id,
                community_ids=[community_id],
                store_type="graph",
                offset=0,
                limit=1,
            )
            print(f"results: {results}")
            if len(results) == 0 or len(results[0]) == 0:
<<<<<<< HEAD
                raise R2RException("Relationship not found", 404)
=======
                raise R2RException("Community not found", 404)
>>>>>>> 2e1ba7fb
            return results[0][0]

        @self.router.delete(
            "/graphs/{collection_id}/communities/{community_id}",
            summary="Delete a community",
            openapi_extra={
                "x-codeSamples": [
                    {
                        "lang": "Python",
                        "source": textwrap.dedent(
                            """
                            from r2r import R2RClient

                            client = R2RClient("http://localhost:7272")
                            # when using auth, do client.login(...)

                            result = client.graphs.delete_community(
                                collection_id="d09dedb1-b2ab-48a5-b950-6e1f464d83e7",
                                community_id="d09dedb1-b2ab-48a5-b950-6e1f464d83e7"
                            )
                            """
                        ),
                    },
                    {
                        "lang": "JavaScript",
                        "source": textwrap.dedent(
                            """
                            const { r2rClient } = require("r2r-js");

                            const client = new r2rClient("http://localhost:7272");

                            function main() {
                                const response = await client.graphs.deleteCommunity({
                                    collectionId: "d09dedb1-b2ab-48a5-b950-6e1f464d83e7",
                                    communityId: "d09dedb1-b2ab-48a5-b950-6e1f464d83e7"
                                });
                            }

                            main();
                            """
                        ),
                    },
                ]
            },
        )
        @self.base_endpoint
        async def delete_community(
            collection_id: UUID = Path(
                ...,
                description="The collection ID corresponding to the graph to delete the community from.",
            ),
            community_id: UUID = Path(
                ...,
                description="The ID of the community to delete.",
            ),
            auth_user=Depends(self.providers.auth.auth_wrapper),
        ):
            if (
                not auth_user.is_superuser
                and collection_id not in auth_user.graph_ids
            ):
                raise R2RException(
<<<<<<< HEAD
                    "The currently authenticated user does not have access to the specified graph.",
=======
                    "Only superusers can delete communities", 403
                )

            if (
                # not auth_user.is_superuser
                collection_id
                not in auth_user.collection_ids
            ):
                raise R2RException(
                    "The currently authenticated user does not have access to the collection associated with the given graph.",
>>>>>>> 2e1ba7fb
                    403,
                )

            await self.services["kg"].delete_community(
                parent_id=collection_id,
                community_id=community_id,
            )
            return GenericBooleanResponse(success=True)  # type: ignore

        @self.router.post(
            "/graphs/{collection_id}/communities/{community_id}",
            summary="Update community",
            openapi_extra={
                "x-codeSamples": [
                    {
                        "lang": "Python",
                        "source": textwrap.dedent(
                            """
                            from r2r import R2RClient

                            client = R2RClient("http://localhost:7272")
                            # when using auth, do client.login(...)

                            result = client.graphs.update_community(
                                collection_id="d09dedb1-b2ab-48a5-b950-6e1f464d83e7",
                                community_update={
                                    "metadata": {
                                        "topic": "Technology",
                                        "description": "Tech companies and products"
                                    }
                                }
                            )"""
                        ),
                    },
                    {
                        "lang": "JavaScript",
                        "source": textwrap.dedent(
                            """
                            const { r2rClient } = require("r2r-js");

                            const client = new r2rClient("http://localhost:7272");

                            async function main() {
                                const response = await client.graphs.updateCommunity({
                                    collectionId: "d09dedb1-b2ab-48a5-b950-6e1f464d83e7",
                                    communityId: "d09dedb1-b2ab-48a5-b950-6e1f464d83e7",
                                    communityUpdate: {
                                        metadata: {
                                            topic: "Technology",
                                            description: "Tech companies and products"
                                        }
                                    }
                                });
                            }

                            main();
                            """
                        ),
                    },
                ]
            },
        )
        @self.base_endpoint
        async def update_community(
            collection_id: UUID = Path(...),
            community_id: UUID = Path(...),
            name: Optional[str] = Body(None),
            summary: Optional[str] = Body(None),
            findings: Optional[list[str]] = Body(None),
            rating: Optional[float] = Body(default=None, ge=1, le=10),
            rating_explanation: Optional[str] = Body(None),
            auth_user=Depends(self.providers.auth.auth_wrapper),
        ) -> WrappedCommunityResponse:
            """
            Updates an existing community in the graph.
            """
            if (
                not auth_user.is_superuser
                and collection_id not in auth_user.graph_ids
            ):
                raise R2RException(
<<<<<<< HEAD
                    "The currently authenticated user does not have access to the specified graph.",
                    403,
                )

            return await self.services["kg"].update_community(
                community_id=community_id,
                name=name,
                summary=summary,
                findings=findings,
                rating=rating,
                rating_explanation=rating_explanation,
            )

        async def _pull(collection_id: UUID, auth_user):
=======
                    "Only superusers can update communities.", 403
                )

>>>>>>> 2e1ba7fb
            if (
                # not auth_user.is_superuser
                collection_id
                not in auth_user.collection_ids
            ):
                raise R2RException(
                    "The currently authenticated user does not have access to the collection associated with the given graph.",
                    403,
                )

            return await self.services["kg"].update_community(
                community_id=community_id,
                name=name,
                summary=summary,
                findings=findings,
                rating=rating,
                rating_explanation=rating_explanation,
            )

        @self.router.post(
            "/graphs/{collection_id}/pull",
            summary="Pull latest entities to the graph",
            openapi_extra={
                "x-codeSamples": [
                    {
                        "lang": "Python",
                        "source": textwrap.dedent(
                            """
                            from r2r import R2RClient

                            client = R2RClient("http://localhost:7272")
                            # when using auth, do client.login(...)

                            result = client.graphs.pull(
                                collection_id="d09dedb1-b2ab-48a5-b950-6e1f464d83e7"
                            )"""
                        ),
                    },
                    {
                        "lang": "JavaScript",
                        "source": textwrap.dedent(
                            """
                            const { r2rClient } = require("r2r-js");

                            const client = new r2rClient("http://localhost:7272");

                            async function main() {
                                const response = await client.graphs.pull({
                                    collection_id: "d09dedb1-b2ab-48a5-b950-6e1f464d83e7"
                                });
                            }

                            main();
                            """
                        ),
                    },
                ]
            },
        )
        @self.base_endpoint
        async def pull(
            collection_id: UUID = Path(
                ..., description="The ID of the graph to initialize."
            ),
            force: Optional[bool] = Body(
                False,
                description="If true, forces a re-pull of all entities and relationships.",
            ),
            # document_ids: list[UUID] = Body(
            #     ..., description="List of document IDs to add to the graph."
            # ),
            auth_user=Depends(self.providers.auth.auth_wrapper),
        ) -> WrappedBooleanResponse:
            """
            Adds documents to a graph by copying their entities and relationships.

            This endpoint:
            1. Copies document entities to the graph_entity table
            2. Copies document relationships to the graph_relationship table
            3. Associates the documents with the graph

            When a document is added:
            - Its entities and relationships are copied to graph-specific tables
            - Existing entities/relationships are updated by merging their properties
            - The document ID is recorded in the graph's document_ids array

            Documents added to a graph will contribute their knowledge to:
            - Graph analysis and querying
            - Community detection
            - Knowledge graph enrichment

            The user must have access to both the graph and the documents being added.
            """
            # Check user permissions for graph
<<<<<<< HEAD
            if (
                not auth_user.is_superuser
                and collection_id not in auth_user.graph_ids
            ):
                raise R2RException(
                    "The currently authenticated user does not have access to the specified graph.",
                    403,
                )

            list_graphs_response = await self.services["kg"].list_graphs(
                # user_ids=None,
                graph_ids=[collection_id],
                offset=0,
                limit=1,
            )
            if len(list_graphs_response["results"]) == 0:
                raise R2RException("Graph not found", 404)
            collection_id = list_graphs_response["results"][0].collection_id
            documents = []
            document_req = (
                await self.providers.database.collections_handler.documents_in_collection(
                    collection_id, offset=0, limit=100
                )
            )["results"]
            documents.extend(document_req)
            while len(document_req) == 100:
                document_req = (
                    await self.providers.database.collections_handler.documents_in_collection(
                        collection_id, offset=len(documents), limit=100
                    )
                )["results"]
                documents.extend(document_req)

            success = False

            for document in documents:
                if (
                    not auth_user.is_superuser
                    and document.id
                    not in auth_user.document_ids  # TODO - extend to include checks on collections
                ):
                    raise R2RException(
                        f"The currently authenticated user does not have access to document {document.id}",
                        403,
                    )
                entities = (
                    await self.providers.database.graph_handler.entities.get(
                        parent_id=document.id,
                        store_type="document",
                        offset=0,
                        limit=100,
                    )
                )
                has_document = (
                    await self.providers.database.graph_handler.has_document(
                        collection_id, document.id
                    )
                )
                if has_document:
                    logger.info(
                        f"Document {document.id} is already in graph {collection_id}, skipping."
                    )
                    continue
                if len(entities[0]) == 0:
                    logger.warning(
                        f"Document {document.id} has no entities, extraction may not have been called, skipping."
                    )
                    continue

                success = (
                    await self.providers.database.graph_handler.add_documents(
                        id=collection_id,
                        document_ids=[
                            document.id
                        ],  # [doc.id for doc in documents]
                    )
                )
            if not success:
                logger.warning(
                    f"No documents were added to graph {collection_id}, marking as failed."
                )

            return GenericBooleanResponse(success=success)  # type: ignore

        @self.router.delete(
            "/graphs/{collection_id}/documents/{document_id}",
            summary="Remove document from graph",
            openapi_extra={
                "x-codeSamples": [
                    {
                        "lang": "Python",
                        "source": textwrap.dedent(
                            """
                            from r2r import R2RClient

                            client = R2RClient("http://localhost:7272")
                            # when using auth, do client.login(...)

                            result = client.graphs.remove_document(
                                collection_id="d09dedb1-b2ab-48a5-b950-6e1f464d83e7",
                                document_id="f98db41a-5555-4444-3333-222222222222"
                            )"""
                        ),
                    },
                    {
                        "lang": "JavaScript",
                        "source": textwrap.dedent(
                            """
                            const { r2rClient } = require("r2r-js");

                            const client = new r2rClient("http://localhost:7272");

                            async function main() {
                                const response = await client.graphs.removeDocument({
                                    collectionId: "d09dedb1-b2ab-48a5-b950-6e1f464d83e7",
                                    documentId: "f98db41a-5555-4444-3333-222222222222"
                                });
                            }

                            main();
                            """
                        ),
                    },
                ]
            },
        )
        @self.base_endpoint
        async def remove_document(
            collection_id: UUID = Path(
                ...,
                description="The ID of the graph to remove the document from.",
            ),
            document_id: UUID = Path(
                ..., description="The ID of the document to remove."
            ),
            auth_user=Depends(self.providers.auth.auth_wrapper),
        ) -> WrappedBooleanResponse:
            """
            Removes a document from a graph and removes any associated entities

            This endpoint:
            1. Removes the document ID from the graph's document_ids array
            2. Optionally deletes the document's copied entities and relationships

            The user must have access to both the graph and the document being removed.
            """
=======
            if not auth_user.is_superuser:
                raise R2RException("Only superusers can `pull` a graph.", 403)

            print("auth_user = ", auth_user)
            print("auth_user.collection_ids = ", auth_user.collection_ids)
>>>>>>> 2e1ba7fb
            if (
                # not auth_user.is_superuser
                collection_id
                not in auth_user.collection_ids
            ):
                raise R2RException(
                    "The currently authenticated user does not have access to the collection associated with the given graph.",
                    403,
                )

<<<<<<< HEAD
            if (
                not auth_user.is_superuser
                and document_id not in auth_user.document_ids
            ):
                raise R2RException(
                    "The currently authenticated user does not have access to the specified document.",
                    403,
=======
            list_graphs_response = await self.services["kg"].list_graphs(
                # user_ids=None,
                graph_ids=[collection_id],
                offset=0,
                limit=1,
            )
            if len(list_graphs_response["results"]) == 0:
                raise R2RException("Graph not found", 404)
            collection_id = list_graphs_response["results"][0].collection_id
            documents = []
            document_req = (
                await self.providers.database.collections_handler.documents_in_collection(
                    collection_id, offset=0, limit=100
                )
            )["results"]
            documents.extend(document_req)
            while len(document_req) == 100:
                document_req = (
                    await self.providers.database.collections_handler.documents_in_collection(
                        collection_id, offset=len(documents), limit=100
                    )
                )["results"]
                documents.extend(document_req)

            success = False

            for document in documents:
                # TODO - Add better checks for user permissions
                if (
                    not auth_user.is_superuser
                    and document.id
                    not in auth_user.document_ids  # TODO - extend to include checks on collections
                ):
                    raise R2RException(
                        f"The currently authenticated user does not have access to document {document.id}",
                        403,
                    )
                entities = (
                    await self.providers.database.graph_handler.entities.get(
                        parent_id=document.id,
                        store_type="document",
                        offset=0,
                        limit=100,
                    )
                )
                has_document = (
                    await self.providers.database.graph_handler.has_document(
                        collection_id, document.id
                    )
                )
                if has_document:
                    logger.info(
                        f"Document {document.id} is already in graph {collection_id}, skipping."
                    )
                    continue
                if len(entities[0]) == 0:
                    if not force:
                        logger.warning(
                            f"Document {document.id} has no entities, extraction may not have been called, skipping."
                        )
                        continue
                    else:
                        logger.warning(
                            f"Document {document.id} has no entities, but force=True, continuing."
                        )

                success = (
                    await self.providers.database.graph_handler.add_documents(
                        id=collection_id,
                        document_ids=[document.id],
                    )
                )
            if not success:
                logger.warning(
                    f"No documents were added to graph {collection_id}, marking as failed."
>>>>>>> 2e1ba7fb
                )

            if success:
                await self.providers.database.set_workflow_status(
                    id=collection_id,
                    status_type="graph_sync_status",
                    status=KGEnrichmentStatus.SUCCESS,
                )

<<<<<<< HEAD
            return GenericBooleanResponse(success=success)  # type: ignore
=======
            return GenericBooleanResponse(success=success)  # type: ignore

        # @self.router.delete(
        #     "/graphs/{collection_id}/documents/{document_id}",
        #     summary="Remove document from graph",
        #     openapi_extra={
        #         "x-codeSamples": [
        #             {
        #                 "lang": "Python",
        #                 "source": textwrap.dedent(
        #                     """
        #                     from r2r import R2RClient

        #                     client = R2RClient("http://localhost:7272")
        #                     # when using auth, do client.login(...)

        #                     result = client.graphs.remove_document(
        #                         collection_id="d09dedb1-b2ab-48a5-b950-6e1f464d83e7",
        #                         document_id="f98db41a-5555-4444-3333-222222222222"
        #                     )"""
        #                 ),
        #             },
        #             {
        #                 "lang": "JavaScript",
        #                 "source": textwrap.dedent(
        #                     """
        #                     const { r2rClient } = require("r2r-js");

        #                     const client = new r2rClient("http://localhost:7272");

        #                     async function main() {
        #                         const response = await client.graphs.removeDocument({
        #                             collectionId: "d09dedb1-b2ab-48a5-b950-6e1f464d83e7",
        #                             documentId: "f98db41a-5555-4444-3333-222222222222"
        #                         });
        #                     }

        #                     main();
        #                     """
        #                 ),
        #             },
        #         ]
        #     },
        # )
        # @self.base_endpoint
        # async def remove_document(
        #     collection_id: UUID = Path(
        #         ...,
        #         description="The ID of the graph to remove the document from.",
        #     ),
        #     document_id: UUID = Path(
        #         ..., description="The ID of the document to remove."
        #     ),
        #     auth_user=Depends(self.providers.auth.auth_wrapper),
        # ) -> WrappedBooleanResponse:
        #     """
        #     Removes a document from a graph and removes any associated entities

        #     This endpoint:
        #     1. Removes the document ID from the graph's document_ids array
        #     2. Optionally deletes the document's copied entities and relationships

        #     The user must have access to both the graph and the document being removed.
        #     """
        #     if (
        #         not auth_user.is_superuser
        #         and collection_id not in auth_user.collection_ids
        #     ):
        #         raise R2RException(
        #             "The currently authenticated user does not have access to the collection associated with the given graph.",
        #             403,
        #         )

        #     if (
        #         not auth_user.is_superuser
        #         and document_id not in auth_user.document_ids
        #     ):
        #         raise R2RException(
        #             "The currently authenticated user does not have access to the collection associated with the given graph.",
        #             403,
        #         )

        #     success = (
        #         await self.providers.database.graph_handler.remove_documents(
        #             id=collection_id,
        #             document_ids=[document_id],  # , delete_data=delete_data
        #         )
        #     )

        #     return GenericBooleanResponse(success=success)  # type: ignore
>>>>>>> 2e1ba7fb
<|MERGE_RESOLUTION|>--- conflicted
+++ resolved
@@ -5,11 +5,7 @@
 
 from fastapi import Body, Depends, Path, Query
 
-<<<<<<< HEAD
-from core.base import R2RException, RunType
-=======
 from core.base import KGEnrichmentStatus, R2RException, RunType
->>>>>>> 2e1ba7fb
 from core.base.abstractions import KGRunType
 from core.base.api.models import (
     GenericBooleanResponse,
@@ -329,14 +325,6 @@
                 - Summary generation prompt
             """
             print("collection_id = ", collection_id)
-<<<<<<< HEAD
-            if (
-                not auth_user.is_superuser
-                and collection_id not in auth_user.graph_ids
-            ):
-                raise R2RException(
-                    "The currently authenticated user does not have access to the specified graph.",
-=======
             if not auth_user.is_superuser:
                 raise R2RException(
                     "Only superusers can build communities", 403
@@ -348,7 +336,6 @@
             ):
                 raise R2RException(
                     "The currently authenticated user does not have access to the collection associated with the given graph.",
->>>>>>> 2e1ba7fb
                     403,
                 )
 
@@ -624,20 +611,12 @@
         ) -> WrappedEntitiesResponse:
             """Lists all entities in the graph with pagination support."""
             if (
-<<<<<<< HEAD
-                not auth_user.is_superuser
-                and collection_id not in auth_user.graph_ids
-            ):
-                raise R2RException(
-                    "The currently authenticated user does not have access to the specified graph.",
-=======
                 # not auth_user.is_superuser
                 collection_id
                 not in auth_user.collection_ids
             ):
                 raise R2RException(
                     "The currently authenticated user does not have access to the collection associated with the given graph.",
->>>>>>> 2e1ba7fb
                     403,
                 )
 
@@ -679,11 +658,7 @@
                 not in auth_user.collection_ids
             ):
                 raise R2RException(
-<<<<<<< HEAD
-                    "The currently authenticated user does not have access to the specified graph.",
-=======
                     "The currently authenticated user does not have access to the collection associated with the given graph.",
->>>>>>> 2e1ba7fb
                     403,
                 )
 
@@ -743,11 +718,7 @@
                 not in auth_user.collection_ids
             ):
                 raise R2RException(
-<<<<<<< HEAD
-                    "The currently authenticated user does not have access to the specified graph.",
-=======
                     "The currently authenticated user does not have access to the collection associated with the given graph.",
->>>>>>> 2e1ba7fb
                     403,
                 )
 
@@ -818,20 +789,12 @@
         ) -> WrappedEntityResponse:
             """Retrieves a specific entity by its ID."""
             if (
-<<<<<<< HEAD
-                not auth_user.is_superuser
-                and collection_id not in auth_user.graph_ids
-            ):
-                raise R2RException(
-                    "The currently authenticated user does not have access to the specified graph.",
-=======
                 # not auth_user.is_superuser
                 collection_id
                 not in auth_user.collection_ids
             ):
                 raise R2RException(
                     "The currently authenticated user does not have access to the collection associated with the given graph.",
->>>>>>> 2e1ba7fb
                     403,
                 )
 
@@ -858,7 +821,6 @@
             ),
             name: Optional[str] = Body(
                 ..., description="The updated name of the entity."
-<<<<<<< HEAD
             ),
             description: Optional[str] = Body(
                 None, description="The updated description of the entity."
@@ -872,12 +834,17 @@
             auth_user=Depends(self.providers.auth.auth_wrapper),
         ) -> WrappedEntityResponse:
             """Updates an existing entity in the graph."""
-            if (
-                not auth_user.is_superuser
-                and collection_id not in auth_user.graph_ids
-            ):
-                raise R2RException(
-                    "The currently authenticated user does not have access to the specified graph.",
+            if not auth_user.is_superuser:
+                raise R2RException(
+                    "Only superusers can update graph entities.", 403
+                )
+            if (
+                # not auth_user.is_superuser
+                collection_id
+                not in auth_user.collection_ids
+            ):
+                raise R2RException(
+                    "The currently authenticated user does not have access to the collection associated with the given graph.",
                     403,
                 )
 
@@ -945,16 +912,22 @@
             auth_user=Depends(self.providers.auth.auth_wrapper),
         ) -> WrappedBooleanResponse:
             """Removes an entity from the graph."""
-            if (
-                not auth_user.is_superuser
-                and collection_id not in auth_user.graph_ids
-            ):
-                raise R2RException(
-                    "The currently authenticated user does not have access to the specified graph.",
+            if not auth_user.is_superuser:
+                raise R2RException(
+                    "Only superusers can delete graph details.", 403
+                )
+
+            if (
+                # not auth_user.is_superuser
+                collection_id
+                not in auth_user.collection_ids
+            ):
+                raise R2RException(
+                    "The currently authenticated user does not have access to the collection associated with the given graph.",
                     403,
                 )
 
-            self.services["kg"].delete_entity(
+            await self.services["kg"].delete_entity(
                 parent_id=collection_id,
                 entity_id=entity_id,
             )
@@ -1005,189 +978,6 @@
             collection_id: UUID = Path(
                 ...,
                 description="The collection ID corresponding to the graph to list relationships from.",
-=======
-            ),
-            description: Optional[str] = Body(
-                None, description="The updated description of the entity."
->>>>>>> 2e1ba7fb
-            ),
-            category: Optional[str] = Body(
-                None, description="The updated category of the entity."
-            ),
-            metadata: Optional[dict] = Body(
-                None, description="The updated metadata of the entity."
-            ),
-            auth_user=Depends(self.providers.auth.auth_wrapper),
-<<<<<<< HEAD
-        ) -> WrappedRelationshipsResponse:
-            """
-            Lists all relationships in the graph with pagination support.
-            """
-=======
-        ) -> WrappedEntityResponse:
-            """Updates an existing entity in the graph."""
-            if not auth_user.is_superuser:
-                raise R2RException(
-                    "Only superusers can update graph entities.", 403
-                )
->>>>>>> 2e1ba7fb
-            if (
-                # not auth_user.is_superuser
-                collection_id
-                not in auth_user.collection_ids
-            ):
-                raise R2RException(
-<<<<<<< HEAD
-                    "The currently authenticated user does not have access to the specified graph.",
-                    403,
-                )
-
-            relationships, count = await self.services["kg"].get_relationships(
-                parent_id=collection_id,
-                offset=offset,
-                limit=limit,
-            )
-
-            return relationships, {  # type: ignore
-                "total_entries": count,
-            }
-
-        @self.router.get(
-=======
-                    "The currently authenticated user does not have access to the collection associated with the given graph.",
-                    403,
-                )
-
-            return await self.services["kg"].update_entity(
-                entity_id=entity_id,
-                name=name,
-                category=category,
-                description=description,
-                metadata=metadata,
-            )
-
-        @self.router.delete(
-            "/graphs/{collection_id}/entities/{entity_id}",
-            summary="Remove an entity",
-            openapi_extra={
-                "x-codeSamples": [
-                    {
-                        "lang": "Python",
-                        "source": textwrap.dedent(
-                            """
-                            from r2r import R2RClient
-
-                            client = R2RClient("http://localhost:7272")
-                            # when using auth, do client.login(...)
-
-                            result = client.graphs.remove_entity(
-                                collection_id="d09dedb1-b2ab-48a5-b950-6e1f464d83e7",
-                                entity_id="d09dedb1-b2ab-48a5-b950-6e1f464d83e7"
-                            )
-                            """
-                        ),
-                    },
-                    {
-                        "lang": "JavaScript",
-                        "source": textwrap.dedent(
-                            """
-                            const { r2rClient } = require("r2r-js");
-
-                            const client = new r2rClient("http://localhost:7272");
-
-                            function main() {
-                                const response = await client.graphs.removeEntity({
-                                    collectionId: "d09dedb1-b2ab-48a5-b950-6e1f464d83e7",
-                                    entityId: "d09dedb1-b2ab-48a5-b950-6e1f464d83e7"
-                                });
-                            }
-
-                            main();
-                            """
-                        ),
-                    },
-                ]
-            },
-        )
-        @self.base_endpoint
-        async def delete_entity(
-            collection_id: UUID = Path(
-                ...,
-                description="The collection ID corresponding to the graph to remove the entity from.",
-            ),
-            entity_id: UUID = Path(
-                ...,
-                description="The ID of the entity to remove from the graph.",
-            ),
-            auth_user=Depends(self.providers.auth.auth_wrapper),
-        ) -> WrappedBooleanResponse:
-            """Removes an entity from the graph."""
-            if not auth_user.is_superuser:
-                raise R2RException(
-                    "Only superusers can delete graph details.", 403
-                )
-
-            if (
-                # not auth_user.is_superuser
-                collection_id
-                not in auth_user.collection_ids
-            ):
-                raise R2RException(
-                    "The currently authenticated user does not have access to the collection associated with the given graph.",
-                    403,
-                )
-
-            await self.services["kg"].delete_entity(
-                parent_id=collection_id,
-                entity_id=entity_id,
-            )
-
-            return GenericBooleanResponse(success=True)  # type: ignore
-
-        @self.router.get(
-            "/graphs/{collection_id}/relationships",
-            description="Lists all relationships in the graph with pagination support.",
-            openapi_extra={
-                "x-codeSamples": [
-                    {
-                        "lang": "Python",
-                        "source": textwrap.dedent(
-                            """
-                            from r2r import R2RClient
-
-                            client = R2RClient("http://localhost:7272")
-                            # when using auth, do client.login(...)
-
-                            result = client.graphs.list_relationships(collection_id="d09dedb1-b2ab-48a5-b950-6e1f464d83e7")
-                            """
-                        ),
-                    },
-                    {
-                        "lang": "JavaScript",
-                        "source": textwrap.dedent(
-                            """
-                            const { r2rClient } = require("r2r-js");
-
-                            const client = new r2rClient("http://localhost:7272");
-
-                            function main() {
-                                const response = await client.graphs.listRelationships({
-                                    collectionId: "d09dedb1-b2ab-48a5-b950-6e1f464d83e7",
-                                });
-                            }
-
-                            main();
-                            """
-                        ),
-                    },
-                ],
-            },
-        )
-        @self.base_endpoint
-        async def get_relationships(
-            collection_id: UUID = Path(
-                ...,
-                description="The collection ID corresponding to the graph to list relationships from.",
             ),
             offset: int = Query(
                 0,
@@ -1226,7 +1016,6 @@
             }
 
         @self.router.get(
->>>>>>> 2e1ba7fb
             "/graphs/{collection_id}/relationships/{relationship_id}",
             description="Retrieves a specific relationship by its ID.",
             openapi_extra={
@@ -1282,20 +1071,12 @@
         ) -> WrappedRelationshipResponse:
             """Retrieves a specific relationship by its ID."""
             if (
-<<<<<<< HEAD
-                not auth_user.is_superuser
-                and collection_id not in auth_user.graph_ids
-            ):
-                raise R2RException(
-                    "The currently authenticated user does not have access to the specified graph.",
-=======
                 # not auth_user.is_superuser
                 collection_id
                 not in auth_user.collection_ids
             ):
                 raise R2RException(
                     "The currently authenticated user does not have access to the collection associated with the given graph.",
->>>>>>> 2e1ba7fb
                     403,
                 )
 
@@ -1352,14 +1133,6 @@
             auth_user=Depends(self.providers.auth.auth_wrapper),
         ) -> WrappedRelationshipResponse:
             """Updates an existing relationship in the graph."""
-<<<<<<< HEAD
-            if (
-                not auth_user.is_superuser
-                and collection_id not in auth_user.graph_ids
-            ):
-                raise R2RException(
-                    "The currently authenticated user does not have access to the specified graph.",
-=======
             if not auth_user.is_superuser:
                 raise R2RException(
                     "Only superusers can update graph details", 403
@@ -1372,7 +1145,6 @@
             ):
                 raise R2RException(
                     "The currently authenticated user does not have access to the collection associated with the given graph.",
->>>>>>> 2e1ba7fb
                     403,
                 )
 
@@ -1444,14 +1216,6 @@
             auth_user=Depends(self.providers.auth.auth_wrapper),
         ) -> WrappedBooleanResponse:
             """Removes a relationship from the graph."""
-<<<<<<< HEAD
-            if (
-                not auth_user.is_superuser
-                and collection_id not in auth_user.graph_ids
-            ):
-                raise R2RException(
-                    "The currently authenticated user does not have access to the specified graph.",
-=======
             if not auth_user.is_superuser:
                 raise R2RException(
                     "Only superusers can delete a relationship.", 403
@@ -1463,7 +1227,6 @@
             ):
                 raise R2RException(
                     "The currently authenticated user does not have access to the collection associated with the given graph.",
->>>>>>> 2e1ba7fb
                     403,
                 )
 
@@ -1559,14 +1322,6 @@
             The created communities will be integrated with any existing automatically detected communities
             in the graph's community structure.
             """
-<<<<<<< HEAD
-            if (
-                not auth_user.is_superuser
-                and collection_id not in auth_user.graph_ids
-            ):
-                raise R2RException(
-                    "The currently authenticated user does not have access to the specified graph.",
-=======
             if not auth_user.is_superuser:
                 raise R2RException(
                     "Only superusers can create a community.", 403
@@ -1578,7 +1333,6 @@
             ):
                 raise R2RException(
                     "The currently authenticated user does not have access to the collection associated with the given graph.",
->>>>>>> 2e1ba7fb
                     403,
                 )
 
@@ -1653,20 +1407,12 @@
             Lists all communities in the graph with pagination support.
             """
             if (
-<<<<<<< HEAD
-                not auth_user.is_superuser
-                and collection_id not in auth_user.graph_ids
-            ):
-                raise R2RException(
-                    "The currently authenticated user does not have access to the specified graph.",
-=======
                 # not auth_user.is_superuser
                 collection_id
                 not in auth_user.collection_ids
             ):
                 raise R2RException(
                     "The currently authenticated user does not have access to the collection associated with the given graph.",
->>>>>>> 2e1ba7fb
                     403,
                 )
 
@@ -1735,20 +1481,12 @@
             Retrieves a specific community by its ID.
             """
             if (
-<<<<<<< HEAD
-                not auth_user.is_superuser
-                and collection_id not in auth_user.graph_ids
-            ):
-                raise R2RException(
-                    "The currently authenticated user does not have access to the specified graph.",
-=======
                 # not auth_user.is_superuser
                 collection_id
                 not in auth_user.collection_ids
             ):
                 raise R2RException(
                     "The currently authenticated user does not have access to the collection associated with the given graph.",
->>>>>>> 2e1ba7fb
                     403,
                 )
 
@@ -1763,11 +1501,7 @@
             )
             print(f"results: {results}")
             if len(results) == 0 or len(results[0]) == 0:
-<<<<<<< HEAD
-                raise R2RException("Relationship not found", 404)
-=======
                 raise R2RException("Community not found", 404)
->>>>>>> 2e1ba7fb
             return results[0][0]
 
         @self.router.delete(
@@ -1830,9 +1564,6 @@
                 and collection_id not in auth_user.graph_ids
             ):
                 raise R2RException(
-<<<<<<< HEAD
-                    "The currently authenticated user does not have access to the specified graph.",
-=======
                     "Only superusers can delete communities", 403
                 )
 
@@ -1843,7 +1574,6 @@
             ):
                 raise R2RException(
                     "The currently authenticated user does not have access to the collection associated with the given graph.",
->>>>>>> 2e1ba7fb
                     403,
                 )
 
@@ -1925,8 +1655,16 @@
                 and collection_id not in auth_user.graph_ids
             ):
                 raise R2RException(
-<<<<<<< HEAD
-                    "The currently authenticated user does not have access to the specified graph.",
+                    "Only superusers can update communities.", 403
+                )
+
+            if (
+                # not auth_user.is_superuser
+                collection_id
+                not in auth_user.collection_ids
+            ):
+                raise R2RException(
+                    "The currently authenticated user does not have access to the collection associated with the given graph.",
                     403,
                 )
 
@@ -1939,31 +1677,6 @@
                 rating_explanation=rating_explanation,
             )
 
-        async def _pull(collection_id: UUID, auth_user):
-=======
-                    "Only superusers can update communities.", 403
-                )
-
->>>>>>> 2e1ba7fb
-            if (
-                # not auth_user.is_superuser
-                collection_id
-                not in auth_user.collection_ids
-            ):
-                raise R2RException(
-                    "The currently authenticated user does not have access to the collection associated with the given graph.",
-                    403,
-                )
-
-            return await self.services["kg"].update_community(
-                community_id=community_id,
-                name=name,
-                summary=summary,
-                findings=findings,
-                rating=rating,
-                rating_explanation=rating_explanation,
-            )
-
         @self.router.post(
             "/graphs/{collection_id}/pull",
             summary="Pull latest entities to the graph",
@@ -2039,160 +1752,11 @@
             The user must have access to both the graph and the documents being added.
             """
             # Check user permissions for graph
-<<<<<<< HEAD
-            if (
-                not auth_user.is_superuser
-                and collection_id not in auth_user.graph_ids
-            ):
-                raise R2RException(
-                    "The currently authenticated user does not have access to the specified graph.",
-                    403,
-                )
-
-            list_graphs_response = await self.services["kg"].list_graphs(
-                # user_ids=None,
-                graph_ids=[collection_id],
-                offset=0,
-                limit=1,
-            )
-            if len(list_graphs_response["results"]) == 0:
-                raise R2RException("Graph not found", 404)
-            collection_id = list_graphs_response["results"][0].collection_id
-            documents = []
-            document_req = (
-                await self.providers.database.collections_handler.documents_in_collection(
-                    collection_id, offset=0, limit=100
-                )
-            )["results"]
-            documents.extend(document_req)
-            while len(document_req) == 100:
-                document_req = (
-                    await self.providers.database.collections_handler.documents_in_collection(
-                        collection_id, offset=len(documents), limit=100
-                    )
-                )["results"]
-                documents.extend(document_req)
-
-            success = False
-
-            for document in documents:
-                if (
-                    not auth_user.is_superuser
-                    and document.id
-                    not in auth_user.document_ids  # TODO - extend to include checks on collections
-                ):
-                    raise R2RException(
-                        f"The currently authenticated user does not have access to document {document.id}",
-                        403,
-                    )
-                entities = (
-                    await self.providers.database.graph_handler.entities.get(
-                        parent_id=document.id,
-                        store_type="document",
-                        offset=0,
-                        limit=100,
-                    )
-                )
-                has_document = (
-                    await self.providers.database.graph_handler.has_document(
-                        collection_id, document.id
-                    )
-                )
-                if has_document:
-                    logger.info(
-                        f"Document {document.id} is already in graph {collection_id}, skipping."
-                    )
-                    continue
-                if len(entities[0]) == 0:
-                    logger.warning(
-                        f"Document {document.id} has no entities, extraction may not have been called, skipping."
-                    )
-                    continue
-
-                success = (
-                    await self.providers.database.graph_handler.add_documents(
-                        id=collection_id,
-                        document_ids=[
-                            document.id
-                        ],  # [doc.id for doc in documents]
-                    )
-                )
-            if not success:
-                logger.warning(
-                    f"No documents were added to graph {collection_id}, marking as failed."
-                )
-
-            return GenericBooleanResponse(success=success)  # type: ignore
-
-        @self.router.delete(
-            "/graphs/{collection_id}/documents/{document_id}",
-            summary="Remove document from graph",
-            openapi_extra={
-                "x-codeSamples": [
-                    {
-                        "lang": "Python",
-                        "source": textwrap.dedent(
-                            """
-                            from r2r import R2RClient
-
-                            client = R2RClient("http://localhost:7272")
-                            # when using auth, do client.login(...)
-
-                            result = client.graphs.remove_document(
-                                collection_id="d09dedb1-b2ab-48a5-b950-6e1f464d83e7",
-                                document_id="f98db41a-5555-4444-3333-222222222222"
-                            )"""
-                        ),
-                    },
-                    {
-                        "lang": "JavaScript",
-                        "source": textwrap.dedent(
-                            """
-                            const { r2rClient } = require("r2r-js");
-
-                            const client = new r2rClient("http://localhost:7272");
-
-                            async function main() {
-                                const response = await client.graphs.removeDocument({
-                                    collectionId: "d09dedb1-b2ab-48a5-b950-6e1f464d83e7",
-                                    documentId: "f98db41a-5555-4444-3333-222222222222"
-                                });
-                            }
-
-                            main();
-                            """
-                        ),
-                    },
-                ]
-            },
-        )
-        @self.base_endpoint
-        async def remove_document(
-            collection_id: UUID = Path(
-                ...,
-                description="The ID of the graph to remove the document from.",
-            ),
-            document_id: UUID = Path(
-                ..., description="The ID of the document to remove."
-            ),
-            auth_user=Depends(self.providers.auth.auth_wrapper),
-        ) -> WrappedBooleanResponse:
-            """
-            Removes a document from a graph and removes any associated entities
-
-            This endpoint:
-            1. Removes the document ID from the graph's document_ids array
-            2. Optionally deletes the document's copied entities and relationships
-
-            The user must have access to both the graph and the document being removed.
-            """
-=======
             if not auth_user.is_superuser:
                 raise R2RException("Only superusers can `pull` a graph.", 403)
 
             print("auth_user = ", auth_user)
             print("auth_user.collection_ids = ", auth_user.collection_ids)
->>>>>>> 2e1ba7fb
             if (
                 # not auth_user.is_superuser
                 collection_id
@@ -2203,15 +1767,6 @@
                     403,
                 )
 
-<<<<<<< HEAD
-            if (
-                not auth_user.is_superuser
-                and document_id not in auth_user.document_ids
-            ):
-                raise R2RException(
-                    "The currently authenticated user does not have access to the specified document.",
-                    403,
-=======
             list_graphs_response = await self.services["kg"].list_graphs(
                 # user_ids=None,
                 graph_ids=[collection_id],
@@ -2287,7 +1842,6 @@
             if not success:
                 logger.warning(
                     f"No documents were added to graph {collection_id}, marking as failed."
->>>>>>> 2e1ba7fb
                 )
 
             if success:
@@ -2297,9 +1851,6 @@
                     status=KGEnrichmentStatus.SUCCESS,
                 )
 
-<<<<<<< HEAD
-            return GenericBooleanResponse(success=success)  # type: ignore
-=======
             return GenericBooleanResponse(success=success)  # type: ignore
 
         # @self.router.delete(
@@ -2389,5 +1940,4 @@
         #         )
         #     )
 
-        #     return GenericBooleanResponse(success=success)  # type: ignore
->>>>>>> 2e1ba7fb
+        #     return GenericBooleanResponse(success=success)  # type: ignore