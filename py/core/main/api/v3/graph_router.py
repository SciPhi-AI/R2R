import logging
import textwrap
from typing import Optional
from uuid import UUID

from fastapi import Body, Depends, Path, Query
from pydantic import BaseModel, Field

from core.base import R2RException, RunType, KGCreationSettings
<<<<<<< HEAD
from core.base.abstractions import EntityLevel, KGRunType, Entity, Relationship, Community
=======
from core.base.abstractions import EntityLevel, KGRunType, Entity
>>>>>>> e6f87a25
from core.base.api.models import (
    WrappedKGCreationResponse,
    WrappedKGEnrichmentResponse,
    WrappedKGEntityDeduplicationResponse,
    WrappedKGTunePromptResponse,
    WrappedKGEntitiesResponse,
    WrappedKGCommunitiesResponse,
<<<<<<< HEAD
=======
    WrappedBooleanResponse,
>>>>>>> e6f87a25
)
from core.providers import (
    HatchetOrchestrationProvider,
    SimpleOrchestrationProvider,
)
from core.utils import (
    generate_default_user_collection_id,
    update_settings_from_dict,
)
from shared.api.models.base import PaginatedResultsWrapper, ResultsWrapper

from .base_router import BaseRouterV3

from fastapi import Request

logger = logging.getLogger()

class EntityResponse(BaseModel):
    id: UUID
    name: str
    category: str

class RelationshipResponse(BaseModel):
    id: UUID
    subject_id: UUID
    object_id: UUID
    subject_name: str
    object_name: str
    predicate: str

class GraphRouter(BaseRouterV3):
    def __init__(
        self,
        providers,
        services,
        orchestration_provider: Union[
            HatchetOrchestrationProvider, SimpleOrchestrationProvider
        ],
        run_type: RunType = RunType.KG,
    ):
        super().__init__(providers, services, orchestration_provider, run_type)

    def _get_path_level(self, request: Request) -> EntityLevel:
        path = request.url.path
        if "/chunks/" in path:
            return EntityLevel.CHUNK
        elif "/documents/" in path:
            return EntityLevel.DOCUMENT
        else:
            return EntityLevel.COLLECTION

    def _setup_routes(self):
        ##### ENTITIES ######
        @self.router.get(
            "/chunks/{id}/entities",
            summary="List entities for a chunk",
            openapi_extra={
                "x-codeSamples": [
                    {
                        "lang": "Python",
                        "source": textwrap.dedent(
                            """
                            from r2r import R2RClient

                            client = R2RClient("http://localhost:7272")
                            # when using auth, do client.login(...)

                            result = client.chunks.list_entities(chunk_id="9fbe403b-c11c-5aae-8ade-ef22980c3ad1", offset=0, limit=100)
                            """
                        ),
                    },
                ]
            },
        )
        @self.router.get(
            "/documents/{id}/entities",
            summary="List entities for a document",
            openapi_extra={
                "x-codeSamples": [
                    {
                        "lang": "Python",
                        "source": textwrap.dedent(
                            """
                            from r2r import R2RClient

                            client = R2RClient("http://localhost:7272")
                            # when using auth, do client.login(...)

                            result = client.documents.list_entities(document_id="9fbe403b-c11c-5aae-8ade-ef22980c3ad1", offset=0, limit=100)
                            """
                        ),
                    },
                ]
            },
        )
        @self.router.get(
            "/collections/{id}/entities",
            summary="List entities for a collection",
            openapi_extra={
                "x-codeSamples": [
                    {
                        "lang": "Python",
                        "source": textwrap.dedent(
                            """
                            from r2r import R2RClient

                            client = R2RClient("http://localhost:7272")
                            # when using auth, do client.login(...)

                            result = client.collections.list_entities(collection_id="9fbe403b-c11c-5aae-8ade-ef22980c3ad1", offset=0, limit=100)
                            """
                        ),
                    },
                ]
            },
        )
        @self.base_endpoint
        async def list_entities(
            request: Request,
            id: UUID = Path(..., description="The ID of the chunk to retrieve entities for."),
            entity_names: Optional[list[str]] = Query(None, description="A list of entity names to filter the entities by."),
            entity_categories: Optional[list[str]] = Query(None, description="A list of entity categories to filter the entities by."),
            attributes: Optional[list[str]] = Query(None, description="A list of attributes to return. By default, all attributes are returned."),
            offset: int = Query(0, ge=0, description="The offset of the first entity to retrieve."),
            limit: int = Query(100, ge=0, le=20_000, description="The maximum number of entities to retrieve, up to 20,000."),
            auth_user=Depends(self.providers.auth.auth_wrapper),
        ) -> PaginatedResultsWrapper[list[Entity]]:
            """
            Retrieves a list of entities associated with a specific chunk.  
            
            Note that when entities are extracted, neighboring chunks are also processed together to extract entities. 
            
            So, the entity returned here may not be in the same chunk as the one specified, but rather in a neighboring chunk (upto 2 chunks by default).   
            """
            if not auth_user.is_superuser:
                raise R2RException("Only superusers can access this endpoint.", 403)

            return await self.services["kg"].list_entities_v3(
                level=self._get_path_level(request),
                id=id,
                offset=offset,
                limit=limit,
                entity_names=entity_names,
                entity_categories=entity_categories,
                attributes=attributes
            )
        
        @self.router.post(
            "/chunks/{id}/entities",
            summary="Create entities for a chunk",
            openapi_extra={
                "x-codeSamples": [
                    {
                        "lang": "Python",
                        "source": textwrap.dedent(
                            """
                            from r2r import R2RClient

                            client = R2RClient("http://localhost:7272")
                            # when using auth, do client.login(...)

                            result = client.chunks.create_entities(chunk_id="9fbe403b-c11c-5aae-8ade-ef22980c3ad1", entities=[entity1, entity2])
                            """
                        ),
                    },
                ]
            },
        )
        @self.router.post(
            "/documents/{id}/entities",
            summary="Create entities for a document",
            openapi_extra={
                "x-codeSamples": [
                    {
                        "lang": "Python",
                        "source": textwrap.dedent(
                            """
                            from r2r import R2RClient

                            client = R2RClient("http://localhost:7272")
                            # when using auth, do client.login(...)

                            result = client.documents.create_entities(document_id="9fbe403b-c11c-5aae-8ade-ef22980c3ad1", entities=[entity1, entity2])
                            """
                        ),
                    },
                ]
            },
        )
        @self.router.post(
            "/collections/{id}/entities",
            summary="Create entities for a collection",
            openapi_extra={
                "x-codeSamples": [
                    {
                        "lang": "Python",
                        "source": textwrap.dedent(
                            """
                            from r2r import R2RClient

                            client = R2RClient("http://localhost:7272")
                            # when using auth, do client.login(...)

                            result = client.collections.create_entities(collection_id="9fbe403b-c11c-5aae-8ade-ef22980c3ad1", entities=[entity1, entity2])
                            """
                        ),
                    },
                ]
            },
        )
        @self.base_endpoint
        async def create_entities(
            request: Request,
            id: UUID = Path(..., description="The ID of the chunk to create entities for."),
            entities: list[Union[Entity, dict]] = Body(..., description="The entities to create."),
            auth_user=Depends(self.providers.auth.auth_wrapper),
        ):
            if not auth_user.is_superuser:
                raise R2RException("Only superusers can access this endpoint.", 403)

            entities = [Entity(**entity) if isinstance(entity, dict) else entity for entity in entities]
            # for each entity, set the level to CHUNK
            for entity in entities:
                if entity.level is None:
                    entity.level = EntityLevel.CHUNK
                else:
                    raise R2RException("Entity level must be chunk or empty.", 400)

            return await self.services["kg"].create_entities_v3(
                level=self._get_path_level(request),
                id=id,
                entities=entities,
            )

        @self.router.post(
            "/chunks/{id}/entities/{entity_id}",
            summary="Update an entity for a chunk",
            openapi_extra={
                "x-codeSamples": [
                    {
                        "lang": "Python",
                        "source": textwrap.dedent(
                            """
                            from r2r import R2RClient

                            client = R2RClient("http://localhost:7272")
                            # when using auth, do client.login(...)

                            result = client.chunks.update_entity(chunk_id="9fbe403b-c11c-5aae-8ade-ef22980c3ad1", entity_id="123e4567-e89b-12d3-a456-426614174000", entity=entity)
                            """
                        ),
                    },
                ]
            },
        )
        @self.base_endpoint
        async def update_entity(
            request: Request,
            id: UUID = Path(..., description="The ID of the chunk to update the entity for."),
            entity_id: UUID = Path(..., description="The ID of the entity to update."),
            entity: Entity = Body(..., description="The updated entity."),
            auth_user=Depends(self.providers.auth.auth_wrapper),
        ):
            if not auth_user.is_superuser:
                raise R2RException("Only superusers can access this endpoint.", 403)

            return await self.services["kg"].update_entity_v3(
                level=self._get_path_level(request),
                id=id,
                entity_id=entity_id,
                entity=entity,
            )

        @self.router.delete(
            "/chunks/{id}/entities/{entity_id}",
            summary="Delete an entity for a chunk",
            openapi_extra={
                "x-codeSamples": [
                    {
                        "lang": "Python",
                        "source": textwrap.dedent(
                            """
                            from r2r import R2RClient

                            client = R2RClient("http://localhost:7272")
                            # when using auth, do client.login(...)

                            result = client.chunks.delete_entity(chunk_id="9fbe403b-c11c-5aae-8ade-ef22980c3ad1", entity_id="123e4567-e89b-12d3-a456-426614174000")
                            """
                        ),
                    },
                ]
            },
        )
        @self.router.delete(
            "/documents/{id}/entities/{entity_id}",
            summary="Delete an entity for a document",
            openapi_extra={
                "x-codeSamples": [
                    {
                        "lang": "Python",
                        "source": textwrap.dedent(
                            """
                            from r2r import R2RClient

                            client = R2RClient("http://localhost:7272")
                            # when using auth, do client.login(...)

                            result = client.chunks.delete_entity(chunk_id="9fbe403b-c11c-5aae-8ade-ef22980c3ad1", entity_id="123e4567-e89b-12d3-a456-426614174000")
                            """
                        ),
                    },
                ]
            },
        )
        @self.router.delete(
            "/collections/{id}/entities/{entity_id}",
            summary="Delete an entity for a collection",
            openapi_extra={
                "x-codeSamples": [
                    {
                        "lang": "Python",
                        "source": textwrap.dedent(
                            """
                            from r2r import R2RClient

                            client = R2RClient("http://localhost:7272")
                            # when using auth, do client.login(...)

                            result = client.chunks.delete_entity(chunk_id="9fbe403b-c11c-5aae-8ade-ef22980c3ad1", entity_id="123e4567-e89b-12d3-a456-426614174000")
                            """
                        ),
                    },
                ]
            },
        )
        @self.base_endpoint
        async def delete_entity(
            request: Request,
            id: UUID = Path(..., description="The ID of the chunk to delete the entity for."),
            entity_id: UUID = Path(..., description="The ID of the entity to delete."),
            auth_user=Depends(self.providers.auth.auth_wrapper),
        ):
            if not auth_user.is_superuser:
                raise R2RException("Only superusers can access this endpoint.", 403)

            return await self.services["kg"].delete_entity_v3(
                level=self._get_path_level(request),
                id=id,
                entity_id=entity_id,
            )

        ##### RELATIONSHIPS #####
        @self.router.get(
            "/chunks/{id}/relationships",
            summary="List relationships for a chunk",
            openapi_extra={
                "x-codeSamples": [
                    {
                        "lang": "Python",
                        "source": textwrap.dedent(
                            """
                            from r2r import R2RClient

                            client = R2RClient("http://localhost:7272")
                            # when using auth, do client.login(...)

                            result = client.chunks.list_relationships(chunk_id="9fbe403b-c11c-5aae-8ade-ef22980c3ad1")
                            """
                        ),
                    },
                ]
            },
        )
        @self.router.get(
            "/documents/{id}/relationships",
            summary="List relationships for a document",
            openapi_extra={
                "x-codeSamples": [
                    {
                        "lang": "Python",
                        "source": textwrap.dedent(
                            """
                            from r2r import R2RClient

                            client = R2RClient("http://localhost:7272")
                            # when using auth, do client.login(...)

                            result = client.documents.list_relationships(document_id="9fbe403b-c11c-5aae-8ade-ef22980c3ad1")
                            """
                        ),
                    },
                ]
            },
        )

        @self.router.get(
            "/chunks/{id}/relationships",
            summary="List relationships for a chunk",
            openapi_extra={
                "x-codeSamples": [
                    {
                        "lang": "Python",
                        "source": textwrap.dedent(
                            """
                            from r2r import R2RClient

                            client = R2RClient("http://localhost:7272")
                            # when using auth, do client.login(...)

                            result = client.collections.list_relationships(collection_id="9fbe403b-c11c-5aae-8ade-ef22980c3ad1")
                            """
                        ),
                    },
                ]
            },
        )
        @self.base_endpoint
        async def list_relationships(
            id: UUID = Path(..., description="The ID of the chunk to retrieve relationships for."),
            entity_names: Optional[list[str]] = Query(None, description="A list of entity names to filter the relationships by."),
            relationship_types: Optional[list[str]] = Query(None, description="A list of relationship types to filter the relationships by."),
            attributes: Optional[list[str]] = Query(None, description="A list of attributes to return. By default, all attributes are returned."),
            offset: int = Query(0, ge=0, description="The offset of the first relationship to retrieve."),
            limit: int = Query(100, ge=0, le=20_000, description="The maximum number of relationships to retrieve, up to 20,000."),
            auth_user=Depends(self.providers.auth.auth_wrapper),
        ) -> PaginatedResultsWrapper[list[Relationship]]:
            if not auth_user.is_superuser:
                raise R2RException("Only superusers can access this endpoint.", 403)

            return await self.services["kg"].list_relationships_v3(
                level=EntityLevel.CHUNK,
                id=id,
                entity_names=entity_names,
                relationship_types=relationship_types,
                attributes=attributes,
                offset=offset,
                limit=limit,
            )


        @self.router.post(
            "/chunks/{id}/relationships",
            summary="Create relationships for a chunk",
            openapi_extra={
                "x-codeSamples": [
                    {
                        "lang": "Python",
                        "source": textwrap.dedent(
                            """
                            from r2r import R2RClient

                            client = R2RClient("http://localhost:7272")
                            # when using auth, do client.login(...)

                            result = client.chunks.create_relationships(chunk_id="9fbe403b-c11c-5aae-8ade-ef22980c3ad1", relationships=[relationship1, relationship2])
                            """
                        ),
                    },
                ]
            },
        )
        @self.base_endpoint
        async def create_relationships(
            id: UUID = Path(..., description="The ID of the chunk to create relationships for."),
            relationships: list[Union[Relationship, dict]] = Body(..., description="The relationships to create."),
            auth_user=Depends(self.providers.auth.auth_wrapper),
        ) -> ResultsWrapper[list[RelationshipResponse]]:
            if not auth_user.is_superuser:
                raise R2RException("Only superusers can access this endpoint.", 403)

            relationships = [Relationship(**relationship) if isinstance(relationship, dict) else relationship for relationship in relationships]

            return await self.services["kg"].create_relationships_v3(
                level=EntityLevel.CHUNK,
                id=id,
                relationships=relationships,
            )
        

        @self.router.post(
            "/chunks/{id}/relationships/{relationship_id}",
            summary="Update a relationship for a chunk",
            openapi_extra={
                "x-codeSamples": [
                    {
                        "lang": "Python",
                        "source": textwrap.dedent(
                            """
                            from r2r import R2RClient

                            client = R2RClient("http://localhost:7272")
                            # when using auth, do client.login(...)

                            result = client.chunks.update_relationship(chunk_id="9fbe403b-c11c-5aae-8ade-ef22980c3ad1", relationship_id="123e4567-e89b-12d3-a456-426614174000", relationship=relationship)
                            """
                        ),
                    },
                ]
            },
        )
        @self.base_endpoint 
        async def update_relationship(
            id: UUID = Path(..., description="The ID of the chunk to update the relationship for."),
            relationship_id: UUID = Path(..., description="The ID of the relationship to update."),
            relationship: Relationship = Body(..., description="The updated relationship."),
            auth_user=Depends(self.providers.auth.auth_wrapper),
        ):
            if not auth_user.is_superuser:
                raise R2RException("Only superusers can access this endpoint.", 403)


            return await self.services["kg"].update_relationship_v3(
                level=EntityLevel.CHUNK,
                id=id,
                relationship_id=relationship_id,
                relationship=relationship,
            )

        @self.router.delete(
            "/chunks/{id}/relationships/{relationship_id}",
            summary="Delete a relationship for a chunk",
        )
        @self.base_endpoint
        async def delete_relationship(
            id: UUID = Path(..., description="The ID of the chunk to delete the relationship for."),
            relationship_id: UUID = Path(..., description="The ID of the relationship to delete."),
            auth_user=Depends(self.providers.auth.auth_wrapper),
        ):
            if not auth_user.is_superuser:
                raise R2RException("Only superusers can access this endpoint.", 403)

            return await self.services["kg"].delete_relationship_v3(
                level=EntityLevel.CHUNK,
                id=id,
                relationship_id=relationship_id,
            )

        ##### DOCUMENT LEVEL OPERATIONS #####
        @self.router.get(
            "/documents/{id}/entities",
            summary="List entities for a document",
            openapi_extra={
                "x-codeSamples": [
                    {
                        "lang": "Python",
                        "source": textwrap.dedent(
                            """
                            from r2r import R2RClient

                            client = R2RClient("http://localhost:7272")
                            # when using auth, do client.login(...)

                            result = client.chunks.list_entities(chunk_id="9fbe403b-c11c-5aae-8ade-ef22980c3ad1", offset=0, limit=100)
                            """
                        ),
                    },
                ]
            },
        )
        @self.base_endpoint
        async def list_entities(
            id: UUID = Path(..., description="The ID of the document to retrieve entities for."),
            entity_names: Optional[list[str]] = Query(None, description="A list of entity names to filter the entities by."),
            entity_categories: Optional[list[str]] = Query(None, description="A list of entity categories to filter the entities by."),
            attributes: Optional[list[str]] = Query(None, description="A list of attributes to return. By default, all attributes are returned."),
            offset: int = Query(0, ge=0, description="The offset of the first entity to retrieve."),
            limit: int = Query(100, ge=0, le=20_000, description="The maximum number of entities to retrieve, up to 20,000."),
            auth_user=Depends(self.providers.auth.auth_wrapper),
        ) -> PaginatedResultsWrapper[list[Entity]]:
            """
            Retrieves a list of entities associated with a specific document.  
            """
            if not auth_user.is_superuser:
                raise R2RException("Only superusers can access this endpoint.", 403)

            return await self.services["kg"].list_entities_v3(
                level=EntityLevel.DOCUMENT,
                id=id,
                offset=offset,
                limit=limit,
                entity_names=entity_names,
                entity_categories=entity_categories,
                attributes=attributes
            )
        
        @self.router.post(
            "/documents/{id}/entities",
            summary="Create entities for a document",
            openapi_extra={
                "x-codeSamples": [
                    {
                        "lang": "Python",
                        "source": textwrap.dedent(
                            """
                            from r2r import R2RClient

                            client = R2RClient("http://localhost:7272")
                            # when using auth, do client.login(...)

                            result = client.documents.create_entities(document_id="9fbe403b-c11c-5aae-8ade-ef22980c3ad1", entities=[entity1, entity2])
                            """
                        ),
                    },
                ]
            },
        )
        @self.base_endpoint
        async def create_entities(
            id: UUID = Path(..., description="The ID of the chunk to create entities for."),
            entities: list[Union[Entity, dict]] = Body(..., description="The entities to create."),
            auth_user=Depends(self.providers.auth.auth_wrapper),
        ):
            if not auth_user.is_superuser:
                raise R2RException("Only superusers can access this endpoint.", 403)

            entities = [Entity(**entity) if isinstance(entity, dict) else entity for entity in entities]
            # for each entity, set the level to CHUNK
            for entity in entities:
                if entity.level is None:
                    entity.level = EntityLevel.DOCUMENT
                else:
                    raise R2RException("Entity level must be chunk or empty.", 400)

            return await self.services["kg"].create_entities_v3(
                level=EntityLevel.DOCUMENT,
                id=id,
                entities=entities,
            )

        @self.router.post(
            "/documents/{id}/entities/{entity_id}",
            summary="Update an entity for a document",
            openapi_extra={
                "x-codeSamples": [
                    {
                        "lang": "Python",
                        "source": textwrap.dedent(
                            """
                            from r2r import R2RClient

                            client = R2RClient("http://localhost:7272")
                            # when using auth, do client.login(...)

                            result = client.documents.update_entity(document_id="9fbe403b-c11c-5aae-8ade-ef22980c3ad1", entity_id="123e4567-e89b-12d3-a456-426614174000", entity=entity)
                            """
                        ),
                    },
                ]
            },
        )
        @self.base_endpoint
        async def update_entity(
            id: UUID = Path(..., description="The ID of the document to update the entity for."),
            entity_id: UUID = Path(..., description="The ID of the entity to update."),
            entity: Entity = Body(..., description="The updated entity."),
            auth_user=Depends(self.providers.auth.auth_wrapper),
        ):
            if not auth_user.is_superuser:
                raise R2RException("Only superusers can access this endpoint.", 403)

<<<<<<< HEAD
            return await self.services["kg"].update_entity_v3(
                level=EntityLevel.DOCUMENT,
                id=id,
                entity_id=entity_id,
                entity=entity,
            )

=======
# class Entity(BaseModel):
#     """Model representing a graph entity."""

#     id: UUID
#     name: str
#     type: str
#     metadata: dict = Field(default_factory=dict)
#     level: EntityLevel
#     collection_ids: list[UUID]
#     embedding: Optional[list[float]] = None

#     class Config:
#         json_schema_extra = {
#             "example": {
#                 "id": "9fbe403b-c11c-5aae-8ade-ef22980c3ad1",
#                 "name": "John Smith",
#                 "type": "PERSON",
#                 "metadata": {"confidence": 0.95},
#                 "level": "DOCUMENT",
#                 "collection_ids": ["d09dedb1-b2ab-48a5-b950-6e1f464d83e7"],
#                 "embedding": [0.1, 0.2, 0.3],
#             }
#         }
>>>>>>> e6f87a25

        @self.router.delete(
            "/documents/{id}/entities/{entity_id}",
            summary="Delete an entity for a document",
            openapi_extra={
                "x-codeSamples": [
                    {
                        "lang": "Python",
                        "source": textwrap.dedent(
                            """
                            from r2r import R2RClient

                            client = R2RClient("http://localhost:7272")
                            # when using auth, do client.login(...)

                            result = client.documents.delete_entity(document_id="9fbe403b-c11c-5aae-8ade-ef22980c3ad1", entity_id="123e4567-e89b-12d3-a456-426614174000")
                            """
                        ),
                    },
                ]
            },
        )

        @self.base_endpoint
        async def delete_entity(
            id: UUID = Path(..., description="The ID of the document to delete the entity for."),
            entity_id: UUID = Path(..., description="The ID of the entity to delete."),
            auth_user=Depends(self.providers.auth.auth_wrapper),
        ):
            if not auth_user.is_superuser:
                raise R2RException("Only superusers can access this endpoint.", 403)

        ##### RELATIONSHIPS #####
        @self.router.get(
            "/documents/{id}/relationships",
            summary="List relationships for a document",
            openapi_extra={
                "x-codeSamples": [
                    {
                        "lang": "Python",
                        "source": textwrap.dedent(
                            """
                            from r2r import R2RClient

                            client = R2RClient("http://localhost:7272")
                            # when using auth, do client.login(...)

                            result = client.documents.list_relationships(document_id="9fbe403b-c11c-5aae-8ade-ef22980c3ad1")
                            """
                        ),
                    },
                ]
            },
        )
        @self.base_endpoint
        async def list_relationships(
            id: UUID = Path(..., description="The ID of the document to retrieve relationships for."),
            entity_names: Optional[list[str]] = Query(None, description="A list of entity names to filter the relationships by."),
            relationship_types: Optional[list[str]] = Query(None, description="A list of relationship types to filter the relationships by."),
            attributes: Optional[list[str]] = Query(None, description="A list of attributes to return. By default, all attributes are returned."),
            offset: int = Query(0, ge=0, description="The offset of the first relationship to retrieve."),
            limit: int = Query(100, ge=0, le=20_000, description="The maximum number of relationships to retrieve, up to 20,000."),
            auth_user=Depends(self.providers.auth.auth_wrapper),
        ) -> PaginatedResultsWrapper[list[Relationship]]:
            if not auth_user.is_superuser:
                raise R2RException("Only superusers can access this endpoint.", 403)

            return await self.services["kg"].list_relationships_v3(
                level=EntityLevel.DOCUMENT,
                id=id,
                entity_names=entity_names,
                relationship_types=relationship_types,
                attributes=attributes,
                offset=offset,
                limit=limit,
            )


        @self.router.post(
            "/documents/{id}/relationships",
            summary="Create relationships for a document",
            openapi_extra={
                "x-codeSamples": [
                    {
                        "lang": "Python",
                        "source": textwrap.dedent(
                            """
                            from r2r import R2RClient

                            client = R2RClient("http://localhost:7272")
                            # when using auth, do client.login(...)

                            result = client.documents.create_relationships(document_id="9fbe403b-c11c-5aae-8ade-ef22980c3ad1", relationships=[relationship1, relationship2])
                            """
                        ),
                    },
                ]
            },
        )
        @self.base_endpoint
        async def create_relationships(
            id: UUID = Path(..., description="The ID of the document to create relationships for."),
            relationships: list[Union[Relationship, dict]] = Body(..., description="The relationships to create."),
            auth_user=Depends(self.providers.auth.auth_wrapper),
        ) -> ResultsWrapper[list[RelationshipResponse]]:
            if not auth_user.is_superuser:
                raise R2RException("Only superusers can access this endpoint.", 403)

            relationships = [Relationship(**relationship) if isinstance(relationship, dict) else relationship for relationship in relationships]

            return await self.services["kg"].create_relationships_v3(
                level=EntityLevel.DOCUMENT,
                id=id,
                relationships=relationships,
            )
        

        @self.router.post(
            "/documents/{id}/relationships/{relationship_id}",
            summary="Update a relationship for a document",
            openapi_extra={
                "x-codeSamples": [
                    {
                        "lang": "Python",
                        "source": textwrap.dedent(
                            """
                            from r2r import R2RClient

                            client = R2RClient("http://localhost:7272")
                            # when using auth, do client.login(...)

                            result = client.documents.update_relationship(document_id="9fbe403b-c11c-5aae-8ade-ef22980c3ad1", relationship_id="123e4567-e89b-12d3-a456-426614174000", relationship=relationship)
                            """
                        ),
                    },
                ]
            },
        )
        @self.base_endpoint 
        async def update_relationship(
            id: UUID = Path(..., description="The ID of the document to update the relationship for."),
            relationship_id: UUID = Path(..., description="The ID of the relationship to update."),
            relationship: Relationship = Body(..., description="The updated relationship."),
            auth_user=Depends(self.providers.auth.auth_wrapper),
        ):
            if not auth_user.is_superuser:
                raise R2RException("Only superusers can access this endpoint.", 403)


            return await self.services["kg"].update_relationship_v3(
                level=EntityLevel.DOCUMENT,
                id=id,
                relationship_id=relationship_id,
                relationship=relationship,
            )

        @self.router.delete(
            "/documents/{id}/relationships/{relationship_id}",
            summary="Delete a relationship for a document",
        )
        @self.base_endpoint
        async def delete_relationship(
            id: UUID = Path(..., description="The ID of the document to delete the relationship for."),
            relationship_id: UUID = Path(..., description="The ID of the relationship to delete."),
            auth_user=Depends(self.providers.auth.auth_wrapper),
        ):
            if not auth_user.is_superuser:
                raise R2RException("Only superusers can access this endpoint.", 403)

            return await self.services["kg"].delete_relationship_v3(
                level=EntityLevel.DOCUMENT,
                id=id,
                relationship_id=relationship_id,
            )

        ##### COLLECTION LEVEL OPERATIONS #####





<<<<<<< HEAD
=======
class GraphRouter(BaseRouterV3):
    def __init__(
        self,
        providers,
        services,
        orchestration_provider: (
            HatchetOrchestrationProvider | SimpleOrchestrationProvider
        ),
        run_type: RunType = RunType.KG,
    ):
        super().__init__(providers, services, orchestration_provider, run_type)
>>>>>>> e6f87a25

        # Graph-level operations
        @self.router.post(
            "/graphs/{collection_id}",
            summary="Create a new graph",
            openapi_extra={
                "x-codeSamples": [
                    {
                        "lang": "Python",
                        "source": textwrap.dedent(
                            """
                            from r2r import R2RClient

                            client = R2RClient("http://localhost:7272")
                            # when using auth, do client.login(...)

                            result = client.graphs.create(
                                collection_id="d09dedb1-b2ab-48a5-b950-6e1f464d83e7",
                                settings={
                                    "entity_types": ["PERSON", "ORG", "GPE"]
                                }
                            )"""
                        ),
                    },
                    {
                        "lang": "cURL",
                        "source": textwrap.dedent(
                            """
                            curl -X POST "https://api.example.com/v3/graphs/d09dedb1-b2ab-48a5-b950-6e1f464d83e7" \\
                                -H "Content-Type: application/json" \\
                                -H "Authorization: Bearer YOUR_API_KEY" \\
                                -d '{
                                    "settings": {
                                        "entity_types": ["PERSON", "ORG", "GPE"]
                                    }
                                }'"""
                        ),
                    },
                ]
            },
        )
        @self.base_endpoint
        async def create_graph(
            collection_id: UUID = Path(
                default=...,
                description="Collection ID to create graph for.",
            ),
            run_type: Optional[KGRunType] = Body(
                default=None,
                description="Run type for the graph creation process.",
            ),
            settings: Optional[KGCreationSettings] = Body(
                default=None,
                description="Settings for the graph creation process.",
            ),
            run_with_orchestration: Optional[bool] = Body(True),
            auth_user=Depends(self.providers.auth.auth_wrapper),
        ) -> WrappedKGCreationResponse:
            """Creates a new knowledge graph by extracting entities and relationships from documents in a collection.

            The graph creation process involves:
            1. Parsing documents into semantic chunks
            2. Extracting entities and relationships using LLMs or NER
            3. Building a connected knowledge graph structure
            """

            settings = settings.dict() if settings else None
            if not auth_user.is_superuser:
                logger.warning("Implement permission checks here.")

            logger.info(f"Running create-graph on collection {collection_id}")

            # If no collection ID is provided, use the default user collection
            if not collection_id:
                collection_id = generate_default_user_collection_id(
                    auth_user.id
                )

            # If no run type is provided, default to estimate
            if not run_type:
                run_type = KGRunType.ESTIMATE

            # Apply runtime settings overrides
            server_kg_creation_settings = (
                self.providers.database.config.kg_creation_settings
            )

            if settings:
                server_kg_creation_settings = update_settings_from_dict(
                    server_kg_creation_settings, settings
                )

            # If the run type is estimate, return an estimate of the creation cost
            if run_type is KGRunType.ESTIMATE:
                return await self.services["kg"].get_creation_estimate(
                    collection_id, server_kg_creation_settings
                )
            else:

                # Otherwise, create the graph
                if run_with_orchestration:
                    workflow_input = {
                        "collection_id": str(collection_id),
                        "kg_creation_settings": server_kg_creation_settings.model_dump_json(),
                        "user": auth_user.json(),
                    }

                    return await self.orchestration_provider.run_workflow(  # type: ignore
                        "create-graph", {"request": workflow_input}, {}
                    )
                else:
                    from core.main.orchestration import simple_kg_factory

                    logger.info("Running create-graph without orchestration.")
                    simple_kg = simple_kg_factory(self.service)
                    await simple_kg["create-graph"](workflow_input)
                    return {
                        "message": "Graph created successfully.",
                        "task_id": None,
                    }

        @self.router.get(
            "/graphs/{collection_id}",
            summary="Get graph status",
            openapi_extra={
                "x-codeSamples": [
                    {
                        "lang": "Python",
                        "source": textwrap.dedent(
                            """
                            from r2r import R2RClient

                            client = R2RClient("http://localhost:7272")
                            # when using auth, do client.login(...)

                            result = client.graphs.get_status(
                                collection_id="d09dedb1-b2ab-48a5-b950-6e1f464d83e7"
                            )"""
                        ),
                    },
                    {
                        "lang": "cURL",
                        "source": textwrap.dedent(
                            """
                            curl -X GET "https://api.example.com/v3/graphs/d09dedb1-b2ab-48a5-b950-6e1f464d83e7" \\
                                -H "Authorization: Bearer YOUR_API_KEY" """
                        ),
                    },
                ]
            },
        )
        @self.base_endpoint
        async def get_graph_status(
            collection_id: UUID = Path(...),  # TODO: change to id?
            auth_user=Depends(self.providers.auth.auth_wrapper),
        ) -> ResultsWrapper[dict]:
            """
            Gets the status and metadata of a graph for a collection.

            Returns information about:
            - Creation status and timestamp
            - Enrichment status and timestamp
            - Entity and relationship counts
            - Community statistics
            - Current settings
            """
<<<<<<< HEAD
            # check if user has access the collection_id
=======
            raise NotImplementedError("Not implemented", 501)
            # if not auth_user.is_superuser:
            #     raise R2RException(
            #         "Only superusers can view graph status", 403
            #     )
>>>>>>> e6f87a25

            # status = await self.services["kg"].get_graph_status(collection_id)
            # return status  # type: ignore

        # @self.router.post(
        #     "/graphs/{collection_id}/enrich",
        #     summary="Enrich an existing graph",
        #     openapi_extra={
        #         "x-codeSamples": [
        #             {
        #                 "lang": "Python",
        #                 "source": textwrap.dedent(
        #                     """
        #                     from r2r import R2RClient

        #                     client = R2RClient("http://localhost:7272")
        #                     # when using auth, do client.login(...)

        #                     result = client.graphs.enrich(
        #                         collection_id="d09dedb1-b2ab-48a5-b950-6e1f464d83e7",
        #                         settings={
        #                             "community_detection": {
        #                                 "algorithm": "louvain",
        #                                 "resolution": 1.0
        #                             },
        #                             "embedding_model": "sentence-transformers/all-MiniLM-L6-v2"
        #                         }
        #                     )"""
        #                 ),
        #             },
        #             {
        #                 "lang": "cURL",
        #                 "source": textwrap.dedent(
        #                     """
        #                     curl -X POST "https://api.example.com/v3/graphs/d09dedb1-b2ab-48a5-b950-6e1f464d83e7/enrich" \\
        #                         -H "Content-Type: application/json" \\
        #                         -H "Authorization: Bearer YOUR_API_KEY" \\
        #                         -d '{
        #                             "settings": {
        #                                 "community_detection": {
        #                                     "algorithm": "louvain",
        #                                     "resolution": 1.0
        #                                 },
        #                                 "embedding_model": "sentence-transformers/all-MiniLM-L6-v2"
        #                             }
        #                         }'"""
        #                 ),
        #             },
        #         ]
        #     },
        # )
        # @self.base_endpoint
        # async def enrich_graph(
        #     collection_id: UUID = Path(...),
        #     settings: Optional[dict] = Body(None),
        #     run_with_orchestration: bool = Query(True),
        #     auth_user=Depends(self.providers.auth.auth_wrapper),
        # ) -> ResultsWrapper[WrappedKGEnrichmentResponse]:
        #     """Enriches an existing graph with additional information and creates communities."""
        #     if not auth_user.is_superuser:
        #         raise R2RException("Only superusers can enrich graphs", 403)

        #     server_settings = self.providers.database.config.kg_enrichment_settings
        #     if settings:
        #         server_settings = update_settings_from_dict(server_settings, settings)

        #     workflow_input = {
        #         "collection_id": str(collection_id),
        #         "kg_enrichment_settings": server_settings.model_dump_json(),
        #         "user": auth_user.model_dump_json(),
        #     }

        #     if run_with_orchestration:
        #         return await self.orchestration_provider.run_workflow(
        #             "enrich-graph", {"request": workflow_input}, {}
        #         )
        #     else:
        #         from core.main.orchestration import simple_kg_factory
        #         simple_kg = simple_kg_factory(self.services["kg"])
        #         await simple_kg["enrich-graph"](workflow_input)
        #         return {"message": "Graph enriched successfully.", "task_id": None}

        @self.router.delete(
            "/graphs/{collection_id}",
            summary="Delete a graph",
            openapi_extra={
                "x-codeSamples": [
                    {
                        "lang": "Python",
                        "source": textwrap.dedent(
                            """
                            from r2r import R2RClient

                            client = R2RClient("http://localhost:7272")
                            # when using auth, do client.login(...)

                            result = client.graphs.delete(
                                collection_id="d09dedb1-b2ab-48a5-b950-6e1f464d83e7",
                                cascade=True
                            )"""
                        ),
                    },
                    {
                        "lang": "cURL",
                        "source": textwrap.dedent(
                            """
                            curl -X DELETE "https://api.example.com/v3/graphs/d09dedb1-b2ab-48a5-b950-6e1f464d83e7?cascade=true" \\
                                -H "Authorization: Bearer YOUR_API_KEY" """
                        ),
                    },
                ]
            },
        )
        @self.base_endpoint
        async def delete_graph(
            collection_id: UUID = Path(...),
            cascade: bool = Query(False),
            auth_user=Depends(self.providers.auth.auth_wrapper),
        ) -> ResultsWrapper[dict]:
            """Deletes a graph and optionally its associated entities and relationships."""
            if not auth_user.is_superuser:
                raise R2RException("Only superusers can delete graphs", 403)

            await self.services["kg"].delete_graph(collection_id, cascade)
            return {"message": "Graph deleted successfully"}  # type: ignore

        # Entity operations
        @self.router.post(
            "/graphs/{collection_id}/entities/{level}",
            summary="Create a new entity",
            openapi_extra={
                "x-codeSamples": [
                    {
                        "lang": "Python",
                        "source": textwrap.dedent(
                            """
                            from r2r import R2RClient

                            client = R2RClient("http://localhost:7272")
                            # when using auth, do client.login(...)

                            result = client.graphs.create_entity(
                                collection_id="d09dedb1-b2ab-48a5-b950-6e1f464d83e7",
                                entity={
                                    "name": "John Smith",
                                    "type": "PERSON",
                                    "metadata": {
                                        "source": "manual",
                                        "confidence": 1.0
                                    },
                                }
                            )"""
                        ),
                    },
                    {
                        "lang": "cURL",
                        "source": textwrap.dedent(
                            """
                            curl -X POST "https://api.example.com/v3/graphs/d09dedb1-b2ab-48a5-b950-6e1f464d83e7/entities/document" \\
                                -H "Content-Type: application/json" \\
                                -H "Authorization: Bearer YOUR_API_KEY" \\
                                -d '{
                                    "name": "John Smith",
                                    "type": "PERSON",
                                    "metadata": {
                                        "source": "manual",
                                        "confidence": 1.0
                                    },
                                }'"""
                        ),
                    },
                ]
            },
        )
        @self.base_endpoint
        async def create_entity(
            collection_id: UUID = Path(...),
            entity: dict = Body(...),
            auth_user=Depends(self.providers.auth.auth_wrapper),
        ) -> ResultsWrapper[Entity]:
            """Creates a new entity in the graph."""
<<<<<<< HEAD
            # entity validation.
            entity = Entity(**entity)
            level = entity.level

            if level is None:
                raise R2RException(
                    "Entity level must be provided. Value is one of: collection, document, chunk",
                    400,
                )

            if level == EntityLevel.DOCUMENT and not entity.document_id:
                raise R2RException(
                    "document_id must be provided for all entities if level is DOCUMENT",
                    400,
                )

            if (
                level == EntityLevel.COLLECTION
                and not entity.collection_id
                and not entity.document_ids
            ):
                raise R2RException(
                    "collection_id or document_ids must be provided for all entities if level is COLLECTION",
                    400,
                )

            if level == EntityLevel.CHUNK and not entity.document_id:
                raise R2RException(
                    "document_id must be provided for all entities if level is CHUNK",
                    400,
                )

            # check if entity level is not chunk, then description embedding must be provided
            if level != EntityLevel.CHUNK and entity.description_embedding:
                raise R2RException(
                    "Please do not provide a description_embedding. R2R will automatically generate embeddings",
                    400,
                )

            # check that ID is not provided for any entity
            if entity.id:
                raise R2RException(
                    "ID is not allowed to be provided for any entity. It is automatically generated when the entity is added to the graph.",
                    400,
                )

            return await self.services["kg"].create_entity(
                collection_id, entity
            )
=======
            raise NotImplementedError("Not implemented", 501)
            # if not auth_user.is_superuser:
            #     raise R2RException("Only superusers can create entities", 403)

            # new_entity = await self.services["kg"].create_entity(
            #     collection_id, entity
            # )
            # return new_entity  # type: ignore
>>>>>>> e6f87a25

        @self.router.delete(
            "/graphs/{collection_id}/entities/{entity_id}",
            summary="Delete an entity",
            openapi_extra={
                "x-codeSamples": [
                    {
                        "lang": "Python",
                        "source": textwrap.dedent(
                            """
                            from r2r import R2RClient

                            client = R2RClient("http://localhost:7272")
                            # when using auth, do client.login(...)

                            result = client.graphs.delete_entity(
                                collection_id="d09dedb1-b2ab-48a5-b950-6e1f464d83e7",
                                entity_id="9fbe403b-c11c-5aae-8ade-ef22980c3ad1",
                                cascade=True
                            )"""
                        ),
                    },
                    {
                        "lang": "cURL",
                        "source": textwrap.dedent(
                            """
                            curl -X DELETE "https://api.example.com/v3/graphs/d09dedb1-b2ab-48a5-b950-6e1f464d83e7/entities/9fbe403b-c11c-5aae-8ade-ef22980c3ad1?cascade=true" \\
                                -H "Authorization: Bearer YOUR_API_KEY" """
                        ),
                    },
                ]
            },
        )
        @self.base_endpoint
        async def delete_entity(
            collection_id: UUID = Path(...),
            entity_id: UUID = Path(...),
            cascade: bool = Query(
                False,
                description="Whether to also delete related relationships",
            ),
            auth_user=Depends(self.providers.auth.auth_wrapper),
        ) -> ResultsWrapper[dict]:
            """Deletes an entity and optionally its relationships."""
<<<<<<< HEAD

            # implement permission check.
            if cascade == True:
                # we don't currently have entity IDs in the triples table, so we can't cascade delete.
                # we will be able to delete by name.
                raise NotImplementedError(
                    "Cascade deletion is not implemented", 501
                )

            if type(entity_id) == UUID:
                # FIXME: currently entity ID is an integer in the graph. we need to change it to UUID
                raise ValueError(
                    "Currently Entity ID is an integer in the graph. we need to change it to UUID for this endpoint to work",
                    400,
                )
=======
            raise NotImplementedError("Not implemented", 501)
            # if not auth_user.is_superuser:
            #     raise R2RException("Only superusers can delete entities", 403)
>>>>>>> e6f87a25

            # await self.services["kg"].delete_entity(
            #     collection_id, entity_id, cascade
            # )
            # return {"message": "Entity deleted successfully"}  # type: ignore

        @self.router.get(
            "/graphs/{collection_id}/entities",
            summary="List entities",
            openapi_extra={
                "x-codeSamples": [
                    {
                        "lang": "Python",
                        "source": textwrap.dedent(
                            """
                            from r2r import R2RClient

                            client = R2RClient("http://localhost:7272")
                            # when using auth, do client.login(...)

                            result = client.graphs.list_entities(
                                collection_id="d09dedb1-b2ab-48a5-b950-6e1f464d83e7",
                                level="DOCUMENT",
                                offset=0,
                                limit=100,
                                include_embeddings=False
                            )"""
                        ),
                    },
                    {
                        "lang": "cURL",
                        "source": textwrap.dedent(
                            """
                            curl -X GET "https://api.example.com/v3/graphs/d09dedb1-b2ab-48a5-b950-6e1f464d83e7/entities?\\
                                level=DOCUMENT&offset=0&limit=100&include_embeddings=false" \\
                                -H "Authorization: Bearer YOUR_API_KEY" """
                        ),
                    },
                ]
            },
        )
        @self.base_endpoint
        async def list_entities(
            collection_id: UUID = Path(...),
            level: EntityLevel = Query(EntityLevel.DOCUMENT),
<<<<<<< HEAD
            offset: int = Query(0, ge=0),
            limit: int = Query(100, ge=1, le=1000),
            # include_embeddings: bool = Query(False),
=======
            # include_embeddings: bool = Query(False),
            offset: int = Query(
                0,
                ge=0,
                description="Specifies the number of objects to skip. Defaults to 0.",
            ),
            limit: int = Query(
                100,
                ge=1,
                le=1000,
                description="Specifies a limit on the number of objects to return, ranging between 1 and 100. Defaults to 100.",
            ),
>>>>>>> e6f87a25
            auth_user=Depends(self.providers.auth.auth_wrapper),
        ) -> (
            WrappedKGEntitiesResponse
        ):  # PaginatedResultsWrapper[list[Entity]]:
            """Lists entities in the graph with filtering and pagination support.

            Entities represent the nodes in the knowledge graph, extracted from documents.
            Each entity has:
            - Unique identifier and name
            - Entity type (e.g. PERSON, ORG, LOCATION)
            - Source documents and extractions
            - Generated description
            - Community memberships
            - Optional vector embedding
            """
<<<<<<< HEAD

            entity_table_name = level.value + "_entity"
=======
            if level == EntityLevel.CHUNK:
                entity_table_name = "chunk_entity"
            elif level == EntityLevel.DOCUMENT:
                entity_table_name = "document_entity"
            else:
                entity_table_name = "collection_entity"

>>>>>>> e6f87a25
            return await self.services["kg"].list_entities(
                collection_id=collection_id,
                entity_ids=[],
                entity_table_name=entity_table_name,
                offset=offset,
                limit=limit,
            )

        @self.router.get(
            "/graphs/{collection_id}/entities/{entity_id}",
            summary="Get entity details",
        )
        @self.base_endpoint
        async def get_entity(
            collection_id: UUID = Path(...),
            level: EntityLevel = Query(EntityLevel.DOCUMENT),
            entity_id: int = Path(...),
            # include_embeddings: bool = Query(False),
            auth_user=Depends(self.providers.auth.auth_wrapper),
        ) -> ResultsWrapper[Entity]:
            """Retrieves details of a specific entity."""

<<<<<<< HEAD
            entity_table_name = level.value + "_entity"
=======
            if level == EntityLevel.CHUNK:
                entity_table_name = "chunk_entity"
            elif level == EntityLevel.DOCUMENT:
                entity_table_name = "document_entity"
            else:
                entity_table_name = "collection_entity"

>>>>>>> e6f87a25
            result = await self.services["kg"].list_entities(
                collection_id=collection_id,
                entity_ids=[entity_id],
                entity_table_name=entity_table_name,  # , offset=offset, limit=limit
            )
            return result["entities"][0]  # type: ignore

        @self.router.post(
            "/graphs/{collection_id}/entities/{entity_id}",
            summary="Update entity",
            openapi_extra={
                "x-codeSamples": [
                    {
                        "lang": "Python",
                        "source": textwrap.dedent(
                            """
                            from r2r import R2RClient

                            client = R2RClient("http://localhost:7272")
                            # when using auth, do client.login(...)

                            result = client.graphs.update_entity(
                                collection_id="d09dedb1-b2ab-48a5-b950-6e1f464d83e7",
                                entity_id="9fbe403b-c11c-5aae-8ade-ef22980c3ad1",
                                entity_update={
                                    "name": "Updated Entity Name",
                                    "metadata": {
                                        "confidence": 0.95,
                                        "source": "manual_correction"
                                    }
                                }
                            )"""
                        ),
                    },
                    {
                        "lang": "cURL",
                        "source": textwrap.dedent(
                            """
                            curl -X POST "https://api.example.com/v3/graphs/d09dedb1-b2ab-48a5-b950-6e1f464d83e7/entities/9fbe403b-c11c-5aae-8ade-ef22980c3ad1" \\
                                -H "Content-Type: application/json" \\
                                -H "Authorization: Bearer YOUR_API_KEY" \\
                                -d '{
                                    "name": "Updated Entity Name",
                                    "metadata": {
                                        "confidence": 0.95,
                                        "source": "manual_correction"
                                    }
                                }'"""
                        ),
                    },
                ]
            },
        )
        @self.base_endpoint
        async def update_entity(
            collection_id: UUID = Path(...),
            entity_id: UUID = Path(...),
            entity_update: dict = Body(...),
            auth_user=Depends(self.providers.auth.auth_wrapper),
        ) -> ResultsWrapper[Entity]:
            """Updates an existing entity."""
<<<<<<< HEAD

            if not auth_user.is_superuser:
                raise R2RException("Only superusers can update entities", 403)
=======
            raise NotImplementedError("Not implemented", 501)
            # if not auth_user.is_superuser:
            #     raise R2RException("Only superusers can update entities", 403)
>>>>>>> e6f87a25

            # updated_entity = await self.services["kg"].update_entity(
            #     collection_id, entity_id, entity_update
            # )
            # return updated_entity  # type: ignore

        @self.router.post(
            "/graphs/{collection_id}/entities/deduplicate",
            summary="Deduplicate entities in the graph",
            openapi_extra={
                "x-codeSamples": [
                    {
                        "lang": "Python",
                        "source": textwrap.dedent(
                            """
                            from r2r import R2RClient

                            client = R2RClient("http://localhost:7272")
                            # when using auth, do client.login(...)

                            result = client.graphs.deduplicate_entities(
                                collection_id="d09dedb1-b2ab-48a5-b950-6e1f464d83e7",
                                settings={
                                    "kg_entity_deduplication_type": "by_name",
                                    "kg_entity_deduplication_prompt": "default",
                                    "generation_config": {
                                        "model": "openai/gpt-4o-mini",
                                        "temperature": 0.12
                                    },
                                    "max_description_input_length": 65536
                                }
                            )"""
                        ),
                    },
                    {
                        "lang": "cURL",
                        "source": textwrap.dedent(
                            """
                            curl -X POST "https://api.example.com/v3/graphs/d09dedb1-b2ab-48a5-b950-6e1f464d83e7/entities/deduplicate" \\
                                -H "Content-Type: application/json" \\
                                -H "Authorization: Bearer YOUR_API_KEY" \\
                                -d '{
                                    "settings": {
                                        "kg_entity_deduplication_type": "by_name",
                                        "kg_entity_deduplication_prompt": "default",
                                        "max_description_input_length": 65536,
                                        "generation_config": {
                                            "model": "openai/gpt-4o-mini",
                                            "temperature": 0.12
                                        }
                                    }
                                }'"""
                        ),
                    },
                ]
            },
        )
        @self.base_endpoint
        async def deduplicate_entities(
            collection_id: UUID = Path(...),
            settings: Optional[dict] = Body(None),
            run_type: Optional[KGRunType] = Query(
                KGRunType.ESTIMATE,
                description="Whether to estimate cost or run deduplication",
            ),
            run_with_orchestration: bool = Query(True),
            auth_user=Depends(self.providers.auth.auth_wrapper),
        ) -> ResultsWrapper[WrappedKGEntityDeduplicationResponse]:
            """Deduplicates entities in the knowledge graph using LLM-based analysis.

            The deduplication process:
            1. Groups potentially duplicate entities by name/type
            2. Uses LLM analysis to determine if entities refer to same thing
            3. Merges duplicate entities while preserving relationships
            4. Updates all references to use canonical entity IDs

            Args:
                collection_id (UUID): Collection containing the graph
                settings (dict, optional): Deduplication settings including:
                    - kg_entity_deduplication_type (str): Deduplication method (e.g. "by_name")
                    - kg_entity_deduplication_prompt (str): Custom prompt for analysis
                    - max_description_input_length (int): Max chars for entity descriptions
                    - generation_config (dict): LLM generation parameters
                run_type (KGRunType): Whether to estimate cost or run deduplication
                run_with_orchestration (bool): Whether to run async with task queue
                auth_user: Authenticated user making request

            Returns:
                Result containing:
                    message (str): Status message
                    task_id (UUID): Async task ID if run with orchestration

            Raises:
                R2RException: If user unauthorized or deduplication fails
            """
            if not auth_user.is_superuser:
                raise R2RException(
                    "Only superusers can deduplicate entities", 403
                )

            server_settings = (
                self.providers.database.config.kg_entity_deduplication_settings
            )
            if settings:
                server_settings = update_settings_from_dict(
                    server_settings, settings
                )

            # Return cost estimate if requested
            if run_type == KGRunType.ESTIMATE:
                return await self.services["kg"].get_deduplication_estimate(
                    collection_id, server_settings
                )

            workflow_input = {
                "collection_id": str(collection_id),
                "kg_entity_deduplication_settings": server_settings.model_dump_json(),
                "user": auth_user.model_dump_json(),
            }

            if run_with_orchestration:
                return await self.orchestration_provider.run_workflow(  # type: ignore
                    "entity-deduplication", {"request": workflow_input}, {}
                )
            else:
                from core.main.orchestration import simple_kg_factory

                simple_kg = simple_kg_factory(self.services["kg"])
                await simple_kg["entity-deduplication"](workflow_input)
                return {  # type: ignore
                    "message": "Entity deduplication completed successfully.",
                    "task_id": None,
                }

        @self.router.post(
            "/graphs/{document_id}/relationships",
            summary="Create a new relationship",
            openapi_extra={
                "x-codeSamples": [
                    {
                        "lang": "Python",
                        "source": textwrap.dedent(
                            """
                            from r2r import R2RClient

                            client = R2RClient("http://localhost:7272")
                            # when using auth, do client.login(...)

                            result = client.graphs.create_relationship(
                                document_id="d09dedb1-b2ab-48a5-b950-6e1f464d83e7",
                                relationship={
                                    "source_id": "9fbe403b-c11c-5aae-8ade-ef22980c3ad1",
                                    "target_id": "7cde891f-2a3b-4c5d-6e7f-gh8i9j0k1l2m",
                                    "type": "WORKS_FOR",
                                    "metadata": {
                                        "source": "manual",
                                        "confidence": 1.0
                                    }
                                }
                            )"""
                        ),
                    },
                    {
                        "lang": "cURL",
                        "source": textwrap.dedent(
                            """
                            curl -X POST "https://api.example.com/v3/graphs/d09dedb1-b2ab-48a5-b950-6e1f464d83e7/relationships" \\
                                -H "Content-Type: application/json" \\
                                -H "Authorization: Bearer YOUR_API_KEY" \\
                                -d '{
                                    "source_id": "9fbe403b-c11c-5aae-8ade-ef22980c3ad1",
                                    "target_id": "7cde891f-2a3b-4c5d-6e7f-gh8i9j0k1l2m",
                                    "type": "WORKS_FOR",
                                    "metadata": {
                                        "source": "manual",
                                        "confidence": 1.0
                                    }
                                }'"""
                        ),
                    },
                ]
            },
        )
        @self.base_endpoint
        async def create_relationship(
            relationship: dict = Body(...),
            auth_user=Depends(self.providers.auth.auth_wrapper),
        ) -> ResultsWrapper[Relationship]:
            """Creates a new relationship between entities."""
<<<<<<< HEAD

            # we define relationships only at a document level
            # when a user creates a graph on two collections with a document in common, the the work is not duplicated

            if not auth_user.is_superuser:
                raise R2RException(
                    "Only superusers can create relationships", 403
                )
            
            # validate if document_id is valid

            new_relationship = await self.services["kg"].create_relationship(
                document_id, relationship
            )
            return new_relationship  # type: ignore
=======
            raise NotImplementedError("Not implemented", 501)
            # if not auth_user.is_superuser:
            #     raise R2RException(
            #         "Only superusers can create relationships", 403
            #     )

            # new_relationship = await self.services["kg"].create_relationship(
            #     collection_id, relationship
            # )
            # return new_relationship  # type: ignore
>>>>>>> e6f87a25

        # Relationship operations
        @self.router.get(
            "/graphs/{collection_id}/relationships",
            summary="List relationships",
            openapi_extra={
                "x-codeSamples": [
                    {
                        "lang": "Python",
                        "source": textwrap.dedent(
                            """
                            from r2r import R2RClient

                            client = R2RClient("http://localhost:7272")
                            # when using auth, do client.login(...)

                            result = client.graphs.list_relationships(
                                collection_id="d09dedb1-b2ab-48a5-b950-6e1f464d83e7",
                                source_id="9fbe403b-c11c-5aae-8ade-ef22980c3ad1",
                                relationship_type="WORKS_FOR",
                                offset=0,
                                limit=100
                            )"""
                        ),
                    },
                    {
                        "lang": "cURL",
                        "source": textwrap.dedent(
                            """
                            curl -X GET "https://api.example.com/v3/graphs/d09dedb1-b2ab-48a5-b950-6e1f464d83e7/relationships?\\
                                source_id=9fbe403b-c11c-5aae-8ade-ef22980c3ad1&\\
                                relationship_type=WORKS_FOR&offset=0&limit=100" \\
                                -H "Authorization: Bearer YOUR_API_KEY" """
                        ),
                    },
                ]
            },
        )
        @self.base_endpoint
        async def list_relationships(
            collection_id: UUID = Path(...),
            source_id: Optional[UUID] = Query(None),
            target_id: Optional[UUID] = Query(None),
            relationship_type: Optional[str] = Query(None),
            offset: int = Query(
                0,
                ge=0,
                description="Specifies the number of objects to skip. Defaults to 0.",
            ),
            limit: int = Query(
                100,
                ge=1,
                le=1000,
                description="Specifies a limit on the number of objects to return, ranging between 1 and 100. Defaults to 100.",
            ),
            auth_user=Depends(self.providers.auth.auth_wrapper),
        ) -> PaginatedResultsWrapper[list[Relationship]]:
            """Lists relationships (edges) between entities in the knowledge graph.

            Relationships represent connections between entities with:
            - Source and target entities
            - Relationship type and description
            - Confidence score and metadata
            - Source documents and extractions
            """
            raise R2RException("Not implemented", 501)
            # relationships = await self.services["kg"].list_relationships(
            #     collection_id,
            #     source_id,
            #     target_id,
            #     relationship_type,
            #     offset,
            #     limit,
            # )
            # return relationships  # type: ignore

        @self.router.get(
            "/graphs/{collection_id}/relationships/{relationship_id}",
            summary="Get relationship details",
        )
        @self.base_endpoint
        async def get_relationship(
            collection_id: UUID = Path(...),
            relationship_id: UUID = Path(...),
            auth_user=Depends(self.providers.auth.auth_wrapper),
        ) -> ResultsWrapper[Relationship]:
            """Retrieves details of a specific relationship."""
            raise R2RException("Not implemented", 501)
            # relationship = await self.services["kg"].get_relationship(
            #     collection_id, relationship_id
            # )
            # if not relationship:
            #     raise R2RException("Relationship not found", 404)
            # return relationship  # type: ignore

        @self.router.post(
            "/graphs/{collection_id}/relationships/{relationship_id}",
            summary="Update relationship",
            openapi_extra={
                "x-codeSamples": [
                    {
                        "lang": "Python",
                        "source": textwrap.dedent(
                            """
                            from r2r import R2RClient

                            client = R2RClient("http://localhost:7272")
                            # when using auth, do client.login(...)

                            result = client.graphs.update_relationship(
                                collection_id="d09dedb1-b2ab-48a5-b950-6e1f464d83e7",
                                relationship_id="8abc123d-ef45-678g-hi90-jklmno123456",
                                relationship_update={
                                    "type": "EMPLOYED_BY",
                                    "metadata": {
                                        "confidence": 0.95,
                                        "source": "manual_correction"
                                    }
                                }
                            )"""
                        ),
                    },
                    {
                        "lang": "cURL",
                        "source": textwrap.dedent(
                            """
                            curl -X POST "https://api.example.com/v3/graphs/d09dedb1-b2ab-48a5-b950-6e1f464d83e7/relationships/8abc123d-ef45-678g-hi90-jklmno123456" \\
                                -H "Content-Type: application/json" \\
                                -H "Authorization: Bearer YOUR_API_KEY" \\
                                -d '{
                                    "type": "EMPLOYED_BY",
                                    "metadata": {
                                        "confidence": 0.95,
                                        "source": "manual_correction"
                                    }
                                }'"""
                        ),
                    },
                ]
            },
        )
        @self.base_endpoint
        async def update_relationship(
            collection_id: UUID = Path(...),
            relationship_id: UUID = Path(...),
            relationship_update: dict = Body(...),
            auth_user=Depends(self.providers.auth.auth_wrapper),
        ) -> ResultsWrapper[Relationship]:
            """Updates an existing relationship."""
<<<<<<< HEAD
            if not auth_user.is_superuser:
                raise R2RException(
                    "Only superusers can update relationships", 403
                )

            updated_relationship = await self.services[
                "kg"
            ].update_relationship(
                relationship_id, relationship_update
            )
            return updated_relationship  # type: ignore
=======
            raise NotImplementedError("Not implemented")
            # if not auth_user.is_superuser:
            #     raise R2RException(
            #         "Only superusers can update relationships", 403
            #     )

            # updated_relationship = await self.services[
            #     "kg"
            # ].update_relationship(
            #     collection_id, relationship_id, relationship_update
            # )
            # return updated_relationship  # type: ignore
>>>>>>> e6f87a25

        @self.router.delete(
            "/graphs/{collection_id}/relationships/{relationship_id}",
            summary="Delete a relationship",
            openapi_extra={
                "x-codeSamples": [
                    {
                        "lang": "Python",
                        "source": textwrap.dedent(
                            """
                            from r2r import R2RClient

                            client = R2RClient("http://localhost:7272")
                            # when using auth, do client.login(...)

                            result = client.graphs.delete_relationship(
                                collection_id="d09dedb1-b2ab-48a5-b950-6e1f464d83e7",
                                relationship_id="8abc123d-ef45-678g-hi90-jklmno123456"
                            )"""
                        ),
                    },
                    {
                        "lang": "cURL",
                        "source": textwrap.dedent(
                            """
                            curl -X DELETE "https://api.example.com/v3/graphs/d09dedb1-b2ab-48a5-b950-6e1f464d83e7/relationships/8abc123d-ef45-678g-hi90-jklmno123456" \\
                                -H "Authorization: Bearer YOUR_API_KEY" """
                        ),
                    },
                ]
            },
        )
        @self.base_endpoint
        async def delete_relationship(
            collection_id: UUID = Path(...),
            relationship_id: UUID = Path(...),
            auth_user=Depends(self.providers.auth.auth_wrapper),
        ) -> ResultsWrapper[dict]:
            """Deletes a relationship."""
            raise NotImplementedError("Not implemented")
            # if not auth_user.is_superuser:
            #     raise R2RException(
            #         "Only superusers can delete relationships", 403
            #     )

            # await self.services["kg"].delete_relationship(
            #     collection_id, relationship_id
            # )
            # return {"message": "Relationship deleted successfully"}  # type: ignore

        # Community operations
        @self.router.post(
            "/graphs/{collection_id}/communities",
            summary="Create communities in the graph",
            openapi_extra={
                "x-codeSamples": [
                    {
                        "lang": "Python",
                        "source": textwrap.dedent(
                            """
                            from r2r import R2RClient

                            client = R2RClient("http://localhost:7272")
                            # when using auth, do client.login(...)

                            result = client.graphs.create_communities(
                                collection_id="d09dedb1-b2ab-48a5-b950-6e1f464d83e7",
                                settings={
                                    "max_summary_input_length": 65536,
                                }
                            )"""
                        ),
                    },
                    {
                        "lang": "cURL",
                        "source": textwrap.dedent(
                            """
                            curl -X POST "https://api.example.com/v3/graphs/d09dedb1-b2ab-48a5-b950-6e1f464d83e7/communities/create" \\
                                -H "Content-Type: application/json" \\
                                -H "Authorization: Bearer YOUR_API_KEY" \\
                                -d '{
                                    "settings": {
                                        "max_summary_input_length": 65536,
                                    }
                                }'"""
                        ),
                    },
                ]
            },
        )
        @self.base_endpoint
        async def create_communities(
            collection_id: UUID = Path(...),
            settings: Optional[dict] = Body(None),
            run_type: Optional[KGRunType] = Body(
                default=None,
                description="Run type for the graph creation process.",
            ),
            run_with_orchestration: bool = Query(True),
            auth_user=Depends(self.providers.auth.auth_wrapper),
        ) -> WrappedKGEnrichmentResponse:
            """Creates communities in the graph by analyzing entity relationships and similarities.

            Communities are created by:
            1. Builds similarity graph between entities
            2. Applies community detection algorithm (e.g. Leiden)
            3. Creates hierarchical community levels
            4. Generates summaries and insights for each community
            """
            if not auth_user.is_superuser:
                raise R2RException(
                    "Only superusers can create communities", 403
                )

            # Apply runtime settings overrides
            server_kg_enrichment_settings = (
                self.providers.database.config.kg_enrichment_settings
            )
            if settings:
                server_kg_enrichment_settings = update_settings_from_dict(
                    server_kg_enrichment_settings, settings
                )

            workflow_input = {
                "collection_id": str(collection_id),
                "kg_enrichment_settings": server_kg_enrichment_settings.model_dump_json(),
                "user": auth_user.model_dump_json(),
            }

            if not run_type:
                run_type = KGRunType.ESTIMATE

            # If the run type is estimate, return an estimate of the enrichment cost
            if run_type is KGRunType.ESTIMATE:
                return await self.services["kg"].get_enrichment_estimate(
                    collection_id, server_kg_enrichment_settings
                )

            else:
                if run_with_orchestration:
                    return await self.orchestration_provider.run_workflow(  # type: ignore
                        "enrich-graph", {"request": workflow_input}, {}
                    )
                else:
                    from core.main.orchestration import simple_kg_factory

                    simple_kg = simple_kg_factory(self.services["kg"])
                    await simple_kg["enrich-graph"](workflow_input)
                    return {  # type: ignore
                        "message": "Communities created successfully.",
                        "task_id": None,
                    }

        @self.router.post(
            "/graphs/{collection_id}/communities/{community_id}",
            summary="Update community",
            openapi_extra={
                "x-codeSamples": [
                    {
                        "lang": "Python",
                        "source": textwrap.dedent(
                            """
                            from r2r import R2RClient

                            client = R2RClient("http://localhost:7272")
                            # when using auth, do client.login(...)

                            result = client.graphs.update_community(
                                collection_id="d09dedb1-b2ab-48a5-b950-6e1f464d83e7",
                                community_id="5xyz789a-bc12-3def-4ghi-jk5lm6no7pq8",
                                community_update={
                                    "metadata": {
                                        "topic": "Technology",
                                        "description": "Tech companies and products"
                                    }
                                }
                            )"""
                        ),
                    },
                    {
                        "lang": "cURL",
                        "source": textwrap.dedent(
                            """
                            curl -X POST "https://api.example.com/v3/graphs/d09dedb1-b2ab-48a5-b950-6e1f464d83e7/communities/5xyz789a-bc12-3def-4ghi-jk5lm6no7pq8" \\
                                -H "Content-Type: application/json" \\
                                -H "Authorization: Bearer YOUR_API_KEY" \\
                                -d '{
                                    "metadata": {
                                        "topic": "Technology",
                                        "description": "Tech companies and products"
                                    }
                                }'"""
                        ),
                    },
                ]
            },
        )
        @self.base_endpoint
        async def update_community(
            collection_id: UUID = Path(...),
            community_id: UUID = Path(...),
            community_update: dict = Body(...),
            auth_user=Depends(self.providers.auth.auth_wrapper),
        ) -> ResultsWrapper[Community]:
            """Updates a community's metadata."""
            raise NotImplementedError("Not implemented")
            # if not auth_user.is_superuser:
            #     raise R2RException(
            #         "Only superusers can update communities", 403
            #     )

            # updated_community = await self.services["kg"].update_community(
            #     collection_id, community_id, community_update
            # )
            # return updated_community  # type: ignore

        @self.router.get(
            "/graphs/{collection_id}/communities",
            summary="List communities",
            openapi_extra={
                "x-codeSamples": [
                    {
                        "lang": "Python",
                        "source": textwrap.dedent(
                            """
                            from r2r import R2RClient

                            client = R2RClient("http://localhost:7272")
                            # when using auth, do client.login(...)

                            result = client.graphs.list_communities(
                                collection_id="d09dedb1-b2ab-48a5-b950-6e1f464d83e7",
                                level=1,
                                offset=0,
                                limit=100
                            )"""
                        ),
                    },
                    {
                        "lang": "cURL",
                        "source": textwrap.dedent(
                            """
                            curl -X GET "https://api.example.com/v3/graphs/d09dedb1-b2ab-48a5-b950-6e1f464d83e7/communities?\\
                                level=1&offset=0&limit=100" \\
                                -H "Authorization: Bearer YOUR_API_KEY" """
                        ),
                    },
                ]
            },
        )
        @self.base_endpoint
        async def list_communities(
            collection_id: UUID = Path(...),
            community_numbers: Optional[list[int]] = Query(
                None, description="Community numbers to filter by."
            ),
            levels: Optional[list[int]] = Query(
                None, description="Levels to filter by."
            ),
<<<<<<< HEAD
            offset: int = Query(0, ge=0),
            limit: int = Query(100, ge=1, le=1000),
=======
            offset: int = Query(
                0,
                ge=0,
                description="Specifies the number of objects to skip. Defaults to 0.",
            ),
            limit: int = Query(
                100,
                ge=1,
                le=1000,
                description="Specifies a limit on the number of objects to return, ranging between 1 and 100. Defaults to 100.",
            ),
>>>>>>> e6f87a25
            auth_user=Depends(self.providers.auth.auth_wrapper),
        ) -> (
            WrappedKGCommunitiesResponse
        ):  # PaginatedResultsWrapper[list[Community]]:
            """Lists communities in the graph with optional filtering and pagination.

            Each community represents a group of related entities with:
            - Community number and hierarchical level
            - Member entities and relationships
            - Generated name and summary
            - Key findings and insights
            - Impact rating and explanation
            """
            communities = await self.services["kg"].list_communities(
                collection_id, levels, community_numbers, offset, limit
            )
            return communities  # type: ignore

        @self.router.get(
            "/graphs/{collection_id}/communities/{community_id}",
            summary="Get community details",
        )
        @self.base_endpoint
        async def get_community(
            collection_id: UUID = Path(...),
            community_id: UUID = Path(...),
            auth_user=Depends(self.providers.auth.auth_wrapper),
        ) -> ResultsWrapper[Community]:
            """Retrieves details of a specific community."""
            raise NotImplementedError("Not implemented")
            # community = await self.services["kg"].get_community(
            #     collection_id, community_id
            # )
            # if not community:
            #     raise R2RException("Community not found", 404)
            # return community  # type: ignore

        @self.router.delete(
            "/graphs/{collection_id}/communities",
            summary="Delete all communities",
            openapi_extra={
                "x-codeSamples": [
                    {
                        "lang": "Python",
                        "source": textwrap.dedent(
                            """
                            from r2r import R2RClient

                            client = R2RClient("http://localhost:7272")
                            # when using auth, do client.login(...)

                            # Delete all communities
                            result = client.graphs.delete_communities(
                                collection_id="d09dedb1-b2ab-48a5-b950-6e1f464d83e7"
                            )

                            # Delete specific level
                            result = client.graphs.delete_communities(
                                collection_id="d09dedb1-b2ab-48a5-b950-6e1f464d83e7",
                                level=1
                            )"""
                        ),
                    },
                    {
                        "lang": "cURL",
                        "source": textwrap.dedent(
                            """
                            # Delete all communities
                            curl -X DELETE "https://api.example.com/v3/graphs/d09dedb1-b2ab-48a5-b950-6e1f464d83e7/communities" \\
                                -H "Authorization: Bearer YOUR_API_KEY"

                            # Delete specific level
                            curl -X DELETE "https://api.example.com/v3/graphs/d09dedb1-b2ab-48a5-b950-6e1f464d83e7/communities?level=1" \\
                                -H "Authorization: Bearer YOUR_API_KEY" """
                        ),
                    },
                ]
            },
        )
        @self.base_endpoint
        async def delete_communities(
            collection_id: UUID = Path(...),
            level: Optional[int] = Query(
                None,
                description="Specific community level to delete. If not provided, all levels will be deleted.",
            ),
            auth_user=Depends(self.providers.auth.auth_wrapper),
        ) -> ResultsWrapper[dict]:
            """
            Deletes communities from the graph. Can delete all communities or a specific level.
            This is useful when you want to recreate communities with different parameters.
            """
            raise NotImplementedError("Not implemented")
            # if not auth_user.is_superuser:
            #     raise R2RException(
            #         "Only superusers can delete communities", 403
            #     )

            # await self.services["kg"].delete_communities(collection_id, level)

            # if level is not None:
            #     return {  # type: ignore
            #         "message": f"Communities at level {level} deleted successfully"
            #     }
            # return {"message": "All communities deleted successfully"}  # type: ignore

        @self.router.delete(
            "/graphs/{collection_id}/communities/{community_id}",
            summary="Delete a specific community",
            openapi_extra={
                "x-codeSamples": [
                    {
                        "lang": "Python",
                        "source": textwrap.dedent(
                            """
                            from r2r import R2RClient

                            client = R2RClient("http://localhost:7272")
                            # when using auth, do client.login(...)

                            result = client.graphs.delete_community(
                                collection_id="d09dedb1-b2ab-48a5-b950-6e1f464d83e7",
                                community_id="5xyz789a-bc12-3def-4ghi-jk5lm6no7pq8"
                            )"""
                        ),
                    },
                    {
                        "lang": "cURL",
                        "source": textwrap.dedent(
                            """
                            curl -X DELETE "https://api.example.com/v3/graphs/d09dedb1-b2ab-48a5-b950-6e1f464d83e7/communities/5xyz789a-bc12-3def-4ghi-jk5lm6no7pq8" \\
                                -H "Authorization: Bearer YOUR_API_KEY" """
                        ),
                    },
                ]
            },
        )
        @self.base_endpoint
        async def delete_community(
            collection_id: UUID = Path(...),
            community_id: UUID = Path(...),
            auth_user=Depends(self.providers.auth.auth_wrapper),
        ) -> WrappedBooleanResponse:
            """
            Deletes a specific community by ID.
            This operation will not affect other communities or the underlying entities.
            """
            raise NotImplementedError("Not implemented")
            # if not auth_user.is_superuser:
            #     raise R2RException(
            #         "Only superusers can delete communities", 403
            #     )

            # # First check if community exists
            # community = await self.services["kg"].get_community(
            #     collection_id, community_id
            # )
            # if not community:
            #     raise R2RException("Community not found", 404)

            # await self.services["kg"].delete_community(
            #     collection_id, community_id
            # )
<<<<<<< HEAD
            # return True  # type: ignore
=======
            # return GenericBooleanResponse(success=True)
>>>>>>> e6f87a25

        @self.router.post(
            "/graphs/{collection_id}/tune-prompt",
            summary="Tune a graph-related prompt",
            openapi_extra={
                "x-codeSamples": [
                    {
                        "lang": "Python",
                        "source": textwrap.dedent(
                            """
                            from r2r import R2RClient

                            client = R2RClient("http://localhost:7272")
                            # when using auth, do client.login(...)

                            result = client.graphs.tune_prompt(
                                collection_id="d09dedb1-b2ab-48a5-b950-6e1f464d83e7",
                                prompt_name="graphrag_triples_extraction_few_shot",
                                documents_limit=100,
                                chunks_limit=1000
                            )"""
                        ),
                    },
                    {
                        "lang": "cURL",
                        "source": textwrap.dedent(
                            """
                            curl -X POST "https://api.example.com/v3/graphs/d09dedb1-b2ab-48a5-b950-6e1f464d83e7/tune-prompt" \\
                                -H "Content-Type: application/json" \\
                                -H "Authorization: Bearer YOUR_API_KEY" \\
                                -d '{
                                    "prompt_name": "graphrag_triples_extraction_few_shot",
                                    "documents_limit": 100,
                                    "chunks_limit": 1000
                                }'"""
                        ),
                    },
                ]
            },
        )
        @self.base_endpoint
        async def tune_prompt(
            collection_id: UUID = Path(...),
            prompt_name: str = Body(
                ...,
                description="The prompt to tune. Valid options: graphrag_triples_extraction_few_shot, graphrag_entity_description, graphrag_community_reports",
            ),
            documents_offset: int = Body(0, ge=0),
            documents_limit: int = Body(100, ge=1),
            chunks_offset: int = Body(0, ge=0),
            chunks_limit: int = Body(100, ge=1),
            auth_user=Depends(self.providers.auth.auth_wrapper),
        ) -> WrappedKGTunePromptResponse:
            """Tunes a graph operation prompt using collection data.

            Uses sample documents and chunks from the collection to tune prompts for:
            - Entity and relationship extraction
            - Entity description generation
            - Community report generation
            """
            if not auth_user.is_superuser:
                raise R2RException("Only superusers can tune prompts", 403)

            tuned_prompt = await self.services["kg"].tune_prompt(
                prompt_name=prompt_name,
                collection_id=collection_id,
                documents_offset=documents_offset,
                documents_limit=documents_limit,
                chunks_offset=chunks_offset,
                chunks_limit=chunks_limit,
            )

            return tuned_prompt  # type: ignore<|MERGE_RESOLUTION|>--- conflicted
+++ resolved
@@ -6,23 +6,13 @@
 from fastapi import Body, Depends, Path, Query
 from pydantic import BaseModel, Field
 
-from core.base import R2RException, RunType, KGCreationSettings
-<<<<<<< HEAD
-from core.base.abstractions import EntityLevel, KGRunType, Entity, Relationship, Community
-=======
-from core.base.abstractions import EntityLevel, KGRunType, Entity
->>>>>>> e6f87a25
+from core.base import R2RException, RunType
+from core.base.abstractions import EntityLevel, KGRunType
 from core.base.api.models import (
     WrappedKGCreationResponse,
     WrappedKGEnrichmentResponse,
     WrappedKGEntityDeduplicationResponse,
     WrappedKGTunePromptResponse,
-    WrappedKGEntitiesResponse,
-    WrappedKGCommunitiesResponse,
-<<<<<<< HEAD
-=======
-    WrappedBooleanResponse,
->>>>>>> e6f87a25
 )
 from core.providers import (
     HatchetOrchestrationProvider,
@@ -40,12 +30,35 @@
 
 logger = logging.getLogger()
 
-class EntityResponse(BaseModel):
+
+class Entity(BaseModel):
+    """Model representing a graph entity."""
+
     id: UUID
     name: str
-    category: str
-
-class RelationshipResponse(BaseModel):
+    type: str
+    metadata: dict = Field(default_factory=dict)
+    level: EntityLevel
+    collection_ids: list[UUID]
+    embedding: Optional[list[float]] = None
+
+    class Config:
+        json_schema_extra = {
+            "example": {
+                "id": "9fbe403b-c11c-5aae-8ade-ef22980c3ad1",
+                "name": "John Smith",
+                "type": "PERSON",
+                "metadata": {"confidence": 0.95},
+                "level": "DOCUMENT",
+                "collection_ids": ["d09dedb1-b2ab-48a5-b950-6e1f464d83e7"],
+                "embedding": [0.1, 0.2, 0.3],
+            }
+        }
+
+
+class Relationship(BaseModel):
+    """Model representing a graph relationship."""
+
     id: UUID
     subject_id: UUID
     object_id: UUID
@@ -53,853 +66,6 @@
     object_name: str
     predicate: str
 
-class GraphRouter(BaseRouterV3):
-    def __init__(
-        self,
-        providers,
-        services,
-        orchestration_provider: Union[
-            HatchetOrchestrationProvider, SimpleOrchestrationProvider
-        ],
-        run_type: RunType = RunType.KG,
-    ):
-        super().__init__(providers, services, orchestration_provider, run_type)
-
-    def _get_path_level(self, request: Request) -> EntityLevel:
-        path = request.url.path
-        if "/chunks/" in path:
-            return EntityLevel.CHUNK
-        elif "/documents/" in path:
-            return EntityLevel.DOCUMENT
-        else:
-            return EntityLevel.COLLECTION
-
-    def _setup_routes(self):
-        ##### ENTITIES ######
-        @self.router.get(
-            "/chunks/{id}/entities",
-            summary="List entities for a chunk",
-            openapi_extra={
-                "x-codeSamples": [
-                    {
-                        "lang": "Python",
-                        "source": textwrap.dedent(
-                            """
-                            from r2r import R2RClient
-
-                            client = R2RClient("http://localhost:7272")
-                            # when using auth, do client.login(...)
-
-                            result = client.chunks.list_entities(chunk_id="9fbe403b-c11c-5aae-8ade-ef22980c3ad1", offset=0, limit=100)
-                            """
-                        ),
-                    },
-                ]
-            },
-        )
-        @self.router.get(
-            "/documents/{id}/entities",
-            summary="List entities for a document",
-            openapi_extra={
-                "x-codeSamples": [
-                    {
-                        "lang": "Python",
-                        "source": textwrap.dedent(
-                            """
-                            from r2r import R2RClient
-
-                            client = R2RClient("http://localhost:7272")
-                            # when using auth, do client.login(...)
-
-                            result = client.documents.list_entities(document_id="9fbe403b-c11c-5aae-8ade-ef22980c3ad1", offset=0, limit=100)
-                            """
-                        ),
-                    },
-                ]
-            },
-        )
-        @self.router.get(
-            "/collections/{id}/entities",
-            summary="List entities for a collection",
-            openapi_extra={
-                "x-codeSamples": [
-                    {
-                        "lang": "Python",
-                        "source": textwrap.dedent(
-                            """
-                            from r2r import R2RClient
-
-                            client = R2RClient("http://localhost:7272")
-                            # when using auth, do client.login(...)
-
-                            result = client.collections.list_entities(collection_id="9fbe403b-c11c-5aae-8ade-ef22980c3ad1", offset=0, limit=100)
-                            """
-                        ),
-                    },
-                ]
-            },
-        )
-        @self.base_endpoint
-        async def list_entities(
-            request: Request,
-            id: UUID = Path(..., description="The ID of the chunk to retrieve entities for."),
-            entity_names: Optional[list[str]] = Query(None, description="A list of entity names to filter the entities by."),
-            entity_categories: Optional[list[str]] = Query(None, description="A list of entity categories to filter the entities by."),
-            attributes: Optional[list[str]] = Query(None, description="A list of attributes to return. By default, all attributes are returned."),
-            offset: int = Query(0, ge=0, description="The offset of the first entity to retrieve."),
-            limit: int = Query(100, ge=0, le=20_000, description="The maximum number of entities to retrieve, up to 20,000."),
-            auth_user=Depends(self.providers.auth.auth_wrapper),
-        ) -> PaginatedResultsWrapper[list[Entity]]:
-            """
-            Retrieves a list of entities associated with a specific chunk.  
-            
-            Note that when entities are extracted, neighboring chunks are also processed together to extract entities. 
-            
-            So, the entity returned here may not be in the same chunk as the one specified, but rather in a neighboring chunk (upto 2 chunks by default).   
-            """
-            if not auth_user.is_superuser:
-                raise R2RException("Only superusers can access this endpoint.", 403)
-
-            return await self.services["kg"].list_entities_v3(
-                level=self._get_path_level(request),
-                id=id,
-                offset=offset,
-                limit=limit,
-                entity_names=entity_names,
-                entity_categories=entity_categories,
-                attributes=attributes
-            )
-        
-        @self.router.post(
-            "/chunks/{id}/entities",
-            summary="Create entities for a chunk",
-            openapi_extra={
-                "x-codeSamples": [
-                    {
-                        "lang": "Python",
-                        "source": textwrap.dedent(
-                            """
-                            from r2r import R2RClient
-
-                            client = R2RClient("http://localhost:7272")
-                            # when using auth, do client.login(...)
-
-                            result = client.chunks.create_entities(chunk_id="9fbe403b-c11c-5aae-8ade-ef22980c3ad1", entities=[entity1, entity2])
-                            """
-                        ),
-                    },
-                ]
-            },
-        )
-        @self.router.post(
-            "/documents/{id}/entities",
-            summary="Create entities for a document",
-            openapi_extra={
-                "x-codeSamples": [
-                    {
-                        "lang": "Python",
-                        "source": textwrap.dedent(
-                            """
-                            from r2r import R2RClient
-
-                            client = R2RClient("http://localhost:7272")
-                            # when using auth, do client.login(...)
-
-                            result = client.documents.create_entities(document_id="9fbe403b-c11c-5aae-8ade-ef22980c3ad1", entities=[entity1, entity2])
-                            """
-                        ),
-                    },
-                ]
-            },
-        )
-        @self.router.post(
-            "/collections/{id}/entities",
-            summary="Create entities for a collection",
-            openapi_extra={
-                "x-codeSamples": [
-                    {
-                        "lang": "Python",
-                        "source": textwrap.dedent(
-                            """
-                            from r2r import R2RClient
-
-                            client = R2RClient("http://localhost:7272")
-                            # when using auth, do client.login(...)
-
-                            result = client.collections.create_entities(collection_id="9fbe403b-c11c-5aae-8ade-ef22980c3ad1", entities=[entity1, entity2])
-                            """
-                        ),
-                    },
-                ]
-            },
-        )
-        @self.base_endpoint
-        async def create_entities(
-            request: Request,
-            id: UUID = Path(..., description="The ID of the chunk to create entities for."),
-            entities: list[Union[Entity, dict]] = Body(..., description="The entities to create."),
-            auth_user=Depends(self.providers.auth.auth_wrapper),
-        ):
-            if not auth_user.is_superuser:
-                raise R2RException("Only superusers can access this endpoint.", 403)
-
-            entities = [Entity(**entity) if isinstance(entity, dict) else entity for entity in entities]
-            # for each entity, set the level to CHUNK
-            for entity in entities:
-                if entity.level is None:
-                    entity.level = EntityLevel.CHUNK
-                else:
-                    raise R2RException("Entity level must be chunk or empty.", 400)
-
-            return await self.services["kg"].create_entities_v3(
-                level=self._get_path_level(request),
-                id=id,
-                entities=entities,
-            )
-
-        @self.router.post(
-            "/chunks/{id}/entities/{entity_id}",
-            summary="Update an entity for a chunk",
-            openapi_extra={
-                "x-codeSamples": [
-                    {
-                        "lang": "Python",
-                        "source": textwrap.dedent(
-                            """
-                            from r2r import R2RClient
-
-                            client = R2RClient("http://localhost:7272")
-                            # when using auth, do client.login(...)
-
-                            result = client.chunks.update_entity(chunk_id="9fbe403b-c11c-5aae-8ade-ef22980c3ad1", entity_id="123e4567-e89b-12d3-a456-426614174000", entity=entity)
-                            """
-                        ),
-                    },
-                ]
-            },
-        )
-        @self.base_endpoint
-        async def update_entity(
-            request: Request,
-            id: UUID = Path(..., description="The ID of the chunk to update the entity for."),
-            entity_id: UUID = Path(..., description="The ID of the entity to update."),
-            entity: Entity = Body(..., description="The updated entity."),
-            auth_user=Depends(self.providers.auth.auth_wrapper),
-        ):
-            if not auth_user.is_superuser:
-                raise R2RException("Only superusers can access this endpoint.", 403)
-
-            return await self.services["kg"].update_entity_v3(
-                level=self._get_path_level(request),
-                id=id,
-                entity_id=entity_id,
-                entity=entity,
-            )
-
-        @self.router.delete(
-            "/chunks/{id}/entities/{entity_id}",
-            summary="Delete an entity for a chunk",
-            openapi_extra={
-                "x-codeSamples": [
-                    {
-                        "lang": "Python",
-                        "source": textwrap.dedent(
-                            """
-                            from r2r import R2RClient
-
-                            client = R2RClient("http://localhost:7272")
-                            # when using auth, do client.login(...)
-
-                            result = client.chunks.delete_entity(chunk_id="9fbe403b-c11c-5aae-8ade-ef22980c3ad1", entity_id="123e4567-e89b-12d3-a456-426614174000")
-                            """
-                        ),
-                    },
-                ]
-            },
-        )
-        @self.router.delete(
-            "/documents/{id}/entities/{entity_id}",
-            summary="Delete an entity for a document",
-            openapi_extra={
-                "x-codeSamples": [
-                    {
-                        "lang": "Python",
-                        "source": textwrap.dedent(
-                            """
-                            from r2r import R2RClient
-
-                            client = R2RClient("http://localhost:7272")
-                            # when using auth, do client.login(...)
-
-                            result = client.chunks.delete_entity(chunk_id="9fbe403b-c11c-5aae-8ade-ef22980c3ad1", entity_id="123e4567-e89b-12d3-a456-426614174000")
-                            """
-                        ),
-                    },
-                ]
-            },
-        )
-        @self.router.delete(
-            "/collections/{id}/entities/{entity_id}",
-            summary="Delete an entity for a collection",
-            openapi_extra={
-                "x-codeSamples": [
-                    {
-                        "lang": "Python",
-                        "source": textwrap.dedent(
-                            """
-                            from r2r import R2RClient
-
-                            client = R2RClient("http://localhost:7272")
-                            # when using auth, do client.login(...)
-
-                            result = client.chunks.delete_entity(chunk_id="9fbe403b-c11c-5aae-8ade-ef22980c3ad1", entity_id="123e4567-e89b-12d3-a456-426614174000")
-                            """
-                        ),
-                    },
-                ]
-            },
-        )
-        @self.base_endpoint
-        async def delete_entity(
-            request: Request,
-            id: UUID = Path(..., description="The ID of the chunk to delete the entity for."),
-            entity_id: UUID = Path(..., description="The ID of the entity to delete."),
-            auth_user=Depends(self.providers.auth.auth_wrapper),
-        ):
-            if not auth_user.is_superuser:
-                raise R2RException("Only superusers can access this endpoint.", 403)
-
-            return await self.services["kg"].delete_entity_v3(
-                level=self._get_path_level(request),
-                id=id,
-                entity_id=entity_id,
-            )
-
-        ##### RELATIONSHIPS #####
-        @self.router.get(
-            "/chunks/{id}/relationships",
-            summary="List relationships for a chunk",
-            openapi_extra={
-                "x-codeSamples": [
-                    {
-                        "lang": "Python",
-                        "source": textwrap.dedent(
-                            """
-                            from r2r import R2RClient
-
-                            client = R2RClient("http://localhost:7272")
-                            # when using auth, do client.login(...)
-
-                            result = client.chunks.list_relationships(chunk_id="9fbe403b-c11c-5aae-8ade-ef22980c3ad1")
-                            """
-                        ),
-                    },
-                ]
-            },
-        )
-        @self.router.get(
-            "/documents/{id}/relationships",
-            summary="List relationships for a document",
-            openapi_extra={
-                "x-codeSamples": [
-                    {
-                        "lang": "Python",
-                        "source": textwrap.dedent(
-                            """
-                            from r2r import R2RClient
-
-                            client = R2RClient("http://localhost:7272")
-                            # when using auth, do client.login(...)
-
-                            result = client.documents.list_relationships(document_id="9fbe403b-c11c-5aae-8ade-ef22980c3ad1")
-                            """
-                        ),
-                    },
-                ]
-            },
-        )
-
-        @self.router.get(
-            "/chunks/{id}/relationships",
-            summary="List relationships for a chunk",
-            openapi_extra={
-                "x-codeSamples": [
-                    {
-                        "lang": "Python",
-                        "source": textwrap.dedent(
-                            """
-                            from r2r import R2RClient
-
-                            client = R2RClient("http://localhost:7272")
-                            # when using auth, do client.login(...)
-
-                            result = client.collections.list_relationships(collection_id="9fbe403b-c11c-5aae-8ade-ef22980c3ad1")
-                            """
-                        ),
-                    },
-                ]
-            },
-        )
-        @self.base_endpoint
-        async def list_relationships(
-            id: UUID = Path(..., description="The ID of the chunk to retrieve relationships for."),
-            entity_names: Optional[list[str]] = Query(None, description="A list of entity names to filter the relationships by."),
-            relationship_types: Optional[list[str]] = Query(None, description="A list of relationship types to filter the relationships by."),
-            attributes: Optional[list[str]] = Query(None, description="A list of attributes to return. By default, all attributes are returned."),
-            offset: int = Query(0, ge=0, description="The offset of the first relationship to retrieve."),
-            limit: int = Query(100, ge=0, le=20_000, description="The maximum number of relationships to retrieve, up to 20,000."),
-            auth_user=Depends(self.providers.auth.auth_wrapper),
-        ) -> PaginatedResultsWrapper[list[Relationship]]:
-            if not auth_user.is_superuser:
-                raise R2RException("Only superusers can access this endpoint.", 403)
-
-            return await self.services["kg"].list_relationships_v3(
-                level=EntityLevel.CHUNK,
-                id=id,
-                entity_names=entity_names,
-                relationship_types=relationship_types,
-                attributes=attributes,
-                offset=offset,
-                limit=limit,
-            )
-
-
-        @self.router.post(
-            "/chunks/{id}/relationships",
-            summary="Create relationships for a chunk",
-            openapi_extra={
-                "x-codeSamples": [
-                    {
-                        "lang": "Python",
-                        "source": textwrap.dedent(
-                            """
-                            from r2r import R2RClient
-
-                            client = R2RClient("http://localhost:7272")
-                            # when using auth, do client.login(...)
-
-                            result = client.chunks.create_relationships(chunk_id="9fbe403b-c11c-5aae-8ade-ef22980c3ad1", relationships=[relationship1, relationship2])
-                            """
-                        ),
-                    },
-                ]
-            },
-        )
-        @self.base_endpoint
-        async def create_relationships(
-            id: UUID = Path(..., description="The ID of the chunk to create relationships for."),
-            relationships: list[Union[Relationship, dict]] = Body(..., description="The relationships to create."),
-            auth_user=Depends(self.providers.auth.auth_wrapper),
-        ) -> ResultsWrapper[list[RelationshipResponse]]:
-            if not auth_user.is_superuser:
-                raise R2RException("Only superusers can access this endpoint.", 403)
-
-            relationships = [Relationship(**relationship) if isinstance(relationship, dict) else relationship for relationship in relationships]
-
-            return await self.services["kg"].create_relationships_v3(
-                level=EntityLevel.CHUNK,
-                id=id,
-                relationships=relationships,
-            )
-        
-
-        @self.router.post(
-            "/chunks/{id}/relationships/{relationship_id}",
-            summary="Update a relationship for a chunk",
-            openapi_extra={
-                "x-codeSamples": [
-                    {
-                        "lang": "Python",
-                        "source": textwrap.dedent(
-                            """
-                            from r2r import R2RClient
-
-                            client = R2RClient("http://localhost:7272")
-                            # when using auth, do client.login(...)
-
-                            result = client.chunks.update_relationship(chunk_id="9fbe403b-c11c-5aae-8ade-ef22980c3ad1", relationship_id="123e4567-e89b-12d3-a456-426614174000", relationship=relationship)
-                            """
-                        ),
-                    },
-                ]
-            },
-        )
-        @self.base_endpoint 
-        async def update_relationship(
-            id: UUID = Path(..., description="The ID of the chunk to update the relationship for."),
-            relationship_id: UUID = Path(..., description="The ID of the relationship to update."),
-            relationship: Relationship = Body(..., description="The updated relationship."),
-            auth_user=Depends(self.providers.auth.auth_wrapper),
-        ):
-            if not auth_user.is_superuser:
-                raise R2RException("Only superusers can access this endpoint.", 403)
-
-
-            return await self.services["kg"].update_relationship_v3(
-                level=EntityLevel.CHUNK,
-                id=id,
-                relationship_id=relationship_id,
-                relationship=relationship,
-            )
-
-        @self.router.delete(
-            "/chunks/{id}/relationships/{relationship_id}",
-            summary="Delete a relationship for a chunk",
-        )
-        @self.base_endpoint
-        async def delete_relationship(
-            id: UUID = Path(..., description="The ID of the chunk to delete the relationship for."),
-            relationship_id: UUID = Path(..., description="The ID of the relationship to delete."),
-            auth_user=Depends(self.providers.auth.auth_wrapper),
-        ):
-            if not auth_user.is_superuser:
-                raise R2RException("Only superusers can access this endpoint.", 403)
-
-            return await self.services["kg"].delete_relationship_v3(
-                level=EntityLevel.CHUNK,
-                id=id,
-                relationship_id=relationship_id,
-            )
-
-        ##### DOCUMENT LEVEL OPERATIONS #####
-        @self.router.get(
-            "/documents/{id}/entities",
-            summary="List entities for a document",
-            openapi_extra={
-                "x-codeSamples": [
-                    {
-                        "lang": "Python",
-                        "source": textwrap.dedent(
-                            """
-                            from r2r import R2RClient
-
-                            client = R2RClient("http://localhost:7272")
-                            # when using auth, do client.login(...)
-
-                            result = client.chunks.list_entities(chunk_id="9fbe403b-c11c-5aae-8ade-ef22980c3ad1", offset=0, limit=100)
-                            """
-                        ),
-                    },
-                ]
-            },
-        )
-        @self.base_endpoint
-        async def list_entities(
-            id: UUID = Path(..., description="The ID of the document to retrieve entities for."),
-            entity_names: Optional[list[str]] = Query(None, description="A list of entity names to filter the entities by."),
-            entity_categories: Optional[list[str]] = Query(None, description="A list of entity categories to filter the entities by."),
-            attributes: Optional[list[str]] = Query(None, description="A list of attributes to return. By default, all attributes are returned."),
-            offset: int = Query(0, ge=0, description="The offset of the first entity to retrieve."),
-            limit: int = Query(100, ge=0, le=20_000, description="The maximum number of entities to retrieve, up to 20,000."),
-            auth_user=Depends(self.providers.auth.auth_wrapper),
-        ) -> PaginatedResultsWrapper[list[Entity]]:
-            """
-            Retrieves a list of entities associated with a specific document.  
-            """
-            if not auth_user.is_superuser:
-                raise R2RException("Only superusers can access this endpoint.", 403)
-
-            return await self.services["kg"].list_entities_v3(
-                level=EntityLevel.DOCUMENT,
-                id=id,
-                offset=offset,
-                limit=limit,
-                entity_names=entity_names,
-                entity_categories=entity_categories,
-                attributes=attributes
-            )
-        
-        @self.router.post(
-            "/documents/{id}/entities",
-            summary="Create entities for a document",
-            openapi_extra={
-                "x-codeSamples": [
-                    {
-                        "lang": "Python",
-                        "source": textwrap.dedent(
-                            """
-                            from r2r import R2RClient
-
-                            client = R2RClient("http://localhost:7272")
-                            # when using auth, do client.login(...)
-
-                            result = client.documents.create_entities(document_id="9fbe403b-c11c-5aae-8ade-ef22980c3ad1", entities=[entity1, entity2])
-                            """
-                        ),
-                    },
-                ]
-            },
-        )
-        @self.base_endpoint
-        async def create_entities(
-            id: UUID = Path(..., description="The ID of the chunk to create entities for."),
-            entities: list[Union[Entity, dict]] = Body(..., description="The entities to create."),
-            auth_user=Depends(self.providers.auth.auth_wrapper),
-        ):
-            if not auth_user.is_superuser:
-                raise R2RException("Only superusers can access this endpoint.", 403)
-
-            entities = [Entity(**entity) if isinstance(entity, dict) else entity for entity in entities]
-            # for each entity, set the level to CHUNK
-            for entity in entities:
-                if entity.level is None:
-                    entity.level = EntityLevel.DOCUMENT
-                else:
-                    raise R2RException("Entity level must be chunk or empty.", 400)
-
-            return await self.services["kg"].create_entities_v3(
-                level=EntityLevel.DOCUMENT,
-                id=id,
-                entities=entities,
-            )
-
-        @self.router.post(
-            "/documents/{id}/entities/{entity_id}",
-            summary="Update an entity for a document",
-            openapi_extra={
-                "x-codeSamples": [
-                    {
-                        "lang": "Python",
-                        "source": textwrap.dedent(
-                            """
-                            from r2r import R2RClient
-
-                            client = R2RClient("http://localhost:7272")
-                            # when using auth, do client.login(...)
-
-                            result = client.documents.update_entity(document_id="9fbe403b-c11c-5aae-8ade-ef22980c3ad1", entity_id="123e4567-e89b-12d3-a456-426614174000", entity=entity)
-                            """
-                        ),
-                    },
-                ]
-            },
-        )
-        @self.base_endpoint
-        async def update_entity(
-            id: UUID = Path(..., description="The ID of the document to update the entity for."),
-            entity_id: UUID = Path(..., description="The ID of the entity to update."),
-            entity: Entity = Body(..., description="The updated entity."),
-            auth_user=Depends(self.providers.auth.auth_wrapper),
-        ):
-            if not auth_user.is_superuser:
-                raise R2RException("Only superusers can access this endpoint.", 403)
-
-<<<<<<< HEAD
-            return await self.services["kg"].update_entity_v3(
-                level=EntityLevel.DOCUMENT,
-                id=id,
-                entity_id=entity_id,
-                entity=entity,
-            )
-
-=======
-# class Entity(BaseModel):
-#     """Model representing a graph entity."""
-
-#     id: UUID
-#     name: str
-#     type: str
-#     metadata: dict = Field(default_factory=dict)
-#     level: EntityLevel
-#     collection_ids: list[UUID]
-#     embedding: Optional[list[float]] = None
-
-#     class Config:
-#         json_schema_extra = {
-#             "example": {
-#                 "id": "9fbe403b-c11c-5aae-8ade-ef22980c3ad1",
-#                 "name": "John Smith",
-#                 "type": "PERSON",
-#                 "metadata": {"confidence": 0.95},
-#                 "level": "DOCUMENT",
-#                 "collection_ids": ["d09dedb1-b2ab-48a5-b950-6e1f464d83e7"],
-#                 "embedding": [0.1, 0.2, 0.3],
-#             }
-#         }
->>>>>>> e6f87a25
-
-        @self.router.delete(
-            "/documents/{id}/entities/{entity_id}",
-            summary="Delete an entity for a document",
-            openapi_extra={
-                "x-codeSamples": [
-                    {
-                        "lang": "Python",
-                        "source": textwrap.dedent(
-                            """
-                            from r2r import R2RClient
-
-                            client = R2RClient("http://localhost:7272")
-                            # when using auth, do client.login(...)
-
-                            result = client.documents.delete_entity(document_id="9fbe403b-c11c-5aae-8ade-ef22980c3ad1", entity_id="123e4567-e89b-12d3-a456-426614174000")
-                            """
-                        ),
-                    },
-                ]
-            },
-        )
-
-        @self.base_endpoint
-        async def delete_entity(
-            id: UUID = Path(..., description="The ID of the document to delete the entity for."),
-            entity_id: UUID = Path(..., description="The ID of the entity to delete."),
-            auth_user=Depends(self.providers.auth.auth_wrapper),
-        ):
-            if not auth_user.is_superuser:
-                raise R2RException("Only superusers can access this endpoint.", 403)
-
-        ##### RELATIONSHIPS #####
-        @self.router.get(
-            "/documents/{id}/relationships",
-            summary="List relationships for a document",
-            openapi_extra={
-                "x-codeSamples": [
-                    {
-                        "lang": "Python",
-                        "source": textwrap.dedent(
-                            """
-                            from r2r import R2RClient
-
-                            client = R2RClient("http://localhost:7272")
-                            # when using auth, do client.login(...)
-
-                            result = client.documents.list_relationships(document_id="9fbe403b-c11c-5aae-8ade-ef22980c3ad1")
-                            """
-                        ),
-                    },
-                ]
-            },
-        )
-        @self.base_endpoint
-        async def list_relationships(
-            id: UUID = Path(..., description="The ID of the document to retrieve relationships for."),
-            entity_names: Optional[list[str]] = Query(None, description="A list of entity names to filter the relationships by."),
-            relationship_types: Optional[list[str]] = Query(None, description="A list of relationship types to filter the relationships by."),
-            attributes: Optional[list[str]] = Query(None, description="A list of attributes to return. By default, all attributes are returned."),
-            offset: int = Query(0, ge=0, description="The offset of the first relationship to retrieve."),
-            limit: int = Query(100, ge=0, le=20_000, description="The maximum number of relationships to retrieve, up to 20,000."),
-            auth_user=Depends(self.providers.auth.auth_wrapper),
-        ) -> PaginatedResultsWrapper[list[Relationship]]:
-            if not auth_user.is_superuser:
-                raise R2RException("Only superusers can access this endpoint.", 403)
-
-            return await self.services["kg"].list_relationships_v3(
-                level=EntityLevel.DOCUMENT,
-                id=id,
-                entity_names=entity_names,
-                relationship_types=relationship_types,
-                attributes=attributes,
-                offset=offset,
-                limit=limit,
-            )
-
-
-        @self.router.post(
-            "/documents/{id}/relationships",
-            summary="Create relationships for a document",
-            openapi_extra={
-                "x-codeSamples": [
-                    {
-                        "lang": "Python",
-                        "source": textwrap.dedent(
-                            """
-                            from r2r import R2RClient
-
-                            client = R2RClient("http://localhost:7272")
-                            # when using auth, do client.login(...)
-
-                            result = client.documents.create_relationships(document_id="9fbe403b-c11c-5aae-8ade-ef22980c3ad1", relationships=[relationship1, relationship2])
-                            """
-                        ),
-                    },
-                ]
-            },
-        )
-        @self.base_endpoint
-        async def create_relationships(
-            id: UUID = Path(..., description="The ID of the document to create relationships for."),
-            relationships: list[Union[Relationship, dict]] = Body(..., description="The relationships to create."),
-            auth_user=Depends(self.providers.auth.auth_wrapper),
-        ) -> ResultsWrapper[list[RelationshipResponse]]:
-            if not auth_user.is_superuser:
-                raise R2RException("Only superusers can access this endpoint.", 403)
-
-            relationships = [Relationship(**relationship) if isinstance(relationship, dict) else relationship for relationship in relationships]
-
-            return await self.services["kg"].create_relationships_v3(
-                level=EntityLevel.DOCUMENT,
-                id=id,
-                relationships=relationships,
-            )
-        
-
-        @self.router.post(
-            "/documents/{id}/relationships/{relationship_id}",
-            summary="Update a relationship for a document",
-            openapi_extra={
-                "x-codeSamples": [
-                    {
-                        "lang": "Python",
-                        "source": textwrap.dedent(
-                            """
-                            from r2r import R2RClient
-
-                            client = R2RClient("http://localhost:7272")
-                            # when using auth, do client.login(...)
-
-                            result = client.documents.update_relationship(document_id="9fbe403b-c11c-5aae-8ade-ef22980c3ad1", relationship_id="123e4567-e89b-12d3-a456-426614174000", relationship=relationship)
-                            """
-                        ),
-                    },
-                ]
-            },
-        )
-        @self.base_endpoint 
-        async def update_relationship(
-            id: UUID = Path(..., description="The ID of the document to update the relationship for."),
-            relationship_id: UUID = Path(..., description="The ID of the relationship to update."),
-            relationship: Relationship = Body(..., description="The updated relationship."),
-            auth_user=Depends(self.providers.auth.auth_wrapper),
-        ):
-            if not auth_user.is_superuser:
-                raise R2RException("Only superusers can access this endpoint.", 403)
-
-
-            return await self.services["kg"].update_relationship_v3(
-                level=EntityLevel.DOCUMENT,
-                id=id,
-                relationship_id=relationship_id,
-                relationship=relationship,
-            )
-
-        @self.router.delete(
-            "/documents/{id}/relationships/{relationship_id}",
-            summary="Delete a relationship for a document",
-        )
-        @self.base_endpoint
-        async def delete_relationship(
-            id: UUID = Path(..., description="The ID of the document to delete the relationship for."),
-            relationship_id: UUID = Path(..., description="The ID of the relationship to delete."),
-            auth_user=Depends(self.providers.auth.auth_wrapper),
-        ):
-            if not auth_user.is_superuser:
-                raise R2RException("Only superusers can access this endpoint.", 403)
-
-            return await self.services["kg"].delete_relationship_v3(
-                level=EntityLevel.DOCUMENT,
-                id=id,
-                relationship_id=relationship_id,
-            )
-
-        ##### COLLECTION LEVEL OPERATIONS #####
-
-
-
-
-
-<<<<<<< HEAD
-=======
 class GraphRouter(BaseRouterV3):
     def __init__(
         self,
@@ -911,7 +77,814 @@
         run_type: RunType = RunType.KG,
     ):
         super().__init__(providers, services, orchestration_provider, run_type)
->>>>>>> e6f87a25
+
+    def _get_path_level(self, request: Request) -> EntityLevel:
+        path = request.url.path
+        if "/chunks/" in path:
+            return EntityLevel.CHUNK
+        elif "/documents/" in path:
+            return EntityLevel.DOCUMENT
+        else:
+            return EntityLevel.COLLECTION
+
+    def _setup_routes(self):
+        ##### ENTITIES ######
+        @self.router.get(
+            "/chunks/{id}/entities",
+            summary="List entities for a chunk",
+            openapi_extra={
+                "x-codeSamples": [
+                    {
+                        "lang": "Python",
+                        "source": textwrap.dedent(
+                            """
+                            from r2r import R2RClient
+
+                            client = R2RClient("http://localhost:7272")
+                            # when using auth, do client.login(...)
+
+                            result = client.chunks.list_entities(chunk_id="9fbe403b-c11c-5aae-8ade-ef22980c3ad1", offset=0, limit=100)
+                            """
+                        ),
+                    },
+                ]
+            },
+        )
+        @self.router.get(
+            "/documents/{id}/entities",
+            summary="List entities for a document",
+            openapi_extra={
+                "x-codeSamples": [
+                    {
+                        "lang": "Python",
+                        "source": textwrap.dedent(
+                            """
+                            from r2r import R2RClient
+
+                            client = R2RClient("http://localhost:7272")
+                            # when using auth, do client.login(...)
+
+                            result = client.documents.list_entities(document_id="9fbe403b-c11c-5aae-8ade-ef22980c3ad1", offset=0, limit=100)
+                            """
+                        ),
+                    },
+                ]
+            },
+        )
+        @self.router.get(
+            "/collections/{id}/entities",
+            summary="List entities for a collection",
+            openapi_extra={
+                "x-codeSamples": [
+                    {
+                        "lang": "Python",
+                        "source": textwrap.dedent(
+                            """
+                            from r2r import R2RClient
+
+                            client = R2RClient("http://localhost:7272")
+                            # when using auth, do client.login(...)
+
+                            result = client.collections.list_entities(collection_id="9fbe403b-c11c-5aae-8ade-ef22980c3ad1", offset=0, limit=100)
+                            """
+                        ),
+                    },
+                ]
+            },
+        )
+        @self.base_endpoint
+        async def list_entities(
+            request: Request,
+            id: UUID = Path(..., description="The ID of the chunk to retrieve entities for."),
+            entity_names: Optional[list[str]] = Query(None, description="A list of entity names to filter the entities by."),
+            entity_categories: Optional[list[str]] = Query(None, description="A list of entity categories to filter the entities by."),
+            attributes: Optional[list[str]] = Query(None, description="A list of attributes to return. By default, all attributes are returned."),
+            offset: int = Query(0, ge=0, description="The offset of the first entity to retrieve."),
+            limit: int = Query(100, ge=0, le=20_000, description="The maximum number of entities to retrieve, up to 20,000."),
+            auth_user=Depends(self.providers.auth.auth_wrapper),
+        ) -> PaginatedResultsWrapper[list[Entity]]:
+            """
+            Retrieves a list of entities associated with a specific chunk.  
+            
+            Note that when entities are extracted, neighboring chunks are also processed together to extract entities. 
+            
+            So, the entity returned here may not be in the same chunk as the one specified, but rather in a neighboring chunk (upto 2 chunks by default).   
+            """
+            if not auth_user.is_superuser:
+                raise R2RException("Only superusers can access this endpoint.", 403)
+
+            return await self.services["kg"].list_entities_v3(
+                level=self._get_path_level(request),
+                id=id,
+                offset=offset,
+                limit=limit,
+                entity_names=entity_names,
+                entity_categories=entity_categories,
+                attributes=attributes
+            )
+        
+        @self.router.post(
+            "/chunks/{id}/entities",
+            summary="Create entities for a chunk",
+            openapi_extra={
+                "x-codeSamples": [
+                    {
+                        "lang": "Python",
+                        "source": textwrap.dedent(
+                            """
+                            from r2r import R2RClient
+
+                            client = R2RClient("http://localhost:7272")
+                            # when using auth, do client.login(...)
+
+                            result = client.chunks.create_entities(chunk_id="9fbe403b-c11c-5aae-8ade-ef22980c3ad1", entities=[entity1, entity2])
+                            """
+                        ),
+                    },
+                ]
+            },
+        )
+        @self.router.post(
+            "/documents/{id}/entities",
+            summary="Create entities for a document",
+            openapi_extra={
+                "x-codeSamples": [
+                    {
+                        "lang": "Python",
+                        "source": textwrap.dedent(
+                            """
+                            from r2r import R2RClient
+
+                            client = R2RClient("http://localhost:7272")
+                            # when using auth, do client.login(...)
+
+                            result = client.documents.create_entities(document_id="9fbe403b-c11c-5aae-8ade-ef22980c3ad1", entities=[entity1, entity2])
+                            """
+                        ),
+                    },
+                ]
+            },
+        )
+        @self.router.post(
+            "/collections/{id}/entities",
+            summary="Create entities for a collection",
+            openapi_extra={
+                "x-codeSamples": [
+                    {
+                        "lang": "Python",
+                        "source": textwrap.dedent(
+                            """
+                            from r2r import R2RClient
+
+                            client = R2RClient("http://localhost:7272")
+                            # when using auth, do client.login(...)
+
+                            result = client.collections.create_entities(collection_id="9fbe403b-c11c-5aae-8ade-ef22980c3ad1", entities=[entity1, entity2])
+                            """
+                        ),
+                    },
+                ]
+            },
+        )
+        @self.base_endpoint
+        async def create_entities(
+            request: Request,
+            id: UUID = Path(..., description="The ID of the chunk to create entities for."),
+            entities: list[Union[Entity, dict]] = Body(..., description="The entities to create."),
+            auth_user=Depends(self.providers.auth.auth_wrapper),
+        ):
+            if not auth_user.is_superuser:
+                raise R2RException("Only superusers can access this endpoint.", 403)
+
+            entities = [Entity(**entity) if isinstance(entity, dict) else entity for entity in entities]
+            # for each entity, set the level to CHUNK
+            for entity in entities:
+                if entity.level is None:
+                    entity.level = EntityLevel.CHUNK
+                else:
+                    raise R2RException("Entity level must be chunk or empty.", 400)
+
+            return await self.services["kg"].create_entities_v3(
+                level=self._get_path_level(request),
+                id=id,
+                entities=entities,
+            )
+
+        @self.router.post(
+            "/chunks/{id}/entities/{entity_id}",
+            summary="Update an entity for a chunk",
+            openapi_extra={
+                "x-codeSamples": [
+                    {
+                        "lang": "Python",
+                        "source": textwrap.dedent(
+                            """
+                            from r2r import R2RClient
+
+                            client = R2RClient("http://localhost:7272")
+                            # when using auth, do client.login(...)
+
+                            result = client.chunks.update_entity(chunk_id="9fbe403b-c11c-5aae-8ade-ef22980c3ad1", entity_id="123e4567-e89b-12d3-a456-426614174000", entity=entity)
+                            """
+                        ),
+                    },
+                ]
+            },
+        )
+        @self.base_endpoint
+        async def update_entity(
+            request: Request,
+            id: UUID = Path(..., description="The ID of the chunk to update the entity for."),
+            entity_id: UUID = Path(..., description="The ID of the entity to update."),
+            entity: Entity = Body(..., description="The updated entity."),
+            auth_user=Depends(self.providers.auth.auth_wrapper),
+        ):
+            if not auth_user.is_superuser:
+                raise R2RException("Only superusers can access this endpoint.", 403)
+
+            return await self.services["kg"].update_entity_v3(
+                level=self._get_path_level(request),
+                id=id,
+                entity_id=entity_id,
+                entity=entity,
+            )
+
+        @self.router.delete(
+            "/chunks/{id}/entities/{entity_id}",
+            summary="Delete an entity for a chunk",
+            openapi_extra={
+                "x-codeSamples": [
+                    {
+                        "lang": "Python",
+                        "source": textwrap.dedent(
+                            """
+                            from r2r import R2RClient
+
+                            client = R2RClient("http://localhost:7272")
+                            # when using auth, do client.login(...)
+
+                            result = client.chunks.delete_entity(chunk_id="9fbe403b-c11c-5aae-8ade-ef22980c3ad1", entity_id="123e4567-e89b-12d3-a456-426614174000")
+                            """
+                        ),
+                    },
+                ]
+            },
+        )
+        @self.router.delete(
+            "/documents/{id}/entities/{entity_id}",
+            summary="Delete an entity for a document",
+            openapi_extra={
+                "x-codeSamples": [
+                    {
+                        "lang": "Python",
+                        "source": textwrap.dedent(
+                            """
+                            from r2r import R2RClient
+
+                            client = R2RClient("http://localhost:7272")
+                            # when using auth, do client.login(...)
+
+                            result = client.chunks.delete_entity(chunk_id="9fbe403b-c11c-5aae-8ade-ef22980c3ad1", entity_id="123e4567-e89b-12d3-a456-426614174000")
+                            """
+                        ),
+                    },
+                ]
+            },
+        )
+        @self.router.delete(
+            "/collections/{id}/entities/{entity_id}",
+            summary="Delete an entity for a collection",
+            openapi_extra={
+                "x-codeSamples": [
+                    {
+                        "lang": "Python",
+                        "source": textwrap.dedent(
+                            """
+                            from r2r import R2RClient
+
+                            client = R2RClient("http://localhost:7272")
+                            # when using auth, do client.login(...)
+
+                            result = client.chunks.delete_entity(chunk_id="9fbe403b-c11c-5aae-8ade-ef22980c3ad1", entity_id="123e4567-e89b-12d3-a456-426614174000")
+                            """
+                        ),
+                    },
+                ]
+            },
+        )
+        @self.base_endpoint
+        async def delete_entity(
+            request: Request,
+            id: UUID = Path(..., description="The ID of the chunk to delete the entity for."),
+            entity_id: UUID = Path(..., description="The ID of the entity to delete."),
+            auth_user=Depends(self.providers.auth.auth_wrapper),
+        ):
+            if not auth_user.is_superuser:
+                raise R2RException("Only superusers can access this endpoint.", 403)
+
+            return await self.services["kg"].delete_entity_v3(
+                level=self._get_path_level(request),
+                id=id,
+                entity_id=entity_id,
+            )
+
+        ##### RELATIONSHIPS #####
+        @self.router.get(
+            "/chunks/{id}/relationships",
+            summary="List relationships for a chunk",
+            openapi_extra={
+                "x-codeSamples": [
+                    {
+                        "lang": "Python",
+                        "source": textwrap.dedent(
+                            """
+                            from r2r import R2RClient
+
+                            client = R2RClient("http://localhost:7272")
+                            # when using auth, do client.login(...)
+
+                            result = client.chunks.list_relationships(chunk_id="9fbe403b-c11c-5aae-8ade-ef22980c3ad1")
+                            """
+                        ),
+                    },
+                ]
+            },
+        )
+        @self.router.get(
+            "/documents/{id}/relationships",
+            summary="List relationships for a document",
+            openapi_extra={
+                "x-codeSamples": [
+                    {
+                        "lang": "Python",
+                        "source": textwrap.dedent(
+                            """
+                            from r2r import R2RClient
+
+                            client = R2RClient("http://localhost:7272")
+                            # when using auth, do client.login(...)
+
+                            result = client.documents.list_relationships(document_id="9fbe403b-c11c-5aae-8ade-ef22980c3ad1")
+                            """
+                        ),
+                    },
+                ]
+            },
+        )
+
+        @self.router.get(
+            "/chunks/{id}/relationships",
+            summary="List relationships for a chunk",
+            openapi_extra={
+                "x-codeSamples": [
+                    {
+                        "lang": "Python",
+                        "source": textwrap.dedent(
+                            """
+                            from r2r import R2RClient
+
+                            client = R2RClient("http://localhost:7272")
+                            # when using auth, do client.login(...)
+
+                            result = client.collections.list_relationships(collection_id="9fbe403b-c11c-5aae-8ade-ef22980c3ad1")
+                            """
+                        ),
+                    },
+                ]
+            },
+        )
+        @self.base_endpoint
+        async def list_relationships(
+            id: UUID = Path(..., description="The ID of the chunk to retrieve relationships for."),
+            entity_names: Optional[list[str]] = Query(None, description="A list of entity names to filter the relationships by."),
+            relationship_types: Optional[list[str]] = Query(None, description="A list of relationship types to filter the relationships by."),
+            attributes: Optional[list[str]] = Query(None, description="A list of attributes to return. By default, all attributes are returned."),
+            offset: int = Query(0, ge=0, description="The offset of the first relationship to retrieve."),
+            limit: int = Query(100, ge=0, le=20_000, description="The maximum number of relationships to retrieve, up to 20,000."),
+            auth_user=Depends(self.providers.auth.auth_wrapper),
+        ) -> PaginatedResultsWrapper[list[Relationship]]:
+            if not auth_user.is_superuser:
+                raise R2RException("Only superusers can access this endpoint.", 403)
+
+            return await self.services["kg"].list_relationships_v3(
+                level=EntityLevel.CHUNK,
+                id=id,
+                entity_names=entity_names,
+                relationship_types=relationship_types,
+                attributes=attributes,
+                offset=offset,
+                limit=limit,
+            )
+
+
+        @self.router.post(
+            "/chunks/{id}/relationships",
+            summary="Create relationships for a chunk",
+            openapi_extra={
+                "x-codeSamples": [
+                    {
+                        "lang": "Python",
+                        "source": textwrap.dedent(
+                            """
+                            from r2r import R2RClient
+
+                            client = R2RClient("http://localhost:7272")
+                            # when using auth, do client.login(...)
+
+                            result = client.chunks.create_relationships(chunk_id="9fbe403b-c11c-5aae-8ade-ef22980c3ad1", relationships=[relationship1, relationship2])
+                            """
+                        ),
+                    },
+                ]
+            },
+        )
+        @self.base_endpoint
+        async def create_relationships(
+            id: UUID = Path(..., description="The ID of the chunk to create relationships for."),
+            relationships: list[Union[Relationship, dict]] = Body(..., description="The relationships to create."),
+            auth_user=Depends(self.providers.auth.auth_wrapper),
+        ) -> ResultsWrapper[list[RelationshipResponse]]:
+            if not auth_user.is_superuser:
+                raise R2RException("Only superusers can access this endpoint.", 403)
+
+            relationships = [Relationship(**relationship) if isinstance(relationship, dict) else relationship for relationship in relationships]
+
+            return await self.services["kg"].create_relationships_v3(
+                level=EntityLevel.CHUNK,
+                id=id,
+                relationships=relationships,
+            )
+        
+
+        @self.router.post(
+            "/chunks/{id}/relationships/{relationship_id}",
+            summary="Update a relationship for a chunk",
+            openapi_extra={
+                "x-codeSamples": [
+                    {
+                        "lang": "Python",
+                        "source": textwrap.dedent(
+                            """
+                            from r2r import R2RClient
+
+                            client = R2RClient("http://localhost:7272")
+                            # when using auth, do client.login(...)
+
+                            result = client.chunks.update_relationship(chunk_id="9fbe403b-c11c-5aae-8ade-ef22980c3ad1", relationship_id="123e4567-e89b-12d3-a456-426614174000", relationship=relationship)
+                            """
+                        ),
+                    },
+                ]
+            },
+        )
+        @self.base_endpoint 
+        async def update_relationship(
+            id: UUID = Path(..., description="The ID of the chunk to update the relationship for."),
+            relationship_id: UUID = Path(..., description="The ID of the relationship to update."),
+            relationship: Relationship = Body(..., description="The updated relationship."),
+            auth_user=Depends(self.providers.auth.auth_wrapper),
+        ):
+            if not auth_user.is_superuser:
+                raise R2RException("Only superusers can access this endpoint.", 403)
+
+
+            return await self.services["kg"].update_relationship_v3(
+                level=EntityLevel.CHUNK,
+                id=id,
+                relationship_id=relationship_id,
+                relationship=relationship,
+            )
+
+        @self.router.delete(
+            "/chunks/{id}/relationships/{relationship_id}",
+            summary="Delete a relationship for a chunk",
+        )
+        @self.base_endpoint
+        async def delete_relationship(
+            id: UUID = Path(..., description="The ID of the chunk to delete the relationship for."),
+            relationship_id: UUID = Path(..., description="The ID of the relationship to delete."),
+            auth_user=Depends(self.providers.auth.auth_wrapper),
+        ):
+            if not auth_user.is_superuser:
+                raise R2RException("Only superusers can access this endpoint.", 403)
+
+            return await self.services["kg"].delete_relationship_v3(
+                level=EntityLevel.CHUNK,
+                id=id,
+                relationship_id=relationship_id,
+            )
+
+        ##### DOCUMENT LEVEL OPERATIONS #####
+        @self.router.get(
+            "/documents/{id}/entities",
+            summary="List entities for a document",
+            openapi_extra={
+                "x-codeSamples": [
+                    {
+                        "lang": "Python",
+                        "source": textwrap.dedent(
+                            """
+                            from r2r import R2RClient
+
+                            client = R2RClient("http://localhost:7272")
+                            # when using auth, do client.login(...)
+
+                            result = client.chunks.list_entities(chunk_id="9fbe403b-c11c-5aae-8ade-ef22980c3ad1", offset=0, limit=100)
+                            """
+                        ),
+                    },
+                ]
+            },
+        )
+        @self.base_endpoint
+        async def list_entities(
+            id: UUID = Path(..., description="The ID of the document to retrieve entities for."),
+            entity_names: Optional[list[str]] = Query(None, description="A list of entity names to filter the entities by."),
+            entity_categories: Optional[list[str]] = Query(None, description="A list of entity categories to filter the entities by."),
+            attributes: Optional[list[str]] = Query(None, description="A list of attributes to return. By default, all attributes are returned."),
+            offset: int = Query(0, ge=0, description="The offset of the first entity to retrieve."),
+            limit: int = Query(100, ge=0, le=20_000, description="The maximum number of entities to retrieve, up to 20,000."),
+            auth_user=Depends(self.providers.auth.auth_wrapper),
+        ) -> PaginatedResultsWrapper[list[Entity]]:
+            """
+            Retrieves a list of entities associated with a specific document.  
+            """
+            if not auth_user.is_superuser:
+                raise R2RException("Only superusers can access this endpoint.", 403)
+
+            return await self.services["kg"].list_entities_v3(
+                level=EntityLevel.DOCUMENT,
+                id=id,
+                offset=offset,
+                limit=limit,
+                entity_names=entity_names,
+                entity_categories=entity_categories,
+                attributes=attributes
+            )
+        
+        @self.router.post(
+            "/documents/{id}/entities",
+            summary="Create entities for a document",
+            openapi_extra={
+                "x-codeSamples": [
+                    {
+                        "lang": "Python",
+                        "source": textwrap.dedent(
+                            """
+                            from r2r import R2RClient
+
+                            client = R2RClient("http://localhost:7272")
+                            # when using auth, do client.login(...)
+
+                            result = client.documents.create_entities(document_id="9fbe403b-c11c-5aae-8ade-ef22980c3ad1", entities=[entity1, entity2])
+                            """
+                        ),
+                    },
+                ]
+            },
+        )
+        @self.base_endpoint
+        async def create_entities(
+            id: UUID = Path(..., description="The ID of the chunk to create entities for."),
+            entities: list[Union[Entity, dict]] = Body(..., description="The entities to create."),
+            auth_user=Depends(self.providers.auth.auth_wrapper),
+        ):
+            if not auth_user.is_superuser:
+                raise R2RException("Only superusers can access this endpoint.", 403)
+
+            entities = [Entity(**entity) if isinstance(entity, dict) else entity for entity in entities]
+            # for each entity, set the level to CHUNK
+            for entity in entities:
+                if entity.level is None:
+                    entity.level = EntityLevel.DOCUMENT
+                else:
+                    raise R2RException("Entity level must be chunk or empty.", 400)
+
+            return await self.services["kg"].create_entities_v3(
+                level=EntityLevel.DOCUMENT,
+                id=id,
+                entities=entities,
+            )
+
+        @self.router.post(
+            "/documents/{id}/entities/{entity_id}",
+            summary="Update an entity for a document",
+            openapi_extra={
+                "x-codeSamples": [
+                    {
+                        "lang": "Python",
+                        "source": textwrap.dedent(
+                            """
+                            from r2r import R2RClient
+
+                            client = R2RClient("http://localhost:7272")
+                            # when using auth, do client.login(...)
+
+                            result = client.documents.update_entity(document_id="9fbe403b-c11c-5aae-8ade-ef22980c3ad1", entity_id="123e4567-e89b-12d3-a456-426614174000", entity=entity)
+                            """
+                        ),
+                    },
+                ]
+            },
+        )
+        @self.base_endpoint
+        async def update_entity(
+            id: UUID = Path(..., description="The ID of the document to update the entity for."),
+            entity_id: UUID = Path(..., description="The ID of the entity to update."),
+            entity: Entity = Body(..., description="The updated entity."),
+            auth_user=Depends(self.providers.auth.auth_wrapper),
+        ):
+            if not auth_user.is_superuser:
+                raise R2RException("Only superusers can access this endpoint.", 403)
+
+            return await self.services["kg"].update_entity_v3(
+                level=EntityLevel.DOCUMENT,
+                id=id,
+                entity_id=entity_id,
+                entity=entity,
+            )
+
+
+        @self.router.delete(
+            "/documents/{id}/entities/{entity_id}",
+            summary="Delete an entity for a document",
+            openapi_extra={
+                "x-codeSamples": [
+                    {
+                        "lang": "Python",
+                        "source": textwrap.dedent(
+                            """
+                            from r2r import R2RClient
+
+                            client = R2RClient("http://localhost:7272")
+                            # when using auth, do client.login(...)
+
+                            result = client.documents.delete_entity(document_id="9fbe403b-c11c-5aae-8ade-ef22980c3ad1", entity_id="123e4567-e89b-12d3-a456-426614174000")
+                            """
+                        ),
+                    },
+                ]
+            },
+        )
+
+        @self.base_endpoint
+        async def delete_entity(
+            id: UUID = Path(..., description="The ID of the document to delete the entity for."),
+            entity_id: UUID = Path(..., description="The ID of the entity to delete."),
+            auth_user=Depends(self.providers.auth.auth_wrapper),
+        ):
+            if not auth_user.is_superuser:
+                raise R2RException("Only superusers can access this endpoint.", 403)
+
+        ##### RELATIONSHIPS #####
+        @self.router.get(
+            "/documents/{id}/relationships",
+            summary="List relationships for a document",
+            openapi_extra={
+                "x-codeSamples": [
+                    {
+                        "lang": "Python",
+                        "source": textwrap.dedent(
+                            """
+                            from r2r import R2RClient
+
+                            client = R2RClient("http://localhost:7272")
+                            # when using auth, do client.login(...)
+
+                            result = client.documents.list_relationships(document_id="9fbe403b-c11c-5aae-8ade-ef22980c3ad1")
+                            """
+                        ),
+                    },
+                ]
+            },
+        )
+        @self.base_endpoint
+        async def list_relationships(
+            id: UUID = Path(..., description="The ID of the document to retrieve relationships for."),
+            entity_names: Optional[list[str]] = Query(None, description="A list of entity names to filter the relationships by."),
+            relationship_types: Optional[list[str]] = Query(None, description="A list of relationship types to filter the relationships by."),
+            attributes: Optional[list[str]] = Query(None, description="A list of attributes to return. By default, all attributes are returned."),
+            offset: int = Query(0, ge=0, description="The offset of the first relationship to retrieve."),
+            limit: int = Query(100, ge=0, le=20_000, description="The maximum number of relationships to retrieve, up to 20,000."),
+            auth_user=Depends(self.providers.auth.auth_wrapper),
+        ) -> PaginatedResultsWrapper[list[Relationship]]:
+            if not auth_user.is_superuser:
+                raise R2RException("Only superusers can access this endpoint.", 403)
+
+            return await self.services["kg"].list_relationships_v3(
+                level=EntityLevel.DOCUMENT,
+                id=id,
+                entity_names=entity_names,
+                relationship_types=relationship_types,
+                attributes=attributes,
+                offset=offset,
+                limit=limit,
+            )
+
+
+        @self.router.post(
+            "/documents/{id}/relationships",
+            summary="Create relationships for a document",
+            openapi_extra={
+                "x-codeSamples": [
+                    {
+                        "lang": "Python",
+                        "source": textwrap.dedent(
+                            """
+                            from r2r import R2RClient
+
+                            client = R2RClient("http://localhost:7272")
+                            # when using auth, do client.login(...)
+
+                            result = client.documents.create_relationships(document_id="9fbe403b-c11c-5aae-8ade-ef22980c3ad1", relationships=[relationship1, relationship2])
+                            """
+                        ),
+                    },
+                ]
+            },
+        )
+        @self.base_endpoint
+        async def create_relationships(
+            id: UUID = Path(..., description="The ID of the document to create relationships for."),
+            relationships: list[Union[Relationship, dict]] = Body(..., description="The relationships to create."),
+            auth_user=Depends(self.providers.auth.auth_wrapper),
+        ) -> ResultsWrapper[list[RelationshipResponse]]:
+            if not auth_user.is_superuser:
+                raise R2RException("Only superusers can access this endpoint.", 403)
+
+            relationships = [Relationship(**relationship) if isinstance(relationship, dict) else relationship for relationship in relationships]
+
+            return await self.services["kg"].create_relationships_v3(
+                level=EntityLevel.DOCUMENT,
+                id=id,
+                relationships=relationships,
+            )
+        
+
+        @self.router.post(
+            "/documents/{id}/relationships/{relationship_id}",
+            summary="Update a relationship for a document",
+            openapi_extra={
+                "x-codeSamples": [
+                    {
+                        "lang": "Python",
+                        "source": textwrap.dedent(
+                            """
+                            from r2r import R2RClient
+
+                            client = R2RClient("http://localhost:7272")
+                            # when using auth, do client.login(...)
+
+                            result = client.documents.update_relationship(document_id="9fbe403b-c11c-5aae-8ade-ef22980c3ad1", relationship_id="123e4567-e89b-12d3-a456-426614174000", relationship=relationship)
+                            """
+                        ),
+                    },
+                ]
+            },
+        )
+        @self.base_endpoint 
+        async def update_relationship(
+            id: UUID = Path(..., description="The ID of the document to update the relationship for."),
+            relationship_id: UUID = Path(..., description="The ID of the relationship to update."),
+            relationship: Relationship = Body(..., description="The updated relationship."),
+            auth_user=Depends(self.providers.auth.auth_wrapper),
+        ):
+            if not auth_user.is_superuser:
+                raise R2RException("Only superusers can access this endpoint.", 403)
+
+
+            return await self.services["kg"].update_relationship_v3(
+                level=EntityLevel.DOCUMENT,
+                id=id,
+                relationship_id=relationship_id,
+                relationship=relationship,
+            )
+
+        @self.router.delete(
+            "/documents/{id}/relationships/{relationship_id}",
+            summary="Delete a relationship for a document",
+        )
+        @self.base_endpoint
+        async def delete_relationship(
+            id: UUID = Path(..., description="The ID of the document to delete the relationship for."),
+            relationship_id: UUID = Path(..., description="The ID of the relationship to delete."),
+            auth_user=Depends(self.providers.auth.auth_wrapper),
+        ):
+            if not auth_user.is_superuser:
+                raise R2RException("Only superusers can access this endpoint.", 403)
+
+            return await self.services["kg"].delete_relationship_v3(
+                level=EntityLevel.DOCUMENT,
+                id=id,
+                relationship_id=relationship_id,
+            )
+
+        ##### COLLECTION LEVEL OPERATIONS #####
+
+
+
+
+
 
         # Graph-level operations
         @self.router.post(
@@ -1078,15 +1051,10 @@
             - Community statistics
             - Current settings
             """
-<<<<<<< HEAD
-            # check if user has access the collection_id
-=======
-            raise NotImplementedError("Not implemented", 501)
-            # if not auth_user.is_superuser:
-            #     raise R2RException(
-            #         "Only superusers can view graph status", 403
-            #     )
->>>>>>> e6f87a25
+            if not auth_user.is_superuser:
+                raise R2RException(
+                    "Only superusers can view graph status", 403
+                )
 
             # status = await self.services["kg"].get_graph_status(collection_id)
             # return status  # type: ignore
@@ -1268,66 +1236,13 @@
             auth_user=Depends(self.providers.auth.auth_wrapper),
         ) -> ResultsWrapper[Entity]:
             """Creates a new entity in the graph."""
-<<<<<<< HEAD
-            # entity validation.
-            entity = Entity(**entity)
-            level = entity.level
-
-            if level is None:
-                raise R2RException(
-                    "Entity level must be provided. Value is one of: collection, document, chunk",
-                    400,
-                )
-
-            if level == EntityLevel.DOCUMENT and not entity.document_id:
-                raise R2RException(
-                    "document_id must be provided for all entities if level is DOCUMENT",
-                    400,
-                )
-
-            if (
-                level == EntityLevel.COLLECTION
-                and not entity.collection_id
-                and not entity.document_ids
-            ):
-                raise R2RException(
-                    "collection_id or document_ids must be provided for all entities if level is COLLECTION",
-                    400,
-                )
-
-            if level == EntityLevel.CHUNK and not entity.document_id:
-                raise R2RException(
-                    "document_id must be provided for all entities if level is CHUNK",
-                    400,
-                )
-
-            # check if entity level is not chunk, then description embedding must be provided
-            if level != EntityLevel.CHUNK and entity.description_embedding:
-                raise R2RException(
-                    "Please do not provide a description_embedding. R2R will automatically generate embeddings",
-                    400,
-                )
-
-            # check that ID is not provided for any entity
-            if entity.id:
-                raise R2RException(
-                    "ID is not allowed to be provided for any entity. It is automatically generated when the entity is added to the graph.",
-                    400,
-                )
-
-            return await self.services["kg"].create_entity(
+            if not auth_user.is_superuser:
+                raise R2RException("Only superusers can create entities", 403)
+
+            new_entity = await self.services["kg"].create_entity(
                 collection_id, entity
             )
-=======
-            raise NotImplementedError("Not implemented", 501)
-            # if not auth_user.is_superuser:
-            #     raise R2RException("Only superusers can create entities", 403)
-
-            # new_entity = await self.services["kg"].create_entity(
-            #     collection_id, entity
-            # )
-            # return new_entity  # type: ignore
->>>>>>> e6f87a25
+            return new_entity  # type: ignore
 
         @self.router.delete(
             "/graphs/{collection_id}/entities/{entity_id}",
@@ -1372,27 +1287,8 @@
             auth_user=Depends(self.providers.auth.auth_wrapper),
         ) -> ResultsWrapper[dict]:
             """Deletes an entity and optionally its relationships."""
-<<<<<<< HEAD
-
-            # implement permission check.
-            if cascade == True:
-                # we don't currently have entity IDs in the triples table, so we can't cascade delete.
-                # we will be able to delete by name.
-                raise NotImplementedError(
-                    "Cascade deletion is not implemented", 501
-                )
-
-            if type(entity_id) == UUID:
-                # FIXME: currently entity ID is an integer in the graph. we need to change it to UUID
-                raise ValueError(
-                    "Currently Entity ID is an integer in the graph. we need to change it to UUID for this endpoint to work",
-                    400,
-                )
-=======
-            raise NotImplementedError("Not implemented", 501)
-            # if not auth_user.is_superuser:
-            #     raise R2RException("Only superusers can delete entities", 403)
->>>>>>> e6f87a25
+            if not auth_user.is_superuser:
+                raise R2RException("Only superusers can delete entities", 403)
 
             # await self.services["kg"].delete_entity(
             #     collection_id, entity_id, cascade
@@ -1438,24 +1334,9 @@
         async def list_entities(
             collection_id: UUID = Path(...),
             level: EntityLevel = Query(EntityLevel.DOCUMENT),
-<<<<<<< HEAD
             offset: int = Query(0, ge=0),
             limit: int = Query(100, ge=1, le=1000),
-            # include_embeddings: bool = Query(False),
-=======
-            # include_embeddings: bool = Query(False),
-            offset: int = Query(
-                0,
-                ge=0,
-                description="Specifies the number of objects to skip. Defaults to 0.",
-            ),
-            limit: int = Query(
-                100,
-                ge=1,
-                le=1000,
-                description="Specifies a limit on the number of objects to return, ranging between 1 and 100. Defaults to 100.",
-            ),
->>>>>>> e6f87a25
+            include_embeddings: bool = Query(False),
             auth_user=Depends(self.providers.auth.auth_wrapper),
         ) -> (
             WrappedKGEntitiesResponse
@@ -1471,25 +1352,10 @@
             - Community memberships
             - Optional vector embedding
             """
-<<<<<<< HEAD
-
-            entity_table_name = level.value + "_entity"
-=======
-            if level == EntityLevel.CHUNK:
-                entity_table_name = "chunk_entity"
-            elif level == EntityLevel.DOCUMENT:
-                entity_table_name = "document_entity"
-            else:
-                entity_table_name = "collection_entity"
-
->>>>>>> e6f87a25
-            return await self.services["kg"].list_entities(
-                collection_id=collection_id,
-                entity_ids=[],
-                entity_table_name=entity_table_name,
-                offset=offset,
-                limit=limit,
-            )
+            entities = await self.services["kg"].list_entities(
+                collection_id, level, offset, limit, include_embeddings
+            )
+            return entities  # type: ignore
 
         @self.router.get(
             "/graphs/{collection_id}/entities/{entity_id}",
@@ -1504,24 +1370,12 @@
             auth_user=Depends(self.providers.auth.auth_wrapper),
         ) -> ResultsWrapper[Entity]:
             """Retrieves details of a specific entity."""
-
-<<<<<<< HEAD
-            entity_table_name = level.value + "_entity"
-=======
-            if level == EntityLevel.CHUNK:
-                entity_table_name = "chunk_entity"
-            elif level == EntityLevel.DOCUMENT:
-                entity_table_name = "document_entity"
-            else:
-                entity_table_name = "collection_entity"
-
->>>>>>> e6f87a25
-            result = await self.services["kg"].list_entities(
-                collection_id=collection_id,
-                entity_ids=[entity_id],
-                entity_table_name=entity_table_name,  # , offset=offset, limit=limit
-            )
-            return result["entities"][0]  # type: ignore
+            entity = await self.services["kg"].get_entity(
+                collection_id, entity_id, include_embeddings
+            )
+            if not entity:
+                raise R2RException("Entity not found", 404)
+            return entity
 
         @self.router.post(
             "/graphs/{collection_id}/entities/{entity_id}",
@@ -1577,15 +1431,8 @@
             auth_user=Depends(self.providers.auth.auth_wrapper),
         ) -> ResultsWrapper[Entity]:
             """Updates an existing entity."""
-<<<<<<< HEAD
-
             if not auth_user.is_superuser:
                 raise R2RException("Only superusers can update entities", 403)
-=======
-            raise NotImplementedError("Not implemented", 501)
-            # if not auth_user.is_superuser:
-            #     raise R2RException("Only superusers can update entities", 403)
->>>>>>> e6f87a25
 
             # updated_entity = await self.services["kg"].update_entity(
             #     collection_id, entity_id, entity_update
@@ -1775,34 +1622,15 @@
             auth_user=Depends(self.providers.auth.auth_wrapper),
         ) -> ResultsWrapper[Relationship]:
             """Creates a new relationship between entities."""
-<<<<<<< HEAD
-
-            # we define relationships only at a document level
-            # when a user creates a graph on two collections with a document in common, the the work is not duplicated
-
             if not auth_user.is_superuser:
                 raise R2RException(
                     "Only superusers can create relationships", 403
                 )
-            
-            # validate if document_id is valid
 
             new_relationship = await self.services["kg"].create_relationship(
-                document_id, relationship
+                collection_id, relationship
             )
             return new_relationship  # type: ignore
-=======
-            raise NotImplementedError("Not implemented", 501)
-            # if not auth_user.is_superuser:
-            #     raise R2RException(
-            #         "Only superusers can create relationships", 403
-            #     )
-
-            # new_relationship = await self.services["kg"].create_relationship(
-            #     collection_id, relationship
-            # )
-            # return new_relationship  # type: ignore
->>>>>>> e6f87a25
 
         # Relationship operations
         @self.router.get(
@@ -1952,32 +1780,18 @@
             auth_user=Depends(self.providers.auth.auth_wrapper),
         ) -> ResultsWrapper[Relationship]:
             """Updates an existing relationship."""
-<<<<<<< HEAD
-            if not auth_user.is_superuser:
-                raise R2RException(
-                    "Only superusers can update relationships", 403
-                )
-
-            updated_relationship = await self.services[
-                "kg"
-            ].update_relationship(
-                relationship_id, relationship_update
-            )
-            return updated_relationship  # type: ignore
-=======
             raise NotImplementedError("Not implemented")
             # if not auth_user.is_superuser:
             #     raise R2RException(
             #         "Only superusers can update relationships", 403
             #     )
 
-            # updated_relationship = await self.services[
-            #     "kg"
-            # ].update_relationship(
-            #     collection_id, relationship_id, relationship_update
-            # )
-            # return updated_relationship  # type: ignore
->>>>>>> e6f87a25
+            updated_relationship = await self.services[
+                "kg"
+            ].update_relationship(
+                collection_id, relationship_id, relationship_update
+            )
+            return updated_relationship  # type: ignore
 
         @self.router.delete(
             "/graphs/{collection_id}/relationships/{relationship_id}",
@@ -2231,28 +2045,9 @@
         @self.base_endpoint
         async def list_communities(
             collection_id: UUID = Path(...),
-            community_numbers: Optional[list[int]] = Query(
-                None, description="Community numbers to filter by."
-            ),
-            levels: Optional[list[int]] = Query(
-                None, description="Levels to filter by."
-            ),
-<<<<<<< HEAD
+            level: Optional[int] = Query(None),
             offset: int = Query(0, ge=0),
             limit: int = Query(100, ge=1, le=1000),
-=======
-            offset: int = Query(
-                0,
-                ge=0,
-                description="Specifies the number of objects to skip. Defaults to 0.",
-            ),
-            limit: int = Query(
-                100,
-                ge=1,
-                le=1000,
-                description="Specifies a limit on the number of objects to return, ranging between 1 and 100. Defaults to 100.",
-            ),
->>>>>>> e6f87a25
             auth_user=Depends(self.providers.auth.auth_wrapper),
         ) -> (
             WrappedKGCommunitiesResponse
@@ -2413,14 +2208,10 @@
             # if not community:
             #     raise R2RException("Community not found", 404)
 
-            # await self.services["kg"].delete_community(
-            #     collection_id, community_id
-            # )
-<<<<<<< HEAD
-            # return True  # type: ignore
-=======
-            # return GenericBooleanResponse(success=True)
->>>>>>> e6f87a25
+            await self.services["kg"].delete_community(
+                collection_id, community_id
+            )
+            return True  # type: ignore
 
         @self.router.post(
             "/graphs/{collection_id}/tune-prompt",
