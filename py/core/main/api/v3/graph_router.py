--- conflicted
+++ resolved
@@ -228,15 +228,9 @@
             ),
             limit: int = Query(
                 100,
-<<<<<<< HEAD
-                ge=0,
-                le=1000,
-                description="The maximum number of entities to retrieve, up to 1000.",
-=======
                 ge=1,
                 le=1000,
                 description="Specifies a limit on the number of objects to return, ranging between 1 and 100. Defaults to 100.",
->>>>>>> 22efa398
             ),
             auth_user=Depends(self.providers.auth.auth_wrapper),
         ) -> WrappedEntitiesResponse:
