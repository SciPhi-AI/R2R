import logging
import textwrap
from typing import Optional
from uuid import UUID

from fastapi import Body, Depends, Path, Query

from core.base import R2RException, RunType
from core.base.abstractions import DataLevel, KGRunType
from core.base.abstractions import Community, Entity, Relationship, Graph

from core.base.api.models import (
    GenericBooleanResponse,
    GenericMessageResponse,
    WrappedBooleanResponse,
    WrappedGenericMessageResponse,
    WrappedKGCreationResponse,
    WrappedEntityResponse,
    WrappedEntitiesResponse,
    WrappedRelationshipResponse,
    WrappedRelationshipsResponse,
    WrappedCommunityResponse,
    WrappedCommunitiesResponse,
    WrappedKGEntityDeduplicationResponse,
    WrappedKGEnrichmentResponse,
    WrappedKGTunePromptResponse,
)


from core.providers import (
    HatchetOrchestrationProvider,
    SimpleOrchestrationProvider,
)
from core.utils import (
    update_settings_from_dict,
)

from core.base.abstractions import (
    Entity,
    KGCreationSettings,
    Relationship,
    GraphBuildSettings,
)

from core.base.abstractions import DocumentResponse, DocumentType

from .base_router import BaseRouterV3

from fastapi import Request

from shared.utils.base_utils import generate_entity_document_id

logger = logging.getLogger()

from enum import Enum
<<<<<<< HEAD


class GraphObjectType(str, Enum):
    ENTITIES = "entities"
    RELATIONSHIPS = "relationships"
    COLLECTIONS = "collections"
    DOCUMENTS = "documents"

    def __str__(self):
        return self.value


=======


class GraphObjectType(str, Enum):
    ENTITIES = "entities"
    RELATIONSHIPS = "relationships"
    COLLECTIONS = "collections"
    DOCUMENTS = "documents"

    def __str__(self):
        return self.value


>>>>>>> 1e514db8
class GraphRouter(BaseRouterV3):
    def __init__(
        self,
        providers,
        services,
        orchestration_provider: (
            HatchetOrchestrationProvider | SimpleOrchestrationProvider
        ),
        run_type: RunType = RunType.KG,
    ):
        super().__init__(providers, services, orchestration_provider, run_type)

    def _get_path_level(self, request: Request) -> DataLevel:
        path = request.url.path
        if "/chunks/" in path:
            return DataLevel.CHUNK
        elif "/documents/" in path:
            return DataLevel.DOCUMENT
        else:
            return DataLevel.GRAPH

    async def _deduplicate_entities(
        self,
        id: UUID,
        settings,
        run_type: Optional[KGRunType] = KGRunType.ESTIMATE,
        run_with_orchestration: bool = True,
        auth_user=None,
    ) -> WrappedKGEntityDeduplicationResponse:
        """Deduplicates entities in the knowledge graph using LLM-based analysis.

        The deduplication process:
        1. Groups potentially duplicate entities by name/type
        2. Uses LLM analysis to determine if entities refer to same thing
        3. Merges duplicate entities while preserving relationships
        4. Updates all references to use canonical entity IDs

        Args:
            id (UUID): Graph containing the entities
            settings (dict, optional): Deduplication settings including:
                - kg_entity_deduplication_type (str): Deduplication method (e.g. "by_name")
                - kg_entity_deduplication_prompt (str): Custom prompt for analysis
                - max_description_input_length (int): Max chars for entity descriptions
                - generation_config (dict): LLM generation parameters
            run_type (KGRunType): Whether to estimate cost or run deduplication
            run_with_orchestration (bool): Whether to run async with task queue
            auth_user: Authenticated user making request

        Returns:
            Result containing:
                message (str): Status message
                task_id (UUID): Async task ID if run with orchestration

        Raises:
            R2RException: If user unauthorized or deduplication fails
        """
        if not auth_user.is_superuser:
            raise R2RException("Only superusers can deduplicate entities", 403)

        server_settings = (
            self.providers.database.config.kg_entity_deduplication_settings
        )
        if settings:
            server_settings = update_settings_from_dict(
                server_settings, settings
            )

        # Return cost estimate if requested
        if run_type == KGRunType.ESTIMATE:
            return await self.services["kg"].get_deduplication_estimate(
                id, server_settings
            )

        workflow_input = {
            "graph_id": str(id),
            "kg_entity_deduplication_settings": server_settings.model_dump_json(),
            "user": auth_user.model_dump_json(),
        }

        if run_with_orchestration:
            return await self.orchestration_provider.run_workflow(  # type: ignore
                "entity-deduplication", {"request": workflow_input}, {}
            )
        else:
            from core.main.orchestration import simple_kg_factory

            simple_kg = simple_kg_factory(self.services["kg"])
            await simple_kg["entity-deduplication"](workflow_input)
            return {  # type: ignore
                "message": "Entity deduplication completed successfully.",
                "task_id": None,
            }

    def _setup_routes(self):

        @self.router.post(
            "/graphs",
            summary="Create a new graph",
            openapi_extra={
                "x-codeSamples": [
                    {
                        "lang": "Python",
                        "source": textwrap.dedent(
                            """
                            from r2r import R2RClient

                            client = R2RClient("http://localhost:7272")
                            # when using auth, do client.login(...)

                            result = client.graphs.create(
                                graph={
                                    "name": "New Graph",
                                    "description": "New Description"
                                }
                            )"""
                        ),
                    },
                ]
            },
        )
        @self.base_endpoint
        async def create_empty_graph(
<<<<<<< HEAD
            auth_user=Depends(self.providers.auth.auth_wrapper),
            graph: Graph = Body(...),
        ):
            """
            Creates a new empty graph.

            This is the first step in building a knowledge graph. After creating the graph, you can:

            1. Add data to the graph:
               - Manually add entities and relationships via the /entities and /relationships endpoints
               - Automatically extract entities and relationships from documents via the /graphs/{id}/documents endpoint

            2. Build communities:
               - Build communities of related entities via the /graphs/{id}/communities/build endpoint

            3. Update graph metadata:
               - Modify the graph name, description and settings via the /graphs/{id} endpoint

            The graph ID returned by this endpoint is required for all subsequent operations on the graph.
            """
            if not auth_user.is_superuser:
                raise R2RException("Only superusers can create graphs", 403)

            graph_id = await self.services["kg"].create_new_graph(graph)
=======
            name: str = Body(..., description="The name of the graph"),
            description: Optional[str] = Body(
                None, description="An optional description of the graph"
            ),
            auth_user=Depends(self.providers.auth.auth_wrapper),
        ):
            """Creates an empty graph for a collection."""

            graph_id = await self.services["kg"].create_new_graph(
                user_id=auth_user.id,
                name=name,
                description=description,
            )
>>>>>>> 1e514db8

            return {
                "id": graph_id,
                "message": "An empty graph object created successfully",
            }

        @self.router.get(
            "/graphs/{id}",
<<<<<<< HEAD
            summary="Retrieve graph details",
=======
            summary="Get graph information",
>>>>>>> 1e514db8
            openapi_extra={
                "x-codeSamples": [
                    {
                        "lang": "Python",
                        "source": textwrap.dedent(
                            """
                            from r2r import R2RClient

                            client = R2RClient("http://localhost:7272")
                            # when using auth, do client.login(...)

                            result = client.graphs.get(
                                id="d09dedb1-b2ab-48a5-b950-6e1f464d83e7"
                            )"""
                        ),
                    },
                    {
                        "lang": "cURL",
                        "source": textwrap.dedent(
                            """
                            curl -X GET "https://api.example.com/v3/graphs/d09dedb1-b2ab-48a5-b950-6e1f464d83e7" \\
                                -H "Authorization: Bearer YOUR_API_KEY" """
                        ),
                    },
                ]
            },
        )
        @self.base_endpoint
        async def get_graph(
            id: UUID = Path(...),
            auth_user=Depends(self.providers.auth.auth_wrapper),
        ):
            """
<<<<<<< HEAD
            Retrieves detailed information about a specific graph by ID.

            Returns a graph object containing:
            - Creation metadata: status, timestamp, creator
            - Enrichment metadata: status, timestamp, last enrichment run
            - Graph statistics:
                - Total entity count and types
                - Total relationship count and types
                - Number of communities and hierarchy levels
            - Graph settings:
                - Entity extraction settings
                - Relationship extraction settings
                - Community detection settings
                - Current prompt configurations

            The graph details can be used to:
            - Monitor graph processing status
            - Get graph size and composition metrics
            - View and validate graph configuration
            - Track enrichment progress
=======
            Gets the information about a graph.

            Returns information about:
            - Creation status and timestamp
            - Enrichment status and timestamp
            - Entity and relationship counts
            - Community statistics
            - Current settings
>>>>>>> 1e514db8
            """
            if not auth_user.is_superuser:
                raise R2RException(
                    "Only superusers can view graph status", 403
                )

            return (
                await self.services["kg"].get_graphs(
                    graph_id=id, offset=0, limit=1
                )
            )["results"][0]

        @self.router.get(
            "/graphs",
<<<<<<< HEAD
            summary="List graphs",
=======
            summary="Get graph information",
>>>>>>> 1e514db8
            openapi_extra={
                "x-codeSamples": [
                    {
                        "lang": "Python",
                        "source": textwrap.dedent(
                            """
                            from r2r import R2RClient

                            client = R2RClient("http://localhost:7272")
                            # when using auth, do client.login(...)

                            result = client.graphs.get(
                                id="d09dedb1-b2ab-48a5-b950-6e1f464d83e7"
                            )"""
                        ),
                    },
                    {
                        "lang": "cURL",
                        "source": textwrap.dedent(
                            """
                            curl -X GET "https://api.example.com/v3/graphs/d09dedb1-b2ab-48a5-b950-6e1f464d83e7" \\
                                -H "Authorization: Bearer YOUR_API_KEY" """
                        ),
                    },
                ]
            },
        )
        @self.base_endpoint
        async def get_graphs(
            offset: int = Query(0, ge=0),
            limit: int = Query(100, ge=1, le=1000),
            auth_user=Depends(self.providers.auth.auth_wrapper),
        ):
<<<<<<< HEAD
            """
            Lists all graphs in the system with pagination support.
            """
            if not auth_user.is_superuser:
                raise R2RException(
                    "Only superusers can view graph status", 403
                )

            results = await self.services["kg"].get_graphs(
                offset=offset, limit=limit, graph_id=None
            )
            return results["results"], {
                "total_entries": results["total_entries"]
            }

        @self.router.delete(
            "/graphs/{id}",
            summary="Delete a graph",
            openapi_extra={
                "x-codeSamples": [
                    {
                        "lang": "Python",
                        "source": textwrap.dedent(
                            """
                            from r2r import R2RClient

                            client = R2RClient("http://localhost:7272")
                            # when using auth, do client.login(...)

                            result = client.graphs.delete(
                                id="d09dedb1-b2ab-48a5-b950-6e1f464d83e7",
                            )"""
                        ),
                    },
                    {
                        "lang": "cURL",
                        "source": textwrap.dedent(
                            """
                            curl -X DELETE "https://api.example.com/v3/graphs/d09dedb1-b2ab-48a5-b950-6e1f464d83e7" \\
                                -H "Authorization: Bearer YOUR_API_KEY" """
                        ),
                    },
                ]
            },
        )
        @self.base_endpoint
        async def delete_graph(
            id: UUID = Path(...),   
            auth_user=Depends(self.providers.auth.auth_wrapper),
        ):
            """
            Deletes a graph and all its associated data.

            This endpoint permanently removes the specified graph along with all entities and relationships that belong to only this graph.

            Entities and relationships extracted from documents are not deleted and must be deleted separately using the /entities and /relationships endpoints.
            """
            if not auth_user.is_superuser:
                raise R2RException("Only superusers can delete graphs", 403)

            id = await self.services["kg"].delete_graph_v3(
                id=id
            )
            # FIXME: Can we sync this with the deletion response from other routes? Those return a boolean.
            return {"message": "Graph deleted successfully", "id": id}  # type: ignore

        # update graph
        @self.router.post(
            "/graphs/{id}",
            summary="Update graph",
            openapi_extra={
                "x-codeSamples": [
                    {
                        "lang": "Python",
                        "source": textwrap.dedent(
                            """
                            from r2r import R2RClient

                            client = R2RClient("http://localhost:7272")
                            # when using auth, do client.login(...)

                            result = client.graphs.update(
                                id="d09dedb1-b2ab-48a5-b950-6e1f464d83e7",
                                graph={
                                    "name": "New Name",
                                    "description": "New Description"
                                }
                            )"""
                        ),
                    },
                ]
            },
        )
        @self.base_endpoint
        async def update_graph(
            id: UUID = Path(...),
            graph: Graph = Body(...),
            auth_user=Depends(self.providers.auth.auth_wrapper),
        ):
            """
            Updates an existing graph's metadata and settings.

            This endpoint allows you to modify:
            - Basic metadata: name, description, tags
            - Graph settings:
                - Entity extraction settings
                - Relationship extraction settings 
                - Community detection settings
                - Prompt configurations
            
            The graph ID must match between the URL path and request body (if provided in body).
            """
            if not auth_user.is_superuser:
                raise R2RException("Only superusers can update graphs", 403)

            if graph.id is None:
                graph.id = id
            else:
                if graph.id != id:
                    raise R2RException(
                        "Graph ID in path and body do not match", 400
                    )

            return {
                "id": (await self.services["kg"].update_graph(graph))["id"],
                "message": "Graph updated successfully",
            }

        @self.router.post(
            "/graphs/{id}/tune-prompt",
            summary="Tune a graph-related prompt",
            openapi_extra={
                "x-codeSamples": [
                    {
                        "lang": "Python",
                        "source": textwrap.dedent(
                            """
                            from r2r import R2RClient

                            client = R2RClient("http://localhost:7272")
                            # when using auth, do client.login(...)

                            result = client.graphs.tune_prompt(
                                collection_id="d09dedb1-b2ab-48a5-b950-6e1f464d83e7",
                                prompt_name="graphrag_relationships_extraction_few_shot",
                                documents_limit=100,
                                chunks_limit=1000
                            )"""
                        ),
                    },
                    {
                        "lang": "cURL",
                        "source": textwrap.dedent(
                            """
                            curl -X POST "https://api.example.com/v3/graphs/d09dedb1-b2ab-48a5-b950-6e1f464d83e7/tune-prompt" \\
                                -H "Content-Type: application/json" \\
                                -H "Authorization: Bearer YOUR_API_KEY" \\
                                -d '{
                                    "prompt_name": "graphrag_relationships_extraction_few_shot",
                                    "documents_limit": 100,
                                    "chunks_limit": 1000
                                }'"""
                        ),
                    },
                ]
            },
        )
        @self.base_endpoint
        async def tune_prompt(
            id: UUID = Path(...),
            prompt_name: str = Body(
                ...,
                description="The prompt to tune. Valid options: graphrag_relationships_extraction_few_shot, graphrag_entity_description, graphrag_communities",
            ),
            documents_offset: int = Body(0, ge=0),
            documents_limit: int = Body(100, ge=1),
            chunks_offset: int = Body(0, ge=0),
            chunks_limit: int = Body(100, ge=1),
            auth_user=Depends(self.providers.auth.auth_wrapper),
        ) -> WrappedKGTunePromptResponse:
            """Tunes a graph operation prompt using collection data.

            Uses sample documents and chunks from the collection to tune prompts for:
            - Entity and relationship extraction
            - Entity description generation
            - Community report generation
            """
            if not auth_user.is_superuser:
                raise R2RException("Only superusers can tune prompts", 403)

            tuned_prompt = await self.services["kg"].tune_prompt(
                prompt_name=prompt_name,
                collection_id=id,
                documents_offset=documents_offset,
                documents_limit=documents_limit,
                chunks_offset=chunks_offset,
                chunks_limit=chunks_limit,
            )

            return tuned_prompt  # type: ignore


        @self.router.post(
            "/graphs/{id}/documents",
            summary="Extract entities and relationships from a document and add them to the graph",
            openapi_extra={
                "x-codeSamples": [
                    {
                        "lang": "Python",
                        "source": textwrap.dedent(
                            """
                            from r2r import R2RClient

                            client = R2RClient("http://localhost:7272")
                            # when using auth, do client.login(...)

                            result = client.documents.extract_entities_and_relationships(
                                id="9fbe403b-c11c-5aae-8ade-ef22980c3ad1"
                            )
                            """
                        ),
                    },
                ],
                "operationId": "documents_extract_entities_and_relationships_v3_documents__id__entities_and_relationships_post_documents",
            },
        )
        @self.base_endpoint
        async def extract_entities_and_relationships(
            id: UUID = Path(
                ...,
                description="The ID of the document to extract entities and relationships from.",
            ),
            run_type: KGRunType = Query(
                default=KGRunType.ESTIMATE,
                description="Whether to return an estimate of the creation cost or to actually extract the entities and relationships.",
            ),
            settings: Optional[KGCreationSettings] = Body(
                default=None,
                description="Settings for the entities and relationships extraction process.",
            ),
            run_with_orchestration: Optional[bool] = Query(
                default=True,
                description="Whether to run the entities and relationships extraction process with orchestration.",
            ),
            auth_user=Depends(self.providers.auth.auth_wrapper),
        ) -> WrappedKGCreationResponse:  # type: ignore
            """
            Extracts entities and relationships from a document and adds them to the graph.

            The entities and relationships extraction process involves:
            1. Parsing documents into semantic chunks
            2. Extracting entities and relationships using LLMs

            If the entities and relationships were already extracted for the document, they will not be extracted again and the existing entities and relationships will be added to the graph.
            """

            settings = settings.dict() if settings else None  # type: ignore
            if not auth_user.is_superuser:
                logger.warning("Implement permission checks here.")

            # If no run type is provided, default to estimate
            if not run_type:
                run_type = KGRunType.ESTIMATE

            # Apply runtime settings overrides
            server_kg_creation_settings = (
                self.providers.database.config.kg_creation_settings
            )

            if settings:
                server_kg_creation_settings = update_settings_from_dict(
                    server_settings=server_kg_creation_settings,
                    settings_dict=settings,  # type: ignore
                )

            # If the run type is estimate, return an estimate of the creation cost
            if run_type is KGRunType.ESTIMATE:
                return {  # type: ignore
                    "message": "Estimate retrieved successfully",
                    "task_id": None,
                    "id": id,
                    "estimate": await self.services[
                        "kg"
                    ].get_creation_estimate(
                        document_id=id,
                        kg_creation_settings=server_kg_creation_settings,
                    ),
                }
            else:
                # Otherwise, create the graph
                if run_with_orchestration:
                    workflow_input = {
                        "document_id": str(id),
                        "kg_creation_settings": server_kg_creation_settings.model_dump_json(),
                        "user": auth_user.json(),
                    }

                    return await self.orchestration_provider.run_workflow(  # type: ignore
                        "create-graph", {"request": workflow_input}, {}
                    )
                else:
                    from core.main.orchestration import simple_kg_factory

                    logger.info("Running create-graph without orchestration.")
                    simple_kg = simple_kg_factory(self.services["kg"])
                    await simple_kg["create-graph"](workflow_input)  # type: ignore
                    return {  # type: ignore
                        "message": "Graph created successfully.",
                        "task_id": None,
                    }

        

        @self.router.post(
            "/graphs/{id}/entities",
            summary="Add entities to the graph",
            openapi_extra={
                "x-codeSamples": [
                    {
                        "lang": "Python",
                        "source": textwrap.dedent(
                            """
                            from r2r import R2RClient
                            client = R2RClient("http://localhost:7272")
                            # when using auth, do client.login(...)
                            result = client.graphs.add_entity(id="9fbe403b-c11c-5aae-8ade-ef22980c3ad1", entity_ids=[
                                "123e4567-e89b-12d3-a456-426614174000",
                                "123e4567-e89b-12d3-a456-426614174001",
                            ])
                            """
                        ),
                    },
                ],
            },
        )
        @self.base_endpoint
        async def add_entity_to_graph(
            request: Request,
            id: UUID = Path(
                ...,
                description="The ID of the graph to add the entity to.",
            ),
            entity_ids: list[UUID] = Body(
                ..., description="The IDs of the entities to add to the graph."
            ),
            auth_user=Depends(self.providers.auth.auth_wrapper),
        ):
            """
            Adds a list of entities to the graph by their IDs.
            """
            return await self.services["kg"].documents.graph_handler.entities.add_to_graph(id, entity_ids)

        @self.router.delete(
            "/graphs/{id}/entities/{entity_id}",
            summary="Remove an entity from the graph",
            openapi_extra={
                "x-codeSamples": [
                    {
                        "lang": "Python",
                        "source": textwrap.dedent(
                            """
                            from r2r import R2RClient
                            client = R2RClient("http://localhost:7272")
                            # when using auth, do client.login(...)
                            result = client.graphs.remove_entities(id="9fbe403b-c11c-5aae-8ade-ef22980c3ad1", entity_ids=[
                                "123e4567-e89b-12d3-a456-426614174000",
                                "123e4567-e89b-12d3-a456-426614174001",
                            ])
                            """
                        ),
                    },
                ],
            },
        )
        @self.base_endpoint
        async def remove_entity_from_graph(
            request: Request,
            id: UUID = Path(
                ...,
                description="The ID of the graph to remove the entity from.",
            ),
            entity_id: UUID = Path(
                ..., description="The ID of the entity to remove from the graph."
            ),
            auth_user=Depends(self.providers.auth.auth_wrapper),
        ):
            """
            Removes an entity from the graph by its ID.
            """
            return await self.services["kg"].documents.graph_handler.entities.remove_from_graph(id, [entity_id])


        @self.router.post(
            "/graphs/{id}/relationships",
            summary="Add relationships to the graph",
            openapi_extra={
                "x-codeSamples": [
                    {
                        "lang": "Python",
                        "source": textwrap.dedent(
                            """
                            from r2r import R2RClient
                            client = R2RClient("http://localhost:7272")
                            # when using auth, do client.login(...)
                            result = client.graphs.add_relationship(id="9fbe403b-c11c-5aae-8ade-ef22980c3ad1", relationship_ids=[
                                "123e4567-e89b-12d3-a456-426614174000",
                                "123e4567-e89b-12d3-a456-426614174001",
                            ])
                            """
                        ),
                    },
                ],
            },
        )
        @self.base_endpoint
        async def add_relationship_to_graph(
            request: Request,
            id: UUID = Path(
                ...,
                description="The ID of the graph to add the relationship to.",
            ),
            relationship_ids: list[UUID] = Body(
                ..., description="The IDs of the relationships to add to the graph."
            ),
            auth_user=Depends(self.providers.auth.auth_wrapper),
        ):
            """
            Adds a list of relationships to the graph by their IDs.
            """
            return await self.services["kg"].documents.graph_handler.relationships.add_to_graph(id, relationship_ids)
        


        @self.router.delete(
            "/graphs/{id}/relationships/{relationship_id}",
            summary="Remove a relationship from the graph",
            openapi_extra={
                "x-codeSamples": [
                    {
                        "lang": "Python",
                        "source": textwrap.dedent(
                            """
                            from r2r import R2RClient
                            client = R2RClient("http://localhost:7272")
                            # when using auth, do client.login(...)
                            result = client.graphs.remove_relationships(id="9fbe403b-c11c-5aae-8ade-ef22980c3ad1", relationship_ids=[
                                "123e4567-e89b-12d3-a456-426614174000",
                                "123e4567-e89b-12d3-a456-426614174001",
                            ])
                            """
                        ),
                    },
                ],
            },
        )
        @self.base_endpoint
        async def remove_relationship_from_graph(
            request: Request,
            id: UUID = Path(
                ...,
                description="The ID of the graph to remove the relationship from.",
            ),
            relationship_id: UUID = Path(
                ..., description="The ID of the relationship to remove from the graph."
            ),
            auth_user=Depends(self.providers.auth.auth_wrapper),
        ):
            """
            Removes a relationship from the graph by its ID.
            """
            return await self.services["kg"].documents.graph_handler.relationships.remove_from_graph(id, [relationship_id])



        @self.router.post(
            "/graphs/{id}/communities",
            summary="Add communities to the graph",
            openapi_extra={
                "x-codeSamples": [
                    {
                        "lang": "Python",
                        "source": textwrap.dedent(
                            """
                            from r2r import R2RClient
                            client = R2RClient("http://localhost:7272")
                            # when using auth, do client.login(...)
                            result = client.graphs.add_communities(id="9fbe403b-c11c-5aae-8ade-ef22980c3ad1", community_ids=[
                                "123e4567-e89b-12d3-a456-426614174000",
                                "123e4567-e89b-12d3-a456-426614174001",
                            ])
                            """
                        ),
                    },
                ],
            },
        )
        @self.base_endpoint
        async def add_communities_to_graph(
            request: Request,
            id: UUID = Path(
                ...,
                description="The ID of the graph to add the communities to.",
            ),
            community_ids: list[UUID] = Body(
                ..., description="The IDs of the communities to add to the graph."
            ),
            auth_user=Depends(self.providers.auth.auth_wrapper),
        ):
            """
            Adds a list of communities to the graph by their IDs.
            """
            return await self.services["kg"].documents.graph_handler.communities.add_to_graph(id, community_ids)
        


        @self.router.delete(
            "/graphs/{id}/communities/{community_id}",
            summary="Remove a community from the graph",
            openapi_extra={
                "x-codeSamples": [
                    {
                        "lang": "Python",
                        "source": textwrap.dedent(
                            """
                            from r2r import R2RClient
                            client = R2RClient("http://localhost:7272")
                            # when using auth, do client.login(...)
                            result = client.graphs.remove_communities(id="9fbe403b-c11c-5aae-8ade-ef22980c3ad1", community_ids=[
                                "123e4567-e89b-12d3-a456-426614174000",
                                "123e4567-e89b-12d3-a456-426614174001",
                            ])
                            """
                        ),
                    },
                ],
            },
        )
        @self.base_endpoint
        async def remove_community_from_graph(
            request: Request,
            id: UUID = Path(
                ...,
                description="The ID of the graph to remove the community from.",
            ),
            community_id: UUID = Path(
                ..., description="The ID of the community to remove from the graph."
            ),
            auth_user=Depends(self.providers.auth.auth_wrapper),
        ):
=======
>>>>>>> 1e514db8
            """
            Removes a community from the graph by its ID.
            """
<<<<<<< HEAD
            return await self.services["kg"].documents.graph_handler.communities.remove_from_graph(id, [community_id])
=======
            if not auth_user.is_superuser:
                raise R2RException(
                    "Only superusers can view graph status", 403
                )

            results = await self.services["kg"].get_graphs(
                offset=offset, limit=limit, graph_id=None
            )
            return results["results"], {
                "total_entries": results["total_entries"]
            }

        @self.router.delete(
            "/graphs/{id}",
            summary="Delete a graph",
            openapi_extra={
                "x-codeSamples": [
                    {
                        "lang": "Python",
                        "source": textwrap.dedent(
                            """
                            from r2r import R2RClient

                            client = R2RClient("http://localhost:7272")
                            # when using auth, do client.login(...)

                            result = client.graphs.delete(
                                id="d09dedb1-b2ab-48a5-b950-6e1f464d83e7",
                            )"""
                        ),
                    },
                    {
                        "lang": "cURL",
                        "source": textwrap.dedent(
                            """
                            curl -X DELETE "https://api.example.com/v3/graphs/d09dedb1-b2ab-48a5-b950-6e1f464d83e7" \\
                                -H "Authorization: Bearer YOUR_API_KEY" """
                        ),
                    },
                ]
            },
        )
        @self.base_endpoint
        async def delete_graph(
            id: UUID = Path(...),
            cascade: bool = Query(False),
            auth_user=Depends(self.providers.auth.auth_wrapper),
        ) -> WrappedBooleanResponse:
            """
            Deletes the graph and associated entities and relationships.
            """
            if not auth_user.is_superuser:
                raise R2RException("Only superusers can delete graphs", 403)

            if cascade:
                raise NotImplementedError(
                    "Cascade deletion not implemented. Please delete document level entities and relationships using the document delete endpoints."
                )

            await self.services["kg"].delete_graph_v3(
                id=id,
                cascade=cascade,
            )
            return GenericBooleanResponse(success=True)  # type: ignore

        @self.router.post(
            "/graphs/{id}",
            summary="Update the graph object",
            openapi_extra={
                "x-codeSamples": [
                    {
                        "lang": "Python",
                        "source": textwrap.dedent(
                            """
                            from r2r import R2RClient

                            client = R2RClient("http://localhost:7272")
                            # when using auth, do client.login(...)

                            result = client.graphs.update(
                                id="d09dedb1-b2ab-48a5-b950-6e1f464d83e7",
                                graph={
                                    "name": "New Name",
                                    "description": "New Description"
                                }
                            )"""
                        ),
                    },
                ]
            },
        )
        @self.base_endpoint
        async def update_graph(
            id: UUID = Path(...),
            graph: Graph = Body(...),
            auth_user=Depends(self.providers.auth.auth_wrapper),
        ):
            """
            Updates the graph object.

            The graph object can be updated to change the name, description, settings and other attributes.
            """
            if not auth_user.is_superuser:
                raise R2RException("Only superusers can update graphs", 403)

            if graph.id is None:
                graph.id = id
            else:
                if graph.id != id:
                    raise R2RException(
                        "Graph ID in path and body do not match", 400
                    )

            return {
                "id": (await self.services["kg"].update_graph(graph))["id"],
                "message": "Graph updated successfully",
            }

        @self.router.post(
            "/graphs/{id}/add_objects",
            summary="Add entities and relationships to the graph",
            openapi_extra={
                "x-codeSamples": [
                    {
                        "lang": "Python",
                        "source": textwrap.dedent(
                            """
                            from r2r import R2RClient

                            client = R2RClient("http://localhost:7272")
                            # when using auth, do client.login(...)

                            result = client.graphs.add_objects(
                                id="d09dedb1-b2ab-48a5-b950-6e1f464d83e7",
                                object_type="entities",
                                object_ids=[
                                    "9fbe403b-c11c-5aae-8ade-ef22980c3ad1",
                                    "9fbe403b-c11c-5aae-8ade-ef22980c3ad2"
                                ]
                            )"""
                        ),
                    },
                ]
            },
        )
        @self.base_endpoint
        async def add_data(
            id: UUID = Path(...),
            object_type: GraphObjectType = Body(...),
            object_ids: list[UUID] = Body(...),
            auth_user=Depends(self.providers.auth.auth_wrapper),
        ):
            """
            Adds entities and relationships to a graph.

            If the object type is documents or collections, then all entities and relationships that are present in the documents or collections will be added to the graph.
            """
            if not auth_user.is_superuser:
                raise R2RException(
                    "Only superusers can add data to graphs", 403
                )

            if object_type == GraphObjectType.DOCUMENTS:
                return await self.services[
                    "kg"
                ].providers.database.graph_handler.add_documents(
                    id=id, document_ids=object_ids
                )
            elif object_type == GraphObjectType.COLLECTIONS:
                return await self.services[
                    "kg"
                ].providers.database.graph_handler.add_collections(
                    id=id, collection_ids=object_ids
                )
            elif object_type == GraphObjectType.ENTITIES:
                return await self.services[
                    "kg"
                ].providers.database.graph_handler.add_entities_v3(
                    id=id, entity_ids=object_ids
                )
            elif object_type == GraphObjectType.RELATIONSHIPS:
                return await self.services[
                    "kg"
                ].providers.database.graph_handler.add_relationships_v3(
                    id=id, relationship_ids=object_ids
                )
            else:
                raise R2RException("Invalid data type", 400)

        # remove data
        @self.router.delete(
            "/graphs/{id}/remove_objects",
            summary="Remove entities and relationships from the graph",
            openapi_extra={
                "x-codeSamples": [
                    {
                        "lang": "Python",
                        "source": textwrap.dedent(
                            """
                            from r2r import R2RClient

                            client = R2RClient("http://localhost:7272")
                            # when using auth, do client.login(...)

                            result = client.graphs.remove_objects(
                                id="d09dedb1-b2ab-48a5-b950-6e1f464d83e7",
                                object_type="entities",
                                object_ids=[
                                    "9fbe403b-c11c-5aae-8ade-ef22980c3ad1",
                                    "9fbe403b-c11c-5aae-8ade-ef22980c3ad2"
                                ]
                            )"""
                        ),
                    },
                ]
            },
        )
        @self.base_endpoint
        async def remove_data(
            id: UUID = Path(...),
            object_type: GraphObjectType = Body(...),
            object_ids: list[UUID] = Body(...),
            auth_user=Depends(self.providers.auth.auth_wrapper),
        ):
            """
            Removes entities and relationships from a graph.

            If the object type is documents or collections, then all entities and relationships that are present in the documents or collections will be removed from the graph.
            """
            if not auth_user.is_superuser:
                raise R2RException(
                    "Only superusers can remove data from graphs", 403
                )

            if object_type == GraphObjectType.DOCUMENTS:
                return await self.services[
                    "kg"
                ].providers.database.graph_handler.remove_documents(
                    id=id, document_ids=object_ids
                )
            elif object_type == GraphObjectType.COLLECTIONS:
                return await self.services[
                    "kg"
                ].providers.database.graph_handler.remove_collections(
                    id=id, collection_ids=object_ids
                )
            elif object_type == GraphObjectType.ENTITIES:
                return await self.services[
                    "kg"
                ].providers.database.graph_handler.remove_entities(
                    id=id, entity_ids=object_ids
                )
            elif object_type == GraphObjectType.RELATIONSHIPS:
                return await self.services[
                    "kg"
                ].providers.database.graph_handler.remove_relationships(
                    id=id, relationship_ids=object_ids
                )
            else:
                raise R2RException("Invalid data type", 400)

        @self.router.post(
            "/graphs/{collection_id}/tune-prompt",
            summary="Tune a graph-related prompt",
            openapi_extra={
                "x-codeSamples": [
                    {
                        "lang": "Python",
                        "source": textwrap.dedent(
                            """
                            from r2r import R2RClient

                            client = R2RClient("http://localhost:7272")
                            # when using auth, do client.login(...)

                            result = client.graphs.tune_prompt(
                                collection_id="d09dedb1-b2ab-48a5-b950-6e1f464d83e7",
                                prompt_name="graphrag_relationships_extraction_few_shot",
                                documents_limit=100,
                                chunks_limit=1000
                            )"""
                        ),
                    },
                    {
                        "lang": "cURL",
                        "source": textwrap.dedent(
                            """
                            curl -X POST "https://api.example.com/v3/graphs/d09dedb1-b2ab-48a5-b950-6e1f464d83e7/tune-prompt" \\
                                -H "Content-Type: application/json" \\
                                -H "Authorization: Bearer YOUR_API_KEY" \\
                                -d '{
                                    "prompt_name": "graphrag_relationships_extraction_few_shot",
                                    "documents_limit": 100,
                                    "chunks_limit": 1000
                                }'"""
                        ),
                    },
                ]
            },
        )
        @self.base_endpoint
        async def tune_prompt(
            collection_id: UUID = Path(...),
            prompt_name: str = Body(
                ...,
                description="The prompt to tune. Valid options: graphrag_relationships_extraction_few_shot, graphrag_entity_description, graphrag_communities",
            ),
            documents_offset: int = Body(0, ge=0),
            documents_limit: int = Body(100, ge=1),
            chunks_offset: int = Body(0, ge=0),
            chunks_limit: int = Body(100, ge=1),
            auth_user=Depends(self.providers.auth.auth_wrapper),
        ) -> WrappedKGTunePromptResponse:
            """Tunes a graph operation prompt using collection data.

            Uses sample documents and chunks from the collection to tune prompts for:
            - Entity and relationship extraction
            - Entity description generation
            - Community report generation
            """
            if not auth_user.is_superuser:
                raise R2RException("Only superusers can tune prompts", 403)

            tuned_prompt = await self.services["kg"].tune_prompt(
                prompt_name=prompt_name,
                collection_id=collection_id,
                documents_offset=documents_offset,
                documents_limit=documents_limit,
                chunks_offset=chunks_offset,
                chunks_limit=chunks_limit,
            )

            return tuned_prompt  # type: ignore
>>>>>>> 1e514db8
<|MERGE_RESOLUTION|>--- conflicted
+++ resolved
@@ -53,7 +53,6 @@
 logger = logging.getLogger()
 
 from enum import Enum
-<<<<<<< HEAD
 
 
 class GraphObjectType(str, Enum):
@@ -66,20 +65,6 @@
         return self.value
 
 
-=======
-
-
-class GraphObjectType(str, Enum):
-    ENTITIES = "entities"
-    RELATIONSHIPS = "relationships"
-    COLLECTIONS = "collections"
-    DOCUMENTS = "documents"
-
-    def __str__(self):
-        return self.value
-
-
->>>>>>> 1e514db8
 class GraphRouter(BaseRouterV3):
     def __init__(
         self,
@@ -202,7 +187,6 @@
         )
         @self.base_endpoint
         async def create_empty_graph(
-<<<<<<< HEAD
             auth_user=Depends(self.providers.auth.auth_wrapper),
             graph: Graph = Body(...),
         ):
@@ -227,21 +211,6 @@
                 raise R2RException("Only superusers can create graphs", 403)
 
             graph_id = await self.services["kg"].create_new_graph(graph)
-=======
-            name: str = Body(..., description="The name of the graph"),
-            description: Optional[str] = Body(
-                None, description="An optional description of the graph"
-            ),
-            auth_user=Depends(self.providers.auth.auth_wrapper),
-        ):
-            """Creates an empty graph for a collection."""
-
-            graph_id = await self.services["kg"].create_new_graph(
-                user_id=auth_user.id,
-                name=name,
-                description=description,
-            )
->>>>>>> 1e514db8
 
             return {
                 "id": graph_id,
@@ -250,11 +219,7 @@
 
         @self.router.get(
             "/graphs/{id}",
-<<<<<<< HEAD
             summary="Retrieve graph details",
-=======
-            summary="Get graph information",
->>>>>>> 1e514db8
             openapi_extra={
                 "x-codeSamples": [
                     {
@@ -288,7 +253,6 @@
             auth_user=Depends(self.providers.auth.auth_wrapper),
         ):
             """
-<<<<<<< HEAD
             Retrieves detailed information about a specific graph by ID.
 
             Returns a graph object containing:
@@ -309,16 +273,6 @@
             - Get graph size and composition metrics
             - View and validate graph configuration
             - Track enrichment progress
-=======
-            Gets the information about a graph.
-
-            Returns information about:
-            - Creation status and timestamp
-            - Enrichment status and timestamp
-            - Entity and relationship counts
-            - Community statistics
-            - Current settings
->>>>>>> 1e514db8
             """
             if not auth_user.is_superuser:
                 raise R2RException(
@@ -333,11 +287,7 @@
 
         @self.router.get(
             "/graphs",
-<<<<<<< HEAD
             summary="List graphs",
-=======
-            summary="Get graph information",
->>>>>>> 1e514db8
             openapi_extra={
                 "x-codeSamples": [
                     {
@@ -371,7 +321,6 @@
             limit: int = Query(100, ge=1, le=1000),
             auth_user=Depends(self.providers.auth.auth_wrapper),
         ):
-<<<<<<< HEAD
             """
             Lists all graphs in the system with pagination support.
             """
@@ -921,345 +870,7 @@
             ),
             auth_user=Depends(self.providers.auth.auth_wrapper),
         ):
-=======
->>>>>>> 1e514db8
             """
             Removes a community from the graph by its ID.
             """
-<<<<<<< HEAD
             return await self.services["kg"].documents.graph_handler.communities.remove_from_graph(id, [community_id])
-=======
-            if not auth_user.is_superuser:
-                raise R2RException(
-                    "Only superusers can view graph status", 403
-                )
-
-            results = await self.services["kg"].get_graphs(
-                offset=offset, limit=limit, graph_id=None
-            )
-            return results["results"], {
-                "total_entries": results["total_entries"]
-            }
-
-        @self.router.delete(
-            "/graphs/{id}",
-            summary="Delete a graph",
-            openapi_extra={
-                "x-codeSamples": [
-                    {
-                        "lang": "Python",
-                        "source": textwrap.dedent(
-                            """
-                            from r2r import R2RClient
-
-                            client = R2RClient("http://localhost:7272")
-                            # when using auth, do client.login(...)
-
-                            result = client.graphs.delete(
-                                id="d09dedb1-b2ab-48a5-b950-6e1f464d83e7",
-                            )"""
-                        ),
-                    },
-                    {
-                        "lang": "cURL",
-                        "source": textwrap.dedent(
-                            """
-                            curl -X DELETE "https://api.example.com/v3/graphs/d09dedb1-b2ab-48a5-b950-6e1f464d83e7" \\
-                                -H "Authorization: Bearer YOUR_API_KEY" """
-                        ),
-                    },
-                ]
-            },
-        )
-        @self.base_endpoint
-        async def delete_graph(
-            id: UUID = Path(...),
-            cascade: bool = Query(False),
-            auth_user=Depends(self.providers.auth.auth_wrapper),
-        ) -> WrappedBooleanResponse:
-            """
-            Deletes the graph and associated entities and relationships.
-            """
-            if not auth_user.is_superuser:
-                raise R2RException("Only superusers can delete graphs", 403)
-
-            if cascade:
-                raise NotImplementedError(
-                    "Cascade deletion not implemented. Please delete document level entities and relationships using the document delete endpoints."
-                )
-
-            await self.services["kg"].delete_graph_v3(
-                id=id,
-                cascade=cascade,
-            )
-            return GenericBooleanResponse(success=True)  # type: ignore
-
-        @self.router.post(
-            "/graphs/{id}",
-            summary="Update the graph object",
-            openapi_extra={
-                "x-codeSamples": [
-                    {
-                        "lang": "Python",
-                        "source": textwrap.dedent(
-                            """
-                            from r2r import R2RClient
-
-                            client = R2RClient("http://localhost:7272")
-                            # when using auth, do client.login(...)
-
-                            result = client.graphs.update(
-                                id="d09dedb1-b2ab-48a5-b950-6e1f464d83e7",
-                                graph={
-                                    "name": "New Name",
-                                    "description": "New Description"
-                                }
-                            )"""
-                        ),
-                    },
-                ]
-            },
-        )
-        @self.base_endpoint
-        async def update_graph(
-            id: UUID = Path(...),
-            graph: Graph = Body(...),
-            auth_user=Depends(self.providers.auth.auth_wrapper),
-        ):
-            """
-            Updates the graph object.
-
-            The graph object can be updated to change the name, description, settings and other attributes.
-            """
-            if not auth_user.is_superuser:
-                raise R2RException("Only superusers can update graphs", 403)
-
-            if graph.id is None:
-                graph.id = id
-            else:
-                if graph.id != id:
-                    raise R2RException(
-                        "Graph ID in path and body do not match", 400
-                    )
-
-            return {
-                "id": (await self.services["kg"].update_graph(graph))["id"],
-                "message": "Graph updated successfully",
-            }
-
-        @self.router.post(
-            "/graphs/{id}/add_objects",
-            summary="Add entities and relationships to the graph",
-            openapi_extra={
-                "x-codeSamples": [
-                    {
-                        "lang": "Python",
-                        "source": textwrap.dedent(
-                            """
-                            from r2r import R2RClient
-
-                            client = R2RClient("http://localhost:7272")
-                            # when using auth, do client.login(...)
-
-                            result = client.graphs.add_objects(
-                                id="d09dedb1-b2ab-48a5-b950-6e1f464d83e7",
-                                object_type="entities",
-                                object_ids=[
-                                    "9fbe403b-c11c-5aae-8ade-ef22980c3ad1",
-                                    "9fbe403b-c11c-5aae-8ade-ef22980c3ad2"
-                                ]
-                            )"""
-                        ),
-                    },
-                ]
-            },
-        )
-        @self.base_endpoint
-        async def add_data(
-            id: UUID = Path(...),
-            object_type: GraphObjectType = Body(...),
-            object_ids: list[UUID] = Body(...),
-            auth_user=Depends(self.providers.auth.auth_wrapper),
-        ):
-            """
-            Adds entities and relationships to a graph.
-
-            If the object type is documents or collections, then all entities and relationships that are present in the documents or collections will be added to the graph.
-            """
-            if not auth_user.is_superuser:
-                raise R2RException(
-                    "Only superusers can add data to graphs", 403
-                )
-
-            if object_type == GraphObjectType.DOCUMENTS:
-                return await self.services[
-                    "kg"
-                ].providers.database.graph_handler.add_documents(
-                    id=id, document_ids=object_ids
-                )
-            elif object_type == GraphObjectType.COLLECTIONS:
-                return await self.services[
-                    "kg"
-                ].providers.database.graph_handler.add_collections(
-                    id=id, collection_ids=object_ids
-                )
-            elif object_type == GraphObjectType.ENTITIES:
-                return await self.services[
-                    "kg"
-                ].providers.database.graph_handler.add_entities_v3(
-                    id=id, entity_ids=object_ids
-                )
-            elif object_type == GraphObjectType.RELATIONSHIPS:
-                return await self.services[
-                    "kg"
-                ].providers.database.graph_handler.add_relationships_v3(
-                    id=id, relationship_ids=object_ids
-                )
-            else:
-                raise R2RException("Invalid data type", 400)
-
-        # remove data
-        @self.router.delete(
-            "/graphs/{id}/remove_objects",
-            summary="Remove entities and relationships from the graph",
-            openapi_extra={
-                "x-codeSamples": [
-                    {
-                        "lang": "Python",
-                        "source": textwrap.dedent(
-                            """
-                            from r2r import R2RClient
-
-                            client = R2RClient("http://localhost:7272")
-                            # when using auth, do client.login(...)
-
-                            result = client.graphs.remove_objects(
-                                id="d09dedb1-b2ab-48a5-b950-6e1f464d83e7",
-                                object_type="entities",
-                                object_ids=[
-                                    "9fbe403b-c11c-5aae-8ade-ef22980c3ad1",
-                                    "9fbe403b-c11c-5aae-8ade-ef22980c3ad2"
-                                ]
-                            )"""
-                        ),
-                    },
-                ]
-            },
-        )
-        @self.base_endpoint
-        async def remove_data(
-            id: UUID = Path(...),
-            object_type: GraphObjectType = Body(...),
-            object_ids: list[UUID] = Body(...),
-            auth_user=Depends(self.providers.auth.auth_wrapper),
-        ):
-            """
-            Removes entities and relationships from a graph.
-
-            If the object type is documents or collections, then all entities and relationships that are present in the documents or collections will be removed from the graph.
-            """
-            if not auth_user.is_superuser:
-                raise R2RException(
-                    "Only superusers can remove data from graphs", 403
-                )
-
-            if object_type == GraphObjectType.DOCUMENTS:
-                return await self.services[
-                    "kg"
-                ].providers.database.graph_handler.remove_documents(
-                    id=id, document_ids=object_ids
-                )
-            elif object_type == GraphObjectType.COLLECTIONS:
-                return await self.services[
-                    "kg"
-                ].providers.database.graph_handler.remove_collections(
-                    id=id, collection_ids=object_ids
-                )
-            elif object_type == GraphObjectType.ENTITIES:
-                return await self.services[
-                    "kg"
-                ].providers.database.graph_handler.remove_entities(
-                    id=id, entity_ids=object_ids
-                )
-            elif object_type == GraphObjectType.RELATIONSHIPS:
-                return await self.services[
-                    "kg"
-                ].providers.database.graph_handler.remove_relationships(
-                    id=id, relationship_ids=object_ids
-                )
-            else:
-                raise R2RException("Invalid data type", 400)
-
-        @self.router.post(
-            "/graphs/{collection_id}/tune-prompt",
-            summary="Tune a graph-related prompt",
-            openapi_extra={
-                "x-codeSamples": [
-                    {
-                        "lang": "Python",
-                        "source": textwrap.dedent(
-                            """
-                            from r2r import R2RClient
-
-                            client = R2RClient("http://localhost:7272")
-                            # when using auth, do client.login(...)
-
-                            result = client.graphs.tune_prompt(
-                                collection_id="d09dedb1-b2ab-48a5-b950-6e1f464d83e7",
-                                prompt_name="graphrag_relationships_extraction_few_shot",
-                                documents_limit=100,
-                                chunks_limit=1000
-                            )"""
-                        ),
-                    },
-                    {
-                        "lang": "cURL",
-                        "source": textwrap.dedent(
-                            """
-                            curl -X POST "https://api.example.com/v3/graphs/d09dedb1-b2ab-48a5-b950-6e1f464d83e7/tune-prompt" \\
-                                -H "Content-Type: application/json" \\
-                                -H "Authorization: Bearer YOUR_API_KEY" \\
-                                -d '{
-                                    "prompt_name": "graphrag_relationships_extraction_few_shot",
-                                    "documents_limit": 100,
-                                    "chunks_limit": 1000
-                                }'"""
-                        ),
-                    },
-                ]
-            },
-        )
-        @self.base_endpoint
-        async def tune_prompt(
-            collection_id: UUID = Path(...),
-            prompt_name: str = Body(
-                ...,
-                description="The prompt to tune. Valid options: graphrag_relationships_extraction_few_shot, graphrag_entity_description, graphrag_communities",
-            ),
-            documents_offset: int = Body(0, ge=0),
-            documents_limit: int = Body(100, ge=1),
-            chunks_offset: int = Body(0, ge=0),
-            chunks_limit: int = Body(100, ge=1),
-            auth_user=Depends(self.providers.auth.auth_wrapper),
-        ) -> WrappedKGTunePromptResponse:
-            """Tunes a graph operation prompt using collection data.
-
-            Uses sample documents and chunks from the collection to tune prompts for:
-            - Entity and relationship extraction
-            - Entity description generation
-            - Community report generation
-            """
-            if not auth_user.is_superuser:
-                raise R2RException("Only superusers can tune prompts", 403)
-
-            tuned_prompt = await self.services["kg"].tune_prompt(
-                prompt_name=prompt_name,
-                collection_id=collection_id,
-                documents_offset=documents_offset,
-                documents_limit=documents_limit,
-                chunks_offset=chunks_offset,
-                chunks_limit=chunks_limit,
-            )
-
-            return tuned_prompt  # type: ignore
->>>>>>> 1e514db8
