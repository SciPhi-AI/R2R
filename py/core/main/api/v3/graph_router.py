--- conflicted
+++ resolved
@@ -765,7 +765,6 @@
             """
             Adds an entity to the graph by its ID.
             """
-<<<<<<< HEAD
             if not auth_user.is_superuser and id not in auth_user.graph_ids:
                 raise R2RException(
                     "The currently authenticated user does not have access to the specified graph.",
@@ -774,10 +773,6 @@
             return await self.services["kg"].add_entity_to_graph(
                 graph_id=id,
                 entity_id=entity_id,
-=======
-            await self.services["kg"].add_entity_to_graph(
-                id, entity_id, auth_user
->>>>>>> 70ab046c
             )
 
             return GenericBooleanResponse(success=True)
@@ -832,7 +827,6 @@
             """
             Removes an entity to the graph by its ID.
             """
-<<<<<<< HEAD
             if not auth_user.is_superuser and id not in auth_user.graph_ids:
                 raise R2RException(
                     "The currently authenticated user does not have access to the specified graph.",
@@ -842,12 +836,6 @@
             await self.services["kg"].remove_entity_from_graph(
                 graph_id=id,
                 entity_id=entity_id,
-=======
-            await self.services[
-                "kg"
-            ].documents.graph_handler.entities.remove_from_graph(
-                id, entity_id, auth_user
->>>>>>> 70ab046c
             )
             return GenericBooleanResponse(success=True)  # type: ignore
 
