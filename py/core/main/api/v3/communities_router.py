--- conflicted
+++ resolved
@@ -7,17 +7,7 @@
 
 from core.base import R2RException, RunType
 from core.base.abstractions import DataLevel, KGRunType
-<<<<<<< HEAD
-from core.base.abstractions import Community, Entity, Relationship, Graph, KGEnrichmentSettings
-=======
-from core.base.abstractions import (
-    Community,
-    Entity,
-    Relationship,
-    Graph,
-    KGEnrichmentSettings,
-)
->>>>>>> 0bf2f04d
+from core.base.abstractions import Community, Entity, Relationship, Graph
 
 from core.base.api.models import (
     GenericMessageResponse,
@@ -181,16 +171,7 @@
         @self.base_endpoint
         async def create_communities(
             id: UUID = Path(...),
-<<<<<<< HEAD
-            settings: Optional[KGEnrichmentSettings] = Body(None, 
-                description="Optional settings for the community build process."
-                ),
-=======
-            settings: Optional[KGEnrichmentSettings] = Body(
-                None,
-                description="Optional settings for the community build process.",
-            ),
->>>>>>> 0bf2f04d
+            settings: Optional[dict] = Body(None),
             run_type: Optional[KGRunType] = Query(
                 description="Run type for the graph creation process.",
             ),
@@ -368,15 +349,11 @@
             request: Request,
             id: UUID = Path(
                 ...,
-                description="The ID of the graph to get communities for.",
-<<<<<<< HEAD
-                ),
-=======
-            ),
->>>>>>> 0bf2f04d
-            attributes: Optional[list[str]] = Query(
-                None,
-                description="A list of attributes to return. By default, all attributes are returned.",
+                description="The ID of the collection to get communities for.",
+            ),
+            community_id: UUID = Path(
+                ...,
+                description="The ID of the community to get.",
             ),
             auth_user=Depends(self.providers.auth.auth_wrapper),
         ):
