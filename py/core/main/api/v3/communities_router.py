import logging
import textwrap
from typing import Optional
from uuid import UUID

from fastapi import Body, Depends, Path, Query

from core.base import R2RException, RunType
from core.base.abstractions import DataLevel, KGRunType
from core.base.abstractions import Community, Entity, Relationship, Graph

from core.base.api.models import (
    GenericBooleanResponse,
    GenericMessageResponse,
    WrappedGenericMessageResponse,
    WrappedKGCreationResponse,
    WrappedEntityResponse,
    WrappedEntitiesResponse,
    WrappedRelationshipResponse,
    WrappedRelationshipsResponse,
    WrappedCommunityResponse,
    WrappedCommunitiesResponse,
    WrappedKGEntityDeduplicationResponse,
    WrappedKGEnrichmentResponse,
    WrappedKGTunePromptResponse,
    WrappedBooleanResponse,
)


from core.providers import (
    HatchetOrchestrationProvider,
    SimpleOrchestrationProvider,
)
from core.utils import (
    update_settings_from_dict,
)

from core.base.abstractions import (
    Entity,
    KGCreationSettings,
    Relationship,
    GraphBuildSettings,
)

from core.base.abstractions import DocumentResponse, DocumentType

from .base_router import BaseRouterV3

from fastapi import Request

from shared.utils.base_utils import generate_entity_document_id

logger = logging.getLogger()


class CommunitiesRouter(BaseRouterV3):
    def __init__(
        self,
        providers,
        services,
        orchestration_provider: (
            HatchetOrchestrationProvider | SimpleOrchestrationProvider
        ),
        run_type: RunType = RunType.KG,
    ):
        super().__init__(providers, services, orchestration_provider, run_type)

    def _get_path_level(self, request: Request) -> DataLevel:
        path = request.url.path
        if "/chunks/" in path:
            return DataLevel.CHUNK
        elif "/documents/" in path:
            return DataLevel.DOCUMENT
        else:
            return DataLevel.GRAPH

    async def _create_communities(
        self,
        graph_id: UUID,
        settings,
        run_type: Optional[KGRunType] = KGRunType.ESTIMATE,
        run_with_orchestration: bool = True,
        auth_user=None,
    ) -> WrappedKGEnrichmentResponse:
        """Creates communities in the graph by analyzing entity relationships and similarities.

        Communities are created through the following process:
        1. Analyzes entity relationships and attributes to build a similarity graph
        2. Applies advanced community detection algorithms (e.g. Leiden) to identify densely connected groups
        3. Creates hierarchical community structure with multiple granularity levels
        4. Generates natural language summaries and statistical insights for each community

        The resulting communities can be used to:
        - Understand high-level graph structure and organization
        - Identify key entity groupings and their relationships
        - Navigate and explore the graph at different levels of detail
        - Generate insights about entity clusters and their characteristics

        The community detection process is configurable through settings like:
            - Community detection algorithm parameters
            - Summary generation prompt
        """
        if not auth_user.is_superuser:
            raise R2RException("Only superusers can create communities", 403)

        # Apply runtime settings overrides
        server_kg_enrichment_settings = (
            self.providers.database.config.kg_enrichment_settings
        )
        if settings:
            server_kg_enrichment_settings = update_settings_from_dict(
                server_kg_enrichment_settings, settings
            )

        workflow_input = {
            "graph_id": str(graph_id),
            "kg_enrichment_settings": server_kg_enrichment_settings.model_dump_json(),
            "user": auth_user.model_dump_json(),
        }

        if not run_type:
            run_type = KGRunType.ESTIMATE

        # If the run type is estimate, return an estimate of the enrichment cost
        if run_type is KGRunType.ESTIMATE:
            return {  # type: ignore
                "message": "Ran community build estimate.",
                "estimate": await self.services["kg"].get_enrichment_estimate(
                    graph_id=graph_id,
                    kg_enrichment_settings=server_kg_enrichment_settings,
                ),
            }

        else:
            if run_with_orchestration:
                return await self.orchestration_provider.run_workflow(  # type: ignore
                    "enrich-graph", {"request": workflow_input}, {}
                )
            else:
                from core.main.orchestration import simple_kg_factory

                simple_kg = simple_kg_factory(self.services["kg"])
                await simple_kg["enrich-graph"](workflow_input)
                return {  # type: ignore
                    "message": "Communities created successfully.",
                    "task_id": None,
                }

    def _setup_routes(self):

        @self.router.post(
            "/graphs/{id}/communities/build",
            summary="Build communities for the graph",
            openapi_extra={
                "x-codeSamples": [
                    {
                        "lang": "Python",
                        "source": textwrap.dedent(
                            """
                            from r2r import R2RClient

                            client = R2RClient("http://localhost:7272")
                            # when using auth, do client.login(...)

                            result = client.graphs.communities.build(id="9fbe403b-c11c-5aae-8ade-ef22980c3ad1")
                            """
                        ),
                    },
                ],
                "operationId": "graphs_build_communities_v3_graphs__id__communities_build_graphs",
            },
        )
        @self.base_endpoint
        async def create_communities(
            id: UUID = Path(...),
            settings: Optional[dict] = Body(None),
            run_type: Optional[KGRunType] = Query(
                description="Run type for the graph creation process.",
            ),
            run_with_orchestration: bool = Query(True),
            auth_user=Depends(self.providers.auth.auth_wrapper),
        ) -> WrappedCommunityResponse:
            """Creates communities in the graph by analyzing entity relationships and similarities.

            Communities are created through the following process:
            1. Analyzes entity relationships and attributes to build a similarity graph
            2. Applies advanced community detection algorithms (e.g. Leiden) to identify densely connected groups
            3. Creates hierarchical community structure with multiple granularity levels
            4. Generates natural language summaries and statistical insights for each community

            The resulting communities can be used to:
            - Understand high-level graph structure and organization
            - Identify key entity groupings and their relationships
            - Navigate and explore the graph at different levels of detail
            - Generate insights about entity clusters and their characteristics

            The community detection process is configurable through settings like:
                - Community detection algorithm parameters
                - Summary generation prompt
            """

            return await self._create_communities(
                graph_id=id,
                settings=settings,
                run_type=run_type,
                run_with_orchestration=run_with_orchestration,
                auth_user=auth_user,
            )

        @self.router.post(
            "/graphs/{id}/communities",
            summary="Create a new community in the graph",
            openapi_extra={
                "x-codeSamples": [
                    {
                        "lang": "Python",
                        "source": textwrap.dedent(
                            """
                            from r2r import R2RClient

                            client = R2RClient("http://localhost:7272")
                            # when using auth, do client.login(...)

                            result = client.graphs.communities.create(
                                id="9fbe403b-c11c-5aae-8ade-ef22980c3ad1",
                                name="My Community",
                                summary="A summary of the community",
                                findings=["Finding 1", "Finding 2"],
                                level=0,
                                rating=5,
                                rating_explanation="Explanation for the rating",
                            )
                            """
                        ),
                    },
                    {
                        "lang": "JavaScript",
                        "source": textwrap.dedent(
                            """
                            const { r2rClient } = require("r2r-js");
                            const client = new r2rClient("http://localhost:7272");
                            function main() {
                                const response = client.graphs.communities.create(
                                    id="9fbe403b-c11c-5aae-8ade-ef22980c3ad1",
                                    name="My Community",
                                    summary="A summary of the community",
                                    findings=["Finding 1", "Finding 2"],
                                    level=0,
                                    rating=5,
                                    rating_explanation="Explanation for the rating",
                                );
                            }
                            main();
                            """
                        ),
                    },
                ]
            },
        )
        @self.base_endpoint
        async def create_communities(
            id: UUID = Path(
                ...,
                description="The ID of the graph to create the community in.",
            ),
            name: str = Body(..., description="The name of the community"),
            summary: str = Body(..., description="A summary of the community"),
            findings: Optional[list[str]] = Body(
                default=[], description="Findings about the community"
            ),
            level: Optional[int] = Body(
                default=0,
                ge=0,
                le=100,
                description="The level of the community",
            ),
            rating: Optional[float] = Body(
                default=5, ge=1, le=10, description="Rating between 1 and 10"
            ),
            rating_explanation: Optional[str] = Body(
                default="", description="Explanation for the rating"
            ),
            attributes: Optional[dict] = Body(
                default=None, description="Attributes for the community"
            ),
            auth_user=Depends(self.providers.auth.auth_wrapper),
        ) -> WrappedCommunityResponse:
            """
            Creates a new community in the graph.

            While communities are typically built automatically via the /graphs/{id}/communities/build endpoint,
            this endpoint allows you to manually create your own communities. This can be useful when you want to:

            - Define custom groupings of entities based on domain knowledge
            - Add communities that weren't detected by the automatic process
            - Create hierarchical organization structures
            - Tag groups of entities with specific metadata

            The created communities will be integrated with any existing automatically detected communities
            in the graph's community structure.
            """
            return await self.services["kg"].create_community_v3(
                graph_id=id,
                name=name,
                summary=summary,
                findings=findings,
                rating=rating,
                rating_explanation=rating_explanation,
                level=level,
                attributes=attributes,
                user_id=auth_user.id,
            )

        @self.router.get(
            "/graphs/{id}/communities",
            summary="List communities",
            openapi_extra={
                "x-codeSamples": [
                    {
                        "lang": "Python",
                        "source": textwrap.dedent(
                            """
                            from r2r import R2RClient

                            client = R2RClient("http://localhost:7272")
                            # when using auth, do client.login(...)

                            result = client.graphs.communities.list(
                                id="9fbe403b-c11c-5aae-8ade-ef22980c3ad1"
                            )
                            """
                        ),
                    },
                    {
                        "lang": "JavaScript",
                        "source": textwrap.dedent(
                            """
                            const { r2rClient } = require("r2r-js");
                            const client = new r2rClient("http://localhost:7272");
                            function main() {
                                const response = client.graphs.communities.list(
                                    id="9fbe403b-c11c-5aae-8ade-ef22980c3ad1"
                                );
                            }
                            main();
                            """
                        ),
                    },
                    {
                        "lang": "JavaScript",
                        "source": textwrap.dedent(
                            """
                            const { r2rClient } = require("r2r-js");
                            const client = new r2rClient("http://localhost:7272");
                            function main() {
                                const response = client.graphs.communities.get(id="9fbe403b-c11c-5aae-8ade-ef22980c3ad1");
                            }
                            main();
                            """
                        ),
                    },
                ]
            },
        )
        @self.base_endpoint
        async def get_communities(
            request: Request,
            id: UUID = Path(
                ...,
                description="The ID of the graph to get communities for.",
            ),
            community_ids: Optional[list[UUID]] = Query(
                default=None,
                description="A list of community IDs to filter by.",
            ),
            offset: int = Query(
                0,
                ge=0,
                description="Specifies the number of objects to skip. Defaults to 0.",
            ),
            limit: int = Query(
                100,
                ge=1,
                le=1000,
                description="Specifies a limit on the number of objects to return, ranging between 1 and 100. Defaults to 100.",
            ),
            auth_user=Depends(self.providers.auth.auth_wrapper),
        ) -> WrappedCommunitiesResponse:
            """
            Lists all communities in the graph with pagination support.
            """
            if not auth_user.is_superuser:
                raise R2RException(
                    "Only superusers can access this endpoint.", 403
                )

            list_communities_response = await self.services[
                "kg"
<<<<<<< HEAD
            ].list_communities_v3(
=======
            ].providers.database.graph_handler.communities.list_communities(
>>>>>>> d20456da
                graph_id=id,
                filter_community_ids=community_ids,
                filter_user_ids=[auth_user.id],
                offset=offset,
                limit=limit,
            )

            return list_communities_response["results"], {
                "total_entries": list_communities_response["total_entries"],
            }

        @self.router.get(
            "/graphs/{id}/communities/{community_id}",
            summary="Retrieve a community",
            openapi_extra={
                "x-codeSamples": [
                    {
                        "lang": "Python",
                        "source": textwrap.dedent(
                            """
                            from r2r import R2RClient

                            client = R2RClient("http://localhost:7272")
                            # when using auth, do client.login(...)

<<<<<<< HEAD
                            result = client.graphs.communities.retrieve(
=======
                            result = client.graphs.communities.get(
>>>>>>> d20456da
                                id="9fbe403b-c11c-5aae-8ade-ef22980c3ad1",
                                community_id="123e4567-e89b-12d3-a456-426614174000"
                            )
                            """
                        ),
                    },
                    {
                        "lang": "JavaScript",
                        "source": textwrap.dedent(
                            """
                            const { r2rClient } = require("r2r-js");
                            const client = new r2rClient("http://localhost:7272");
                            function main() {
<<<<<<< HEAD
                                const response = client.graphs.communities.retrieve(
=======
                                const response = client.graphs.communities.get(
>>>>>>> d20456da
                                    id="9fbe403b-c11c-5aae-8ade-ef22980c3ad1",
                                    community_id="123e4567-e89b-12d3-a456-426614174000"
                                );
                            }
                            main();
                            """
                        ),
                    },
                ]
            },
        )
        @self.base_endpoint
        async def get_community(
            request: Request,
            id: UUID = Path(
                ...,
                description="The ID of the collection to get communities for.",
            ),
            community_id: UUID = Path(
                ...,
                description="The ID of the community to get.",
            ),
            auth_user=Depends(self.providers.auth.auth_wrapper),
        ) -> WrappedCommunityResponse:
            """
            Retrieves a specific community by its ID.
            """
            if not auth_user.is_superuser:
                raise R2RException(
                    "Only superusers can access this endpoint.", 403
                )

            list_communities_response = await self.services[
                "kg"
            ].providers.database.graph_handler.communities.list_communities(
                graph_id=id,
                filter_community_ids=[community_id],
                filter_user_ids=[auth_user.id],
                offset=0,
                limit=1,
            )

            return list_communities_response["results"][0]

        @self.router.delete(
            "/graphs/{id}/communities/{community_id}",
            summary="Delete a community",
            openapi_extra={
                "x-codeSamples": [
                    {
                        "lang": "Python",
                        "source": textwrap.dedent(
                            """
                            from r2r import R2RClient

                            client = R2RClient("http://localhost:7272")
                            # when using auth, do client.login(...)

                            result = client.graphs.communities.delete(
                                id="9fbe403b-c11c-5aae-8ade-ef22980c3ad1",
                                community_id="123e4567-e89b-12d3-a456-426614174000"
                            )
                            """
                        ),
                    },
                    {
                        "lang": "JavaScript",
                        "source": textwrap.dedent(
                            """
                            const { r2rClient } = require("r2r-js");
                            const client = new r2rClient("http://localhost:7272");
                            function main() {
                                const response = client.graphs.communities.delete(
                                    id="9fbe403b-c11c-5aae-8ade-ef22980c3ad1",
                                    community_id="123e4567-e89b-12d3-a456-426614174000"
                                );
                            }
                            main();
                            """
                        ),
                    },
                ]
            },
        )
        @self.base_endpoint
        async def delete_community(
            request: Request,
            id: UUID = Path(
                ...,
                description="The ID of the graph to delete the community from.",
            ),
            community_id: UUID = Path(
                ...,
                description="The ID of the community to delete.",
            ),
            auth_user=Depends(self.providers.auth.auth_wrapper),
        ) -> WrappedBooleanResponse:
<<<<<<< HEAD
            """
            Deletes a community from the graph by its ID.
            """
=======
>>>>>>> d20456da

            await self.services["kg"].delete_community_v3(
                graph_id=id,
                community_id=community_id,
            )

            return GenericBooleanResponse(success=True)  # type: ignore

        @self.router.post(
            "/graphs/{id}/communities/{community_id}",
            summary="Update community",
            openapi_extra={
                "x-codeSamples": [
                    {
                        "lang": "Python",
                        "source": textwrap.dedent(
                            """
                            from r2r import R2RClient

                            client = R2RClient("http://localhost:7272")
                            # when using auth, do client.login(...)

                            result = client.graphs.communities.update(
                                id="d09dedb1-b2ab-48a5-b950-6e1f464d83e7",
                                community_id="123e4567-e89b-12d3-a456-426614174000",
                                name="My Community",
                                summary="A summary of the community",
                                findings=["Finding 1", "Finding 2"],
                                rating=5,
                                rating_explanation="Explanation for the rating",
                            )
                            """
                        ),
                    },
                    {
                        "lang": "JavaScript",
                        "source": textwrap.dedent(
                            """
                            const { r2rClient } = require("r2r-js");
                            const client = new r2rClient("http://localhost:7272");
                            function main() {
                                const response = client.graphs.communities.update(
                                    id="d09dedb1-b2ab-48a5-b950-6e1f464d83e7",
                                    community_id="123e4567-e89b-12d3-a456-426614174000",
                                    name="My Community",
                                    summary="A summary of the community",
                                    findings=["Finding 1", "Finding 2"],
                                    rating=5,
                                    rating_explanation="Explanation for the rating",
                                );
                            }
                            main();
                            """
                        ),
                    },
                ]
            },
        )
        @self.base_endpoint
        async def update_community(
            id: UUID = Path(...),
            community_id: UUID = Path(...),
            name: Optional[str] = Body(None),
            summary: Optional[str] = Body(None),
            findings: Optional[list[str]] = Body(None),
            rating: Optional[float] = Body(None),
            rating_explanation: Optional[str] = Body(None),
            level: Optional[int] = Body(None),
            attributes: Optional[dict] = Body(None),
            auth_user=Depends(self.providers.auth.auth_wrapper),
        ) -> WrappedCommunityResponse:
            """
            Updates an existing community's metadata and properties.
            """
            if not auth_user.is_superuser:
                raise R2RException(
                    "Only superusers can update communities", 403
                )

            return await self.services["kg"].update_community_v3(
                id=id,
                community_id=community_id,
                name=name,
                summary=summary,
                findings=findings,
                rating=rating,
                rating_explanation=rating_explanation,
                level=level,
                attributes=attributes,
                user_id=auth_user.id,
            )<|MERGE_RESOLUTION|>--- conflicted
+++ resolved
@@ -396,11 +396,7 @@
 
             list_communities_response = await self.services[
                 "kg"
-<<<<<<< HEAD
             ].list_communities_v3(
-=======
-            ].providers.database.graph_handler.communities.list_communities(
->>>>>>> d20456da
                 graph_id=id,
                 filter_community_ids=community_ids,
                 filter_user_ids=[auth_user.id],
@@ -426,11 +422,7 @@
                             client = R2RClient("http://localhost:7272")
                             # when using auth, do client.login(...)
 
-<<<<<<< HEAD
                             result = client.graphs.communities.retrieve(
-=======
-                            result = client.graphs.communities.get(
->>>>>>> d20456da
                                 id="9fbe403b-c11c-5aae-8ade-ef22980c3ad1",
                                 community_id="123e4567-e89b-12d3-a456-426614174000"
                             )
@@ -444,11 +436,7 @@
                             const { r2rClient } = require("r2r-js");
                             const client = new r2rClient("http://localhost:7272");
                             function main() {
-<<<<<<< HEAD
                                 const response = client.graphs.communities.retrieve(
-=======
-                                const response = client.graphs.communities.get(
->>>>>>> d20456da
                                     id="9fbe403b-c11c-5aae-8ade-ef22980c3ad1",
                                     community_id="123e4567-e89b-12d3-a456-426614174000"
                                 );
@@ -546,12 +534,9 @@
             ),
             auth_user=Depends(self.providers.auth.auth_wrapper),
         ) -> WrappedBooleanResponse:
-<<<<<<< HEAD
             """
             Deletes a community from the graph by its ID.
             """
-=======
->>>>>>> d20456da
 
             await self.services["kg"].delete_community_v3(
                 graph_id=id,
