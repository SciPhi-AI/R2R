--- conflicted
+++ resolved
@@ -70,7 +70,6 @@
                             """
                         ),
                     },
-<<<<<<< HEAD
                 ],
             },
         )
@@ -141,8 +140,6 @@
             summary="List entities",
             openapi_extra={
                 "x-codeSamples": [
-=======
->>>>>>> 4a33b7bb
                     {
                         "lang": "JavaScript",
                         "source": textwrap.dedent(
