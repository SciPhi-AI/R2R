import logging
import textwrap
from typing import Optional
from uuid import UUID

from fastapi import Body, Depends, Path, Query

from core.base import R2RException, RunType
from core.base.abstractions import DataLevel, KGRunType
from core.base.abstractions import Community, Entity, Relationship, Graph

from core.base.api.models import (
    GenericMessageResponse,
    WrappedGenericMessageResponse,
    WrappedKGCreationResponse,
    WrappedEntityResponse,
    WrappedEntitiesResponse,
    WrappedRelationshipResponse,
    WrappedRelationshipsResponse,
    WrappedCommunityResponse,
    WrappedCommunitiesResponse,
    WrappedKGEntityDeduplicationResponse,
    WrappedKGEnrichmentResponse,
    WrappedKGTunePromptResponse,
)


from core.providers import (
    HatchetOrchestrationProvider,
    SimpleOrchestrationProvider,
)
from core.utils import (
    update_settings_from_dict,
)

from core.base.abstractions import (
    Entity,
    KGCreationSettings,
    Relationship,
    GraphBuildSettings,
)

from core.base.abstractions import DocumentResponse, DocumentType

from .base_router import BaseRouterV3

from fastapi import Request

from shared.utils.base_utils import generate_entity_document_id

logger = logging.getLogger()


class EntitiesRouter(BaseRouterV3):
    def __init__(
        self,
        providers,
        services,
        orchestration_provider: (
            HatchetOrchestrationProvider | SimpleOrchestrationProvider
        ),
        run_type: RunType = RunType.KG,
    ):
        super().__init__(providers, services, orchestration_provider, run_type)

    def _get_path_level(self, request: Request) -> DataLevel:
        path = request.url.path
        if "/chunks/" in path:
            return DataLevel.CHUNK
        elif "/documents/" in path:
            return DataLevel.DOCUMENT
        else:
            return DataLevel.GRAPH

    def _setup_routes(self):

        # Getting entities for a graph and a document
        @self.router.get(
            "/graphs/{id}/entities",
            summary="List entities",
            openapi_extra={
                "x-codeSamples": [
                    {
                        "lang": "Python",
                        "source": textwrap.dedent(
                            """
                            from r2r import R2RClient

                            client = R2RClient("http://localhost:7272")
                            # when using auth, do client.login(...)

                            result = client.graphs.entities.list(graph_id="9fbe403b-c11c-5aae-8ade-ef22980c3ad1", offset=0, limit=100)
                            """
                        ),
                    },
                ],
            },
        )
        @self.base_endpoint
        async def list_entities(
            id: UUID = Path(
                ...,
                description="The ID of the graph to retrieve entities for.",
            ),
            entity_names: Optional[list[str]] = Query(
                None,
                description="A list of entity names to filter the entities by.",
            ),
            include_embeddings: bool = Query(
                False,
                description="Whether to include vector embeddings in the response.",
            ),
            offset: int = Query(
                0,
                ge=0,
                description="Specifies the number of objects to skip. Defaults to 0.",
            ),
            limit: int = Query(
                100,
                ge=1,
                le=1000,
                description="Specifies a limit on the number of objects to return, ranging between 1 and 100. Defaults to 100.",
            ),
            auth_user=Depends(self.providers.auth.auth_wrapper),
        ) -> WrappedEntitiesResponse:
            """
            Returns a paginated list of entities from a knowledge graph or document.

            You must provide either a graph_id or a document_id.

            The entities can be filtered by:
            - Graph ID: Get entities from a specific graph
            - Document ID: Get entities from a specific document
            - Entity names: Filter by specific entity names
            - Include embeddings: Whether to include vector embeddings in the response

            The response includes:
            - List of entity objects with their attributes
            - Total count of matching entities
            """

            if auth_user.is_superuser:
                user_id = None
            else:
                user_id = auth_user.id

            entities, count = await self.services["kg"].list_entities(
                graph_id=id,
                offset=offset,
                limit=limit,
                entity_names=entity_names,
                include_embeddings=include_embeddings,
                user_id=user_id,
            )

            return entities, {  # type: ignore
                "total_entries": count,
            }

        # Getting entities for a graph and a document
        @self.router.get(
            "/documents/{id}/entities",
            summary="List entities",
            openapi_extra={
                "x-codeSamples": [
                    {
                        "lang": "Python",
                        "source": textwrap.dedent(
                            """
                            from r2r import R2RClient

                            client = R2RClient("http://localhost:7272")
                            # when using auth, do client.login(...)

                            result = client.documents.entities.list(document_id="9fbe403b-c11c-5aae-8ade-ef22980c3ad1", offset=0, limit=100)
                            """
                        ),
                    },
                ],
            },
        )
        @self.base_endpoint
        async def list_entities(
            id: UUID = Path(
                ...,
                description="The ID of the document to retrieve entities for.",
            ),
            entity_names: Optional[list[str]] = Query(
                None,
                description="A list of entity names to filter the entities by.",
            ),
            include_embeddings: bool = Query(
                False,
                description="Whether to include vector embeddings in the response.",
            ),
            offset: int = Query(
                0,
                ge=0,
                description="Specifies the number of objects to skip. Defaults to 0.",
            ),
            limit: int = Query(
                100,
                ge=1,
                le=1000,
                description="Specifies a limit on the number of objects to return, ranging between 1 and 100. Defaults to 100.",
            ),
            auth_user=Depends(self.providers.auth.auth_wrapper),
        ) -> WrappedEntitiesResponse:
            """
            Returns a paginated list of entities from a knowledge graph or document.

            You must provide either a graph_id or a document_id.

            The entities can be filtered by:
            - Graph ID: Get entities from a specific graph
            - Document ID: Get entities from a specific document
            - Entity names: Filter by specific entity names
            - Include embeddings: Whether to include vector embeddings in the response

            The response includes:
            - List of entity objects with their attributes
            - Total count of matching entities
            """

            if auth_user.is_superuser:
                user_id = None
            else:
                user_id = auth_user.id

            entities, count = await self.services["kg"].list_entities(
                document_id=id,
                offset=offset,
                limit=limit,
                entity_names=entity_names,
                include_embeddings=include_embeddings,
                user_id=user_id,
            )

            return entities, {  # type: ignore
                "total_entries": count,
            }

        @self.router.get(
            "/entities",
            summary="List entities",
            openapi_extra={
                "x-codeSamples": [
                    {
                        "lang": "Python",
                        "source": textwrap.dedent(
                            """
                            from r2r import R2RClient

                            client = R2RClient("http://localhost:7272")
                            # when using auth, do client.login(...)

                            result = client.documents.graphs.entities.list(document_id="9fbe403b-c11c-5aae-8ade-ef22980c3ad1", offset=0, limit=100)
                            """
                        ),
                    },
                ],
            },
        )
        @self.base_endpoint
        async def list_entities(
            request: Request,
            graph_id: Optional[UUID] = Query(
                None,
                description="The ID of the graph to retrieve entities for.",
            ),
            document_id: Optional[UUID] = Query(
                None,
                description="The ID of the document to retrieve entities for.",
            ),
            entity_names: Optional[list[str]] = Query(
                None,
                description="A list of entity names to filter the entities by.",
            ),
            include_embeddings: bool = Query(
                False,
                description="Whether to include vector embeddings in the response.",
            ),
            offset: int = Query(
                0,
                ge=0,
                description="Specifies the number of objects to skip. Defaults to 0.",
            ),
            limit: int = Query(
                100,
                ge=1,
                le=1000,
                description="Specifies a limit on the number of objects to return, ranging between 1 and 100. Defaults to 100.",
            ),
            auth_user=Depends(self.providers.auth.auth_wrapper),
        ) -> WrappedEntitiesResponse:
            """
            Returns a paginated list of entities from a knowledge graph or document.

            You must provide either a graph_id or a document_id.

            The entities can be filtered by:
            - Graph ID: Get entities from a specific graph
            - Document ID: Get entities from a specific document
            - Entity names: Filter by specific entity names
            - Include embeddings: Whether to include vector embeddings in the response

            The response includes:
            - List of entity objects with their attributes
            - Total count of matching entities
            """

            if not graph_id and not document_id:
<<<<<<< HEAD
                raise R2RException(
                    "Either graph_id or document_id must be provided.",
                    400,
=======
                raise ValueError(
                    "Either graph_id or document_id must be provided."
>>>>>>> 42f9e3ae
                )

            if auth_user.is_superuser:
                user_id = None
            else:
                user_id = auth_user.id

            entities, count = await self.services["kg"].list_entities(
<<<<<<< HEAD
=======
                id=id,
>>>>>>> 42f9e3ae
                graph_id=graph_id,
                document_id=document_id,
                offset=offset,
                limit=limit,
                entity_names=entity_names,
                include_embeddings=include_embeddings,
                user_id=user_id,
            )

            return entities, {  # type: ignore
                "total_entries": count,
            }

        @self.router.get(
            "/entities/{id}",
            summary="Retrieve an entity",
            openapi_extra={
                "x-codeSamples": [
                    {
                        "lang": "Python",
                        "source": textwrap.dedent(
                            """
                            from r2r import R2RClient

                            client = R2RClient("http://localhost:7272")
                            # when using auth, do client.login(...)

                            result = client.entities.get(id="9fbe403b-c11c-5aae-8ade-ef22980c3ad1")
                            """
                        ),
                    },
                ]
            },
        )
        @self.base_endpoint
        async def get_entity(
            id: UUID = Path(
                ...,
                description="The ID of the entity to retrieve.",
            ),
            auth_user=Depends(self.providers.auth.auth_wrapper),
        ) -> WrappedEntityResponse:
            """
            Retrieves detailed information about a specific entity by its unique identifier.

            The attributes parameter allows selective retrieval of specific entity properties to optimize response size and processing.
            """

            entity = await self.services["kg"].get_entity(
                id=id,
            )

            graph_ids = entity.graph_ids
            document_ids = entity.document_ids

            # if the user does not have access to the graph or the document, return a 403

            return entity

        @self.router.post(
            "/entities",
            summary="Create a new entity",
            openapi_extra={
                "x-codeSamples": [
                    {
                        "lang": "Python",
                        "source": textwrap.dedent(
                            """
                            from r2r import R2RClient

                            client = R2RClient("http://localhost:7272")
                            # when using auth, do client.login(...)

                            result = client.entities.create([entity1, entity2])
                            """
                        ),
                    },
                ],
            },
        )
        @self.base_endpoint
        async def create_entities_v3(
            request: Request,
            name: str = Body(..., description="The name of the entity"),
            description: str = Body(
                ..., description="The description of the entity"
            ),
            attributes: Optional[dict] = Body(
                None,
                description="The attributes of the entity",
            ),
            category: Optional[str] = Body(
                None,
                description="The category of the entity",
            ),
            auth_user=Depends(self.providers.auth.auth_wrapper),
        ):
            """
            Creates new entities.

            This endpoint allows you to:
            1. Create a new entity using the name, category, description, and attributes
            2. Automatically generate unique IDs for each entity and embeddings for the description
            3. Link entities to existing graphs or documents

            Entity IDs are automatically generated by the server and returned in the response.
            """

            for entity in entities:
                if entity.id or entity.sid:
                    raise R2RException(
                        "Cannot provide id or sid, they are generated by the server.",
                        400,
                    )

            res = await self.services["kg"].create_entities(
                name=name,
                description=description,
                category=category,
                attributes=attributes,
                auth_user=auth_user,
            )

            return res

        @self.router.post(
            "/entities/{id}",
            summary="Update an entity",
            openapi_extra={
                "x-codeSamples": [
                    {
                        "lang": "Python",
                        "source": textwrap.dedent(
                            """
                            from r2r import R2RClient

                            client = R2RClient("http://localhost:7272")
                            # when using auth, do client.login(...)

                            result = client.entities.update(id="9fbe403b-c11c-5aae-8ade-ef22980c3ad1", entity=entity)
                            """
                        ),
                    },
                ],
            },
        )
        @self.base_endpoint
        async def update_entity(
            id: UUID = Path(
                ...,
                description="The ID of the entity to update.",
            ),
            name: Optional[str] = Body(
                None,
                description="The name of the entity",
            ),
            description: Optional[str] = Body(
                None,
                description="The description of the entity",
            ),
            category: Optional[str] = Body(
                None,
                description="The category of the entity",
            ),
            attributes: Optional[dict] = Body(
                None,
                description="The attributes of the entity",
            ),
            auth_user=Depends(self.providers.auth.auth_wrapper),
        ):
            """
            Updates an existing entity in the database.

            This endpoint allows you to modify:
            - Entity attributes and properties
            - Entity type and classification
            - Entity metadata and tags
            - Graph and document associations

            Any fields not included in the update request will retain their existing values.
            """
            return await self.services["kg"].update_entity_v3(
                id=id,
                name=name,
                description=description,
                category=category,
                attributes=attributes,
                auth_user=auth_user,
            )

        @self.router.delete(
            "/entities/{id}",
            summary="Delete an entity",
            openapi_extra={
                "x-codeSamples": [
                    {
                        "lang": "Python",
                        "source": textwrap.dedent(
                            """
                            from r2r import R2RClient

                            client = R2RClient("http://localhost:7272")
                            # when using auth, do client.login(...)

                            result = client.entities.delete(id="9fbe403b-c11c-5aae-8ade-ef22980c3ad1")
                            """
                        ),
                    },
                ],
            },
        )
        @self.base_endpoint
        async def delete_entity(
            request: Request,
            id: UUID = Path(
                ...,
                description="The ID of the graph to delete the entity for.",
            ),
            auth_user=Depends(self.providers.auth.auth_wrapper),
        ):
            """
            Deletes an entity and all its associated data.

            This endpoint permanently removes:
            - The entity itself and all its attributes

            However, this will not remove any relationships or communities that the entity is part of.
            """
            if not auth_user.is_superuser:
                raise R2RException(
                    "Only superusers can access this endpoint.", 403
                )

            return await self.services["kg"].delete_entity_v3(
                id=id,
                auth_user=auth_user,
            )<|MERGE_RESOLUTION|>--- conflicted
+++ resolved
@@ -310,14 +310,9 @@
             """
 
             if not graph_id and not document_id:
-<<<<<<< HEAD
                 raise R2RException(
                     "Either graph_id or document_id must be provided.",
                     400,
-=======
-                raise ValueError(
-                    "Either graph_id or document_id must be provided."
->>>>>>> 42f9e3ae
                 )
 
             if auth_user.is_superuser:
@@ -326,10 +321,6 @@
                 user_id = auth_user.id
 
             entities, count = await self.services["kg"].list_entities(
-<<<<<<< HEAD
-=======
-                id=id,
->>>>>>> 42f9e3ae
                 graph_id=graph_id,
                 document_id=document_id,
                 offset=offset,
