--- conflicted
+++ resolved
@@ -1216,8 +1216,6 @@
                 "total_entries": collections_response["total_entries"]
             }
 
-<<<<<<< HEAD
-=======
         @self.router.post(
             "/documents/{id}/entities_and_relationships",
             summary="Extract entities and relationships from a document",
@@ -1323,7 +1321,6 @@
                         "message": "Graph created successfully.",
                         "task_id": None,
                     }
->>>>>>> 1e514db8
 
     @staticmethod
     async def _process_file(file):
