--- conflicted
+++ resolved
@@ -1,10 +1,6 @@
 import asyncio
 from pathlib import Path
-<<<<<<< HEAD
-from typing import Optional, Any
-=======
 from typing import Any, Optional
->>>>>>> cbfe59b1
 
 import yaml
 from fastapi import Body, Depends
