import asyncio
from pathlib import Path
from typing import Any, Optional, Union
from uuid import UUID

import yaml
from fastapi import Body, Depends
from fastapi.responses import StreamingResponse

from core.base import (
    GenerationConfig,
    KGSearchSettings,
    Message,
    R2RException,
    RunType,
    VectorSearchSettings,
)
from core.base.api.models import (
    WrappedCompletionResponse,
    WrappedRAGAgentResponse,
    WrappedRAGResponse,
    WrappedSearchResponse,
)
from core.base.providers import OrchestrationProvider

from ..services.retrieval_service import RetrievalService
from .base_router import BaseRouter


class RetrievalRouter(BaseRouter):
    def __init__(
        self,
        service: RetrievalService,
        orchestration_provider: OrchestrationProvider,
        run_type: RunType = RunType.RETRIEVAL,
    ):
        super().__init__(service, orchestration_provider, run_type)
        self.service: RetrievalService = service  # for type hinting

    def _load_openapi_extras(self):
        yaml_path = (
            Path(__file__).parent / "data" / "retrieval_router_openapi.yml"
        )
        with open(yaml_path, "r") as yaml_file:
            yaml_content = yaml.safe_load(yaml_file)
        return yaml_content

    def _register_workflows(self):
        pass

    def _select_filters(
        self,
        auth_user: Any,
        search_settings: Union[VectorSearchSettings, KGSearchSettings],
    ) -> dict[str, Any]:
        selected_collections = {
            str(cid) for cid in set(search_settings.selected_collection_ids)
        }

        if auth_user.is_superuser:
            if selected_collections:
                # For superusers, we only filter by selected collections
                filters = {
                    "collection_ids": {"$overlap": list(selected_collections)}
                }
            else:
                filters = {}
        else:
            user_collections = set(auth_user.collection_ids)

            if selected_collections:
                allowed_collections = user_collections.intersection(
                    selected_collections
                )
            else:
                allowed_collections = user_collections
            # for non-superusers, we filter by user_id and selected & allowed collections
            filters = {
                "$or": [
                    {"user_id": {"$eq": auth_user.id}},
                    {
                        "collection_ids": {
                            "$overlap": list(allowed_collections)
                        }
                    },
                ]  # type: ignore
            }

        if search_settings.filters != {}:
            filters = {"$and": [filters, search_settings.filters]}  # type: ignore

        return filters

    def _setup_routes(self):
        search_extras = self.openapi_extras.get("search", {})
        search_descriptions = search_extras.get("input_descriptions", {})

        @self.router.post(
            "/search",
            openapi_extra=search_extras.get("openapi_extra"),
        )
        @self.base_endpoint
        async def search_app(
            query: str = Body(
                ..., description=search_descriptions.get("query")
            ),
            vector_search_settings: VectorSearchSettings = Body(
                default_factory=VectorSearchSettings,
                description=search_descriptions.get("vector_search_settings"),
            ),
            kg_search_settings: KGSearchSettings = Body(
                default_factory=KGSearchSettings,
                description=search_descriptions.get("kg_search_settings"),
            ),
            auth_user=Depends(self.service.providers.auth.auth_wrapper),
        ) -> WrappedSearchResponse:  # type: ignore
            """
            Perform a search query on the vector database and knowledge graph.

            This endpoint allows for complex filtering of search results using PostgreSQL-based queries.
            Filters can be applied to various fields such as document_id, and internal metadata values.


            Allowed operators include `eq`, `neq`, `gt`, `gte`, `lt`, `lte`, `like`, `ilike`, `in`, and `nin`.
            """

            vector_search_settings.filters = self._select_filters(
                auth_user, vector_search_settings
            )

            kg_search_settings.filters = self._select_filters(
                auth_user, kg_search_settings
            )

            results = await self.service.search(
                query=query,
                vector_search_settings=vector_search_settings,
                kg_search_settings=kg_search_settings,
            )
            return results

        rag_extras = self.openapi_extras.get("rag", {})
        rag_descriptions = rag_extras.get("input_descriptions", {})

        @self.router.post(
            "/rag",
            openapi_extra=rag_extras.get("openapi_extra"),
        )
        @self.base_endpoint
        async def rag_app(
            query: str = Body(..., description=rag_descriptions.get("query")),
            vector_search_settings: VectorSearchSettings = Body(
                default_factory=VectorSearchSettings,
                description=rag_descriptions.get("vector_search_settings"),
            ),
            kg_search_settings: KGSearchSettings = Body(
                default_factory=KGSearchSettings,
                description=rag_descriptions.get("kg_search_settings"),
            ),
            rag_generation_config: GenerationConfig = Body(
                default_factory=GenerationConfig,
                description=rag_descriptions.get("rag_generation_config"),
            ),
            task_prompt_override: Optional[str] = Body(
                None, description=rag_descriptions.get("task_prompt_override")
            ),
            include_title_if_available: bool = Body(
                False,
                description=rag_descriptions.get("include_title_if_available"),
            ),
            auth_user=Depends(self.service.providers.auth.auth_wrapper),
        ) -> WrappedRAGResponse:  # type: ignore
            """
            Execute a RAG (Retrieval-Augmented Generation) query.

            This endpoint combines search results with language model generation.
            It supports the same filtering capabilities as the search endpoint,
            allowing for precise control over the retrieved context.

            The generation process can be customized using the rag_generation_config parameter.
            """

            vector_search_settings.filters = self._select_filters(
                auth_user, vector_search_settings
            )

            response = await self.service.rag(
                query=query,
                vector_search_settings=vector_search_settings,
                kg_search_settings=kg_search_settings,
                rag_generation_config=rag_generation_config,
                task_prompt_override=task_prompt_override,
                include_title_if_available=include_title_if_available,
            )

            if rag_generation_config.stream:

                async def stream_generator():
                    async for chunk in response:
                        yield chunk
                        await asyncio.sleep(0)

                return StreamingResponse(
                    stream_generator(), media_type="application/json"
                )  # type: ignore
            else:
                return response

        agent_extras = self.openapi_extras.get("agent", {})
        agent_descriptions = agent_extras.get("input_descriptions", {})

        @self.router.post(
            "/agent",
            openapi_extra=agent_extras.get("openapi_extra"),
        )
        @self.base_endpoint
        async def agent_app(
            message: Optional[Message] = Body(
                None, description=agent_descriptions.get("message")
            ),
            messages: Optional[list[Message]] = Body(
                None,
                description=agent_descriptions.get("messages"),
                deprecated=True,
            ),
            vector_search_settings: VectorSearchSettings = Body(
                default_factory=VectorSearchSettings,
                description=agent_descriptions.get("vector_search_settings"),
            ),
            kg_search_settings: KGSearchSettings = Body(
                default_factory=KGSearchSettings,
                description=agent_descriptions.get("kg_search_settings"),
            ),
            rag_generation_config: GenerationConfig = Body(
                default_factory=GenerationConfig,
                description=agent_descriptions.get("rag_generation_config"),
            ),
            task_prompt_override: Optional[str] = Body(
                None,
                description=agent_descriptions.get("task_prompt_override"),
            ),
            include_title_if_available: bool = Body(
                True,
                description=agent_descriptions.get(
                    "include_title_if_available"
                ),
            ),
            conversation_id: Optional[UUID] = Body(
                None, description=agent_descriptions.get("conversation_id")
            ),
<<<<<<< HEAD
=======
            branch_id: Optional[UUID] = Body(
                None, description=agent_descriptions.get("branch_id")
            ),
>>>>>>> 975a4057
            auth_user=Depends(self.service.providers.auth.auth_wrapper),
        ) -> WrappedRAGAgentResponse:  # type: ignore
            """
            Implement an agent-based interaction for complex query processing.

            This endpoint supports multi-turn conversations and can handle complex queries
            by breaking them down into sub-tasks. It uses the same filtering capabilities
            as the search and RAG endpoints for retrieving relevant information.

            The agent's behavior can be customized using the rag_generation_config and
            task_prompt_override parameters.
            """

            vector_search_settings.filters = self._select_filters(
                auth_user, vector_search_settings
            )

            kg_search_settings.filters = vector_search_settings.filters
            try:
                response = await self.service.agent(
                    message=message,
                    messages=messages,
                    vector_search_settings=vector_search_settings,
                    kg_search_settings=kg_search_settings,
                    rag_generation_config=rag_generation_config,
                    task_prompt_override=task_prompt_override,
                    include_title_if_available=include_title_if_available,
                    conversation_id=(
                        str(conversation_id) if conversation_id else None
                    ),
                    branch_id=str(branch_id) if branch_id else None,
                )

                if rag_generation_config.stream:

                    async def stream_generator():
                        content = ""
                        async for chunk in response:
                            yield chunk
                            content += chunk
                            await asyncio.sleep(0)

                    return StreamingResponse(
                        stream_generator(), media_type="application/json"
                    )  # type: ignore
                else:
                    return response
            except Exception as e:
                raise R2RException(str(e), 500)

        @self.router.post("/completion")
        @self.base_endpoint
        async def completion(
            messages: list[Message] = Body(
                ..., description="The messages to complete"
            ),
            generation_config: GenerationConfig = Body(
                default_factory=GenerationConfig,
                description="The generation config",
            ),
            auth_user=Depends(self.service.providers.auth.auth_wrapper),
            response_model=WrappedCompletionResponse,
        ):
            """
            Generate completions for a list of messages.

            This endpoint uses the language model to generate completions for the provided messages.
            The generation process can be customized using the generation_config parameter.
            """
            return await self.service.completion(
                messages=messages,
                generation_config=generation_config,
            )<|MERGE_RESOLUTION|>--- conflicted
+++ resolved
@@ -248,12 +248,9 @@
             conversation_id: Optional[UUID] = Body(
                 None, description=agent_descriptions.get("conversation_id")
             ),
-<<<<<<< HEAD
-=======
             branch_id: Optional[UUID] = Body(
                 None, description=agent_descriptions.get("branch_id")
             ),
->>>>>>> 975a4057
             auth_user=Depends(self.service.providers.auth.auth_wrapper),
         ) -> WrappedRAGAgentResponse:  # type: ignore
             """
