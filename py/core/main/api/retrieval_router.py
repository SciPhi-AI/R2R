--- conflicted
+++ resolved
@@ -240,18 +240,11 @@
                     "include_title_if_available"
                 ),
             ),
-<<<<<<< HEAD
-            conversation_id: UUID = Body(
-                None,
-                description=agent_descriptions.get("conversation_id"),
-            ),
-            branch_id: UUID = Body(
-                None,
-                description=agent_descriptions.get("branch_id"),
-=======
             conversation_id: Optional[UUID] = Body(
                 None, description=agent_descriptions.get("conversation_id")
->>>>>>> 8ae04c5b
+            ),
+            branch_id: Optional[UUID] = Body(
+                None, description=agent_descriptions.get("branch_id")
             ),
             auth_user=Depends(self.service.providers.auth.auth_wrapper),
         ) -> WrappedRAGAgentResponse:  # type: ignore
