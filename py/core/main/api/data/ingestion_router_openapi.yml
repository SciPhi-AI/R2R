--- conflicted
+++ resolved
@@ -107,7 +107,6 @@
     chunks: "A list of text chunks to ingest into the system."
     document_id: "An optional document id to associate the chunks with. If not provided, a unique document id will be generated."
     metadata: "Optional JSON metadata to associate with the ingested chunks."
-<<<<<<< HEAD
 
 list_vector_indices:
   openapi_extra:
@@ -204,7 +203,4 @@
   input_descriptions:
     index_name: "The name of the index to delete"
     table_name: "The name of the table containing the index. Default: vectors"
-    concurrently: "Whether to delete the index concurrently. Default: true"
-=======
-    run_with_orchestration: "Whether or not ingestion runs with orchestration, default is `True`. When set to `False`, the ingestion process will run synchronous and directly return the result."
->>>>>>> eec527b9
+    concurrently: "Whether to delete the index concurrently. Default: true"