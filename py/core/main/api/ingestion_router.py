--- conflicted
+++ resolved
@@ -13,10 +13,7 @@
 
 from core.base.api.models import (
     CreateVectorIndexResponse,
-<<<<<<< HEAD
-=======
     WrappedCreateVectorIndexResponse,
->>>>>>> 975a4057
     WrappedIngestionResponse,
     WrappedUpdateResponse,
     WrappedCreateVectorIndexResponse,
