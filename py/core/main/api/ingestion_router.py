--- conflicted
+++ resolved
@@ -18,11 +18,6 @@
     VectorTableName,
 )
 from core.base.api.models import (
-<<<<<<< HEAD
-    CreateVectorIndexResponse,
-    UpdateResponse,
-=======
->>>>>>> 50dd2ac5
     WrappedCreateVectorIndexResponse,
     WrappedDeleteVectorIndexResponse,
     WrappedIngestionResponse,
