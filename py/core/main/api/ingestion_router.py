import base64
import logging
from io import BytesIO
from pathlib import Path
from typing import Optional, Union
from uuid import UUID

import yaml
from fastapi import Body, Depends, File, Form, UploadFile
from pydantic import Json

from core.base import R2RException, RawChunk, generate_document_id

from core.base.api.models import (
    CreateVectorIndexResponse,
<<<<<<< HEAD
=======
    WrappedCreateVectorIndexResponse,
>>>>>>> 975a4057
    WrappedIngestionResponse,
    WrappedUpdateResponse,
    WrappedCreateVectorIndexResponse,
)
from core.base.providers import OrchestrationProvider, Workflow
from shared.abstractions.vector import (
    IndexArgsHNSW,
    IndexArgsIVFFlat,
    IndexMeasure,
    IndexMethod,
    VectorTableName,
)

from ..services.ingestion_service import IngestionService
from .base_router import BaseRouter, RunType

from shared.abstractions.vector import (
    IndexMethod,
    IndexArgsIVFFlat,
    IndexArgsHNSW,
    VectorTableName,
    IndexMeasure,
    VectorIndexQuantizationConfig,
)

logger = logging.getLogger(__name__)


class IngestionRouter(BaseRouter):
    def __init__(
        self,
        service: IngestionService,
        orchestration_provider: OrchestrationProvider,
        run_type: RunType = RunType.INGESTION,
    ):
        super().__init__(service, orchestration_provider, run_type)
        self.service: IngestionService = service

    def _register_workflows(self):
        self.orchestration_provider.register_workflows(
            Workflow.INGESTION,
            self.service,
            {
                "ingest-files": (
                    "Ingest files task queued successfully."
                    if self.orchestration_provider.config.provider != "simple"
                    else "Ingestion task completed successfully."
                ),
                "ingest-chunks": (
                    "Ingest chunks task queued successfully."
                    if self.orchestration_provider.config.provider != "simple"
                    else "Ingestion task completed successfully."
                ),
                "update-files": (
                    "Update file task queued successfully."
                    if self.orchestration_provider.config.provider != "simple"
                    else "Update task queued successfully."
                ),
                "create-vector-index": (
                    "Vector index creation task queued successfully."
                    if self.orchestration_provider.config.provider != "simple"
                    else "Vector index creation task completed successfully."
                ),
            },
        )

    def _load_openapi_extras(self):
        yaml_path = (
            Path(__file__).parent / "data" / "ingestion_router_openapi.yml"
        )
        with open(yaml_path, "r") as yaml_file:
            yaml_content = yaml.safe_load(yaml_file)
        return yaml_content

    def _setup_routes(self):
        # Note, we use the following verbose input parameters because FastAPI struggles to handle `File` input and `Body` inputs
        # at the same time. Therefore, we must ues `Form` inputs for the metadata, document_ids
        ingest_files_extras = self.openapi_extras.get("ingest_files", {})
        ingest_files_descriptions = ingest_files_extras.get(
            "input_descriptions", {}
        )

        @self.router.post(
            "/ingest_files",
            openapi_extra=ingest_files_extras.get("openapi_extra"),
        )
        @self.base_endpoint
        async def ingest_files_app(
            files: list[UploadFile] = File(
                ..., description=ingest_files_descriptions.get("files")
            ),
            document_ids: Optional[Json[list[UUID]]] = Form(
                None,
                description=ingest_files_descriptions.get("document_ids"),
            ),
            metadatas: Optional[Json[list[dict]]] = Form(
                None, description=ingest_files_descriptions.get("metadatas")
            ),
            ingestion_config: Optional[Json[dict]] = Form(
                None,
                description=ingest_files_descriptions.get("ingestion_config"),
            ),
            auth_user=Depends(self.service.providers.auth.auth_wrapper),
        ) -> WrappedIngestionResponse:  # type: ignore
            """
            Ingest files into the system.

            This endpoint supports multipart/form-data requests, enabling you to ingest files and their associated metadatas into R2R.

            A valid user authentication token is required to access this endpoint, as regular users can only ingest files for their own access. More expansive collection permissioning is under development.
            """
            # Check if the user is a superuser
            if not auth_user.is_superuser:
                for metadata in metadatas or []:
                    if "user_id" in metadata and (
                        not auth_user.is_superuser
                        and metadata["user_id"] != str(auth_user.id)
                    ):
                        raise R2RException(
                            status_code=403,
                            message="Non-superusers cannot set user_id in metadata.",
                        )
                    # If user is not a superuser, set user_id in metadata
                    metadata["user_id"] = str(auth_user.id)

            file_datas = await self._process_files(files)

            messages: list[dict[str, Union[str, None]]] = []
            for it, file_data in enumerate(file_datas):
                content_length = len(file_data["content"])
                file_content = BytesIO(base64.b64decode(file_data["content"]))

                file_data.pop("content", None)
                document_id = (
                    document_ids[it]
                    if document_ids
                    else generate_document_id(
                        file_data["filename"], auth_user.id
                    )
                )

                workflow_input = {
                    "file_data": file_data,
                    "document_id": str(document_id),
                    "metadata": metadatas[it] if metadatas else None,
                    "ingestion_config": ingestion_config,
                    "user": auth_user.model_dump_json(),
                    "size_in_bytes": content_length,
                    "is_update": False,
                }

                file_name = file_data["filename"]
                await self.service.providers.file.store_file(
                    document_id,
                    file_name,
                    file_content,
                    file_data["content_type"],
                )
                raw_message: dict[str, Union[str, None]] = await self.orchestration_provider.run_workflow(  # type: ignore
                    "ingest-files",
                    {"request": workflow_input},
                    options={
                        "additional_metadata": {
                            "document_id": str(document_id),
                        }
                    },
                )
                raw_message["document_id"] = str(document_id)
                messages.append(raw_message)

            return messages  # type: ignore

        update_files_extras = self.openapi_extras.get("update_files", {})
        update_files_descriptions = update_files_extras.get(
            "input_descriptions", {}
        )

        @self.router.post(
            "/update_files",
            openapi_extra=update_files_extras.get("openapi_extra"),
        )
        @self.base_endpoint
        async def update_files_app(
            files: list[UploadFile] = File(
                ..., description=update_files_descriptions.get("files")
            ),
            document_ids: Optional[Json[list[UUID]]] = Form(
                None, description=ingest_files_descriptions.get("document_ids")
            ),
            metadatas: Optional[Json[list[dict]]] = Form(
                None, description=ingest_files_descriptions.get("metadatas")
            ),
            ingestion_config: Optional[Json[dict]] = Form(
                None,
                description=ingest_files_descriptions.get("ingestion_config"),
            ),
            auth_user=Depends(self.service.providers.auth.auth_wrapper),
        ) -> WrappedUpdateResponse:
            """
            Update existing files in the system.

            This endpoint supports multipart/form-data requests, enabling you to update files and their associated metadatas into R2R.

            A valid user authentication token is required to access this endpoint, as regular users can only update their own files. More expansive collection permissioning is under development.
            """
            if not auth_user.is_superuser:
                for metadata in metadatas or []:
                    if "user_id" in metadata and metadata["user_id"] != str(
                        auth_user.id
                    ):
                        raise R2RException(
                            status_code=403,
                            message="Non-superusers cannot set user_id in metadata.",
                        )
                    metadata["user_id"] = str(auth_user.id)

            file_datas = await self._process_files(files)

            processed_data = []
            for it, file_data in enumerate(file_datas):
                content = base64.b64decode(file_data.pop("content"))
                document_id = (
                    document_ids[it]
                    if document_ids
                    else generate_document_id(
                        file_data["filename"], auth_user.id
                    )
                )

                await self.service.providers.file.store_file(
                    document_id,
                    file_data["filename"],
                    BytesIO(content),
                    file_data["content_type"],
                )

                processed_data.append(
                    {
                        "file_data": file_data,
                        "file_length": len(content),
                        "document_id": str(document_id),
                    }
                )

            workflow_input = {
                "file_datas": [item["file_data"] for item in processed_data],
                "file_sizes_in_bytes": [
                    item["file_length"] for item in processed_data
                ],
                "document_ids": [
                    item["document_id"] for item in processed_data
                ],
                "metadatas": metadatas,
                "ingestion_config": ingestion_config,
                "user": auth_user.model_dump_json(),
                "is_update": True,
            }

            raw_message: dict[str, Union[str, None]] = await self.orchestration_provider.run_workflow(  # type: ignore
                "update-files", {"request": workflow_input}, {}
            )
            raw_message["message"] = "Update task queued successfully."
            raw_message["document_ids"] = workflow_input["document_ids"]

            return raw_message  # type: ignore

        ingest_chunks_extras = self.openapi_extras.get("ingest_chunks", {})
        ingest_chunks_descriptions = ingest_chunks_extras.get(
            "input_descriptions", {}
        )

        @self.router.post(
            "/ingest_chunks",
            openapi_extra=ingest_chunks_extras.get("openapi_extra"),
        )
        @self.base_endpoint
        async def ingest_chunks_app(
            chunks: list[RawChunk] = Body(
                {}, description=ingest_chunks_descriptions.get("chunks")
            ),
            document_id: Optional[str] = Body(
                None, description=ingest_chunks_descriptions.get("document_id")
            ),
            metadata: Optional[dict] = Body(
                None, description=ingest_files_descriptions.get("metadata")
            ),
            auth_user=Depends(self.service.providers.auth.auth_wrapper),
        ) -> WrappedIngestionResponse:
            """
            Ingest text chunks into the system.

            This endpoint supports multipart/form-data requests, enabling you to ingest pre-parsed text chunks into R2R.

            A valid user authentication token is required to access this endpoint, as regular users can only ingest chunks for their own access. More expansive collection permissioning is under development.
            """

            if document_id:
                try:
                    document_uuid = UUID(document_id)
                except ValueError:
                    raise R2RException(
                        status_code=422, message="Invalid document ID format."
                    )

            if not document_id:
                document_uuid = generate_document_id(
                    chunks[0].text[:20], auth_user.id
                )

            workflow_input = {
                "document_id": str(document_uuid),
                "chunks": [chunk.model_dump() for chunk in chunks],
                "metadata": metadata or {},
                "user": auth_user.model_dump_json(),
            }

            raw_message = await self.orchestration_provider.run_workflow(
                "ingest-chunks",
                {"request": workflow_input},
                options={
                    "additional_metadata": {
                        "document_id": str(document_uuid),
                    }
                },
            )
            raw_message["document_id"] = str(document_uuid)

            return [raw_message]  # type: ignore

        @self.router.post("/create_vector_index")
        @self.base_endpoint
        async def create_vector_index_app(
            table_name: Optional[VectorTableName] = Body(
                default=VectorTableName.CHUNKS,
                description="The name of the vector table to create.",
            ),
            index_method: IndexMethod = Body(
                default=IndexMethod.hnsw,
                description="The type of vector index to create.",
            ),
            measure: IndexMeasure = Body(
                default=IndexMeasure.cosine_distance,
                description="The measure for the index.",
            ),
            index_arguments: Optional[
                Union[IndexArgsIVFFlat, IndexArgsHNSW]
            ] = Body(
                None,
                description="The arguments for the index method.",
            ),
            replace: bool = Body(
                default=True,
                description="Whether to replace an existing index.",
            ),
            concurrently: bool = Body(
                default=True,
                description="Whether to create the index concurrently.",
            ),
<<<<<<< HEAD
            quantization_config: Optional[VectorIndexQuantizationConfig] = Body(
                default=None,
                description="The quantization configuration for the index.",
            ),
=======
>>>>>>> 975a4057
            auth_user=Depends(self.service.providers.auth.auth_wrapper),
        ) -> WrappedCreateVectorIndexResponse:

            logger.info(
                f"Creating vector index for {table_name} with method {index_method}, measure {measure}, replace {replace}, concurrently {concurrently}"
            )

            raw_message = await self.orchestration_provider.run_workflow(
                "create-vector-index",
                {
                    "request": {
                        "table_name": table_name,
                        "index_method": index_method,
                        "measure": measure,
                        "index_arguments": index_arguments,
                        "replace": replace,
                        "concurrently": concurrently,
<<<<<<< HEAD
                        "quantization_config": quantization_config,
=======
>>>>>>> 975a4057
                    },
                },
                options={
                    "additional_metadata": {},
                },
            )

            return raw_message  # type: ignore

    @staticmethod
    async def _process_files(files):
        import base64

        file_datas = []
        for file in files:
            content = await file.read()
            file_datas.append(
                {
                    "filename": file.filename,
                    "content": base64.b64encode(content).decode("utf-8"),
                    "content_type": file.content_type,
                }
            )
        return file_datas<|MERGE_RESOLUTION|>--- conflicted
+++ resolved
@@ -13,10 +13,7 @@
 
 from core.base.api.models import (
     CreateVectorIndexResponse,
-<<<<<<< HEAD
-=======
     WrappedCreateVectorIndexResponse,
->>>>>>> 975a4057
     WrappedIngestionResponse,
     WrappedUpdateResponse,
     WrappedCreateVectorIndexResponse,
@@ -375,13 +372,10 @@
                 default=True,
                 description="Whether to create the index concurrently.",
             ),
-<<<<<<< HEAD
             quantization_config: Optional[VectorIndexQuantizationConfig] = Body(
                 default=None,
                 description="The quantization configuration for the index.",
             ),
-=======
->>>>>>> 975a4057
             auth_user=Depends(self.service.providers.auth.auth_wrapper),
         ) -> WrappedCreateVectorIndexResponse:
 
@@ -399,10 +393,7 @@
                         "index_arguments": index_arguments,
                         "replace": replace,
                         "concurrently": concurrently,
-<<<<<<< HEAD
                         "quantization_config": quantization_config,
-=======
->>>>>>> 975a4057
                     },
                 },
                 options={
