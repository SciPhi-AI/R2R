--- conflicted
+++ resolved
@@ -381,7 +381,6 @@
                 "entity-deduplication", {"request": workflow_input}, {}
             )
 
-<<<<<<< HEAD
         @self.router.post("/tune_prompt")
         @self.base_endpoint
         async def tune_prompt(
@@ -424,7 +423,7 @@
                 documents_limit=documents_limit,
                 chunks_offset=chunks_offset,
                 chunks_limit=chunks_limit,
-=======
+
         @self.router.delete("/delete_graph_for_collection")
         @self.base_endpoint
         async def delete_graph_for_collection(
@@ -450,5 +449,4 @@
                 logger.warning("Implement permission checks here.")
             return await self.service.delete_graph_for_collection(
                 collection_id, cascade
->>>>>>> a1017e75
             )