import logging
from pathlib import Path
from typing import Optional, Union
from uuid import UUID

import yaml
from fastapi import Body, Depends, Query

from core.base import Workflow
from core.base.abstractions import EntityLevel, KGRunType
from core.base.api.models import (
    WrappedKGCommunitiesResponse,
    WrappedKGCreationResponse,
    WrappedKGEnrichmentResponse,
    WrappedKGEntitiesResponse,
    WrappedKGEntityDeduplicationResponse,
    WrappedKGTriplesResponse,
    WrappedKGTunePromptResponse,
)
from core.base.logger.base import RunType
from core.providers import (
    HatchetOrchestrationProvider,
    SimpleOrchestrationProvider,
)
from core.utils import (
    generate_default_user_collection_id,
    update_settings_from_dict,
)

from ..services.kg_service import KgService
from .base_router import BaseRouter

logger = logging.getLogger()


class KGRouter(BaseRouter):
    def __init__(
        self,
        service: KgService,
        orchestration_provider: Optional[
            Union[HatchetOrchestrationProvider, SimpleOrchestrationProvider]
        ] = None,
        run_type: RunType = RunType.KG,
    ):
        if not orchestration_provider:
            raise ValueError("KGRouter requires an orchestration provider.")
        super().__init__(service, orchestration_provider, run_type)
        self.service: KgService = service

    def _load_openapi_extras(self):
        yaml_path = Path(__file__).parent / "data" / "kg_router_openapi.yml"
        with open(yaml_path, "r") as yaml_file:
            yaml_content = yaml.safe_load(yaml_file)
        return yaml_content

    def _register_workflows(self):

        workflow_messages = {}
        if self.orchestration_provider.config.provider == "hatchet":
            workflow_messages["create-graph"] = (
                "Graph creation task queued successfully."
            )
            workflow_messages["enrich-graph"] = (
                "Graph enrichment task queued successfully."
            )
            workflow_messages["entity-deduplication"] = (
                "KG Entity Deduplication task queued successfully."
            )
        else:
            workflow_messages["create-graph"] = (
                "Graph created successfully, please run enrich-graph to enrich the graph for GraphRAG."
            )
            workflow_messages["enrich-graph"] = (
                "Graph enriched successfully. You can view the communities at http://localhost:7272/v2/communities"
            )
            workflow_messages["entity-deduplication"] = (
                "KG Entity Deduplication completed successfully."
            )

        self.orchestration_provider.register_workflows(
            Workflow.KG,
            self.service,
            workflow_messages,
        )

    def _setup_routes(self):
        @self.router.post(
            "/create_graph",
        )
        @self.base_endpoint
        async def create_graph(
            collection_id: Optional[UUID] = Body(
                default=None,
                description="Collection ID to create graph for.",
            ),
            run_type: Optional[KGRunType] = Body(
                default=None,
                description="Run type for the graph creation process.",
            ),
            kg_creation_settings: Optional[dict] = Body(
                default=None,
                description="Settings for the graph creation process.",
            ),
            auth_user=Depends(self.service.providers.auth.auth_wrapper),
        ) -> WrappedKGCreationResponse:  # type: ignore
            """
            Creating a graph on your documents. This endpoint takes input a list of document ids and KGCreationSettings.
            If document IDs are not provided, the graph will be created on all documents in the system.
            This step extracts the relevant entities and relationships from the documents and creates a graph based on the extracted information.
            In order to do GraphRAG, you will need to run the enrich_graph endpoint.
            """
            if not auth_user.is_superuser:
                logger.warning("Implement permission checks here.")

            logger.info(f"Running create-graph on collection {collection_id}")

            # If no collection ID is provided, use the default user collection
            if not collection_id:
                collection_id = generate_default_user_collection_id(
                    auth_user.id
                )

            # If no run type is provided, default to estimate
            if not run_type:
                run_type = KGRunType.ESTIMATE

            # Apply runtime settings overrides
            server_kg_creation_settings = (
                self.service.providers.database.config.kg_creation_settings
            )

            if kg_creation_settings:
                server_kg_creation_settings = update_settings_from_dict(
                    server_kg_creation_settings, kg_creation_settings
                )

            # If the run type is estimate, return an estimate of the creation cost
            if run_type is KGRunType.ESTIMATE:
                return await self.service.get_creation_estimate(
                    collection_id, server_kg_creation_settings
                )

            # Otherwise, create the graph
            else:
                workflow_input = {
                    "collection_id": str(collection_id),
                    "kg_creation_settings": server_kg_creation_settings.model_dump_json(),
                    "user": auth_user.json(),
                }

                return await self.orchestration_provider.run_workflow(  # type: ignore
                    "create-graph", {"request": workflow_input}, {}
                )

        @self.router.post(
            "/enrich_graph",
        )
        @self.base_endpoint
        async def enrich_graph(
            collection_id: Optional[UUID] = Body(
                default=None,
                description="Collection ID to enrich graph for.",
            ),
            run_type: Optional[KGRunType] = Body(
                default=KGRunType.ESTIMATE,
                description="Run type for the graph enrichment process.",
            ),
            kg_enrichment_settings: Optional[dict] = Body(
                default=None,
                description="Settings for the graph enrichment process.",
            ),
            auth_user=Depends(self.service.providers.auth.auth_wrapper),
        ) -> WrappedKGEnrichmentResponse:
            """
            This endpoint enriches the graph with additional information.
            It creates communities of nodes based on their similarity and adds embeddings to the graph.
            This step is necessary for GraphRAG to work.
            """
            if not auth_user.is_superuser:
                logger.warning("Implement permission checks here.")

            # If no collection ID is provided, use the default user collection
            if not collection_id:
                collection_id = generate_default_user_collection_id(
                    auth_user.id
                )

            # If no run type is provided, default to estimate
            if not run_type:
                run_type = KGRunType.ESTIMATE

            # Apply runtime settings overrides
            server_kg_enrichment_settings = (
                self.service.providers.database.config.kg_enrichment_settings
            )
            if kg_enrichment_settings:
                server_kg_enrichment_settings = update_settings_from_dict(
                    server_kg_enrichment_settings, kg_enrichment_settings
                )

            # If the run type is estimate, return an estimate of the enrichment cost
            if run_type is KGRunType.ESTIMATE:
                return await self.service.get_enrichment_estimate(
                    collection_id, server_kg_enrichment_settings
                )

            # Otherwise, run the enrichment workflow
            else:
                workflow_input = {
                    "collection_id": str(collection_id),
                    "kg_enrichment_settings": server_kg_enrichment_settings.model_dump_json(),
                    "user": auth_user.json(),
                }

                return await self.orchestration_provider.run_workflow(  # type: ignore
                    "enrich-graph", {"request": workflow_input}, {}
                )

        @self.router.get("/entities")
        @self.base_endpoint
        async def get_entities(
            collection_id: Optional[UUID] = Query(
                None, description="Collection ID to retrieve entities from."
            ),
            entity_level: Optional[EntityLevel] = Query(
                default=EntityLevel.DOCUMENT,
                description="Type of entities to retrieve. Options are: raw, dedup_document, dedup_collection.",
            ),
<<<<<<< HEAD
=======
            entity_ids: Optional[list[str]] = Query(
                None, description="Entity IDs to filter by."
            ),
>>>>>>> a85b67ee
            offset: int = Query(0, ge=0, description="Offset for pagination."),
            limit: int = Query(
                100,
                ge=-1,
                description="Number of items to return. Use -1 to return all items.",
            ),
            auth_user=Depends(self.service.providers.auth.auth_wrapper),
        ) -> WrappedKGEntitiesResponse:
            """
            Retrieve entities from the knowledge graph.
            """
            if not auth_user.is_superuser:
                logger.warning("Implement permission checks here.")

            if not collection_id:
                collection_id = generate_default_user_collection_id(
                    auth_user.id
                )

            if entity_level == EntityLevel.CHUNK:
                entity_table_name = "chunk_entity"
            elif entity_level == EntityLevel.DOCUMENT:
                entity_table_name = "document_entity"
            else:
                entity_table_name = "collection_entity"

            return await self.service.get_entities(
                collection_id,
                entity_ids,
                entity_table_name,
                offset,
                limit,
            )

        @self.router.get("/triples")
        @self.base_endpoint
        async def get_triples(
            collection_id: Optional[UUID] = Query(
                None, description="Collection ID to retrieve triples from."
            ),
            entity_names: Optional[list[str]] = Query(
                None, description="Entity names to filter by."
            ),
            triple_ids: Optional[list[str]] = Query(
                None, description="Triple IDs to filter by."
            ),
            offset: int = Query(0, ge=0, description="Offset for pagination."),
            limit: int = Query(
                100,
                ge=-1,
                description="Number of items to return. Use -1 to return all items.",
            ),
            auth_user=Depends(self.service.providers.auth.auth_wrapper),
        ) -> WrappedKGTriplesResponse:
            """
            Retrieve triples from the knowledge graph.
            """
            if not auth_user.is_superuser:
                logger.warning("Implement permission checks here.")

            if not collection_id:
                collection_id = generate_default_user_collection_id(
                    auth_user.id
                )

            return await self.service.get_triples(
                collection_id,
                entity_names,
                triple_ids,
                offset,
                limit,
            )

        @self.router.get("/communities")
        @self.base_endpoint
        async def get_communities(
            collection_id: Optional[UUID] = Query(
                None, description="Collection ID to retrieve communities from."
            ),
            levels: Optional[list[int]] = Query(
                None, description="Levels to filter by."
            ),
            community_numbers: Optional[list[int]] = Query(
                None, description="Community numbers to filter by."
            ),
            offset: int = Query(0, ge=0, description="Offset for pagination."),
            limit: int = Query(
                100,
                ge=-1,
                description="Number of items to return. Use -1 to return all items.",
            ),
            auth_user=Depends(self.service.providers.auth.auth_wrapper),
        ) -> WrappedKGCommunitiesResponse:
            """
            Retrieve communities from the knowledge graph.
            """
            if not auth_user.is_superuser:
                logger.warning("Implement permission checks here.")

            if not collection_id:
                collection_id = generate_default_user_collection_id(
                    auth_user.id
                )

            return await self.service.get_communities(
                collection_id,
                levels,
                community_numbers,
                offset,
                limit,
            )

        @self.router.post("/deduplicate_entities")
        @self.base_endpoint
        async def deduplicate_entities(
            collection_id: Optional[UUID] = Body(
                None, description="Collection ID to deduplicate entities for."
            ),
            run_type: Optional[KGRunType] = Body(
                None, description="Run type for the deduplication process."
            ),
            deduplication_settings: Optional[dict] = Body(
                None, description="Settings for the deduplication process."
            ),
            auth_user=Depends(self.service.providers.auth.auth_wrapper),
        ) -> WrappedKGEntityDeduplicationResponse:
            """
            Deduplicate entities in the knowledge graph.
            """
            if not auth_user.is_superuser:
                logger.warning("Implement permission checks here.")

            if not collection_id:
                collection_id = generate_default_user_collection_id(
                    auth_user.id
                )

            if not run_type:
                run_type = KGRunType.ESTIMATE

            server_deduplication_settings = (
                self.service.providers.database.config.kg_entity_deduplication_settings
            )

            logger.info(
                f"Server deduplication settings: {server_deduplication_settings}"
            )

            if deduplication_settings:
                server_deduplication_settings = update_settings_from_dict(
                    server_deduplication_settings, deduplication_settings
                )

            logger.info(
                f"Running deduplicate_entities on collection {collection_id}"
            )
            logger.info(f"Input data: {server_deduplication_settings}")

            if run_type == KGRunType.ESTIMATE:
                return await self.service.get_deduplication_estimate(
                    collection_id, server_deduplication_settings
                )

            workflow_input = {
                "collection_id": str(collection_id),
                "run_type": run_type,
                "kg_entity_deduplication_settings": server_deduplication_settings.model_dump_json(),
                "user": auth_user.json(),
            }

            return await self.orchestration_provider.run_workflow(  # type: ignore
                "entity-deduplication", {"request": workflow_input}, {}
            )

        @self.router.get("/tuned_prompt")
        @self.base_endpoint
        async def get_tuned_prompt(
            prompt_name: str = Query(
                ...,
                description="The name of the prompt to tune. Valid options are 'kg_triples_extraction_prompt', 'kg_entity_description_prompt' and 'community_reports_prompt'.",
            ),
            collection_id: Optional[UUID] = Query(
                None, description="Collection ID to retrieve communities from."
            ),
            documents_offset: Optional[int] = Query(
                0, description="Offset for document pagination."
            ),
            documents_limit: Optional[int] = Query(
                100, description="Limit for document pagination."
            ),
            chunks_offset: Optional[int] = Query(
                0, description="Offset for chunk pagination."
            ),
            chunks_limit: Optional[int] = Query(
                100, description="Limit for chunk pagination."
            ),
            auth_user=Depends(self.service.providers.auth.auth_wrapper),
        ) -> WrappedKGTunePromptResponse:
            """
            Auto-tune the prompt for a specific collection.
            """
            if not auth_user.is_superuser:
                logger.warning("Implement permission checks here.")

            if not collection_id:
                collection_id = generate_default_user_collection_id(
                    auth_user.id
                )

            return await self.service.tune_prompt(
                prompt_name=prompt_name,
                collection_id=collection_id,
                documents_offset=documents_offset,
                documents_limit=documents_limit,
                chunks_offset=chunks_offset,
                chunks_limit=chunks_limit,
            )

        @self.router.delete("/delete_graph_for_collection")
        @self.base_endpoint
        async def delete_graph_for_collection(
            collection_id: UUID = Body(  # FIXME: This should be a path parameter
                ..., description="Collection ID to delete graph for."
            ),
            cascade: bool = Body(  # FIXME: This should be a query parameter
                default=False,
                description="Whether to cascade the deletion, and delete entities and triples belonging to the collection.",
            ),
            auth_user=Depends(self.service.providers.auth.auth_wrapper),
        ):
            """
            Delete the graph for a given collection. Note that this endpoint may delete a large amount of data created by the KG pipeline, this deletion is irreversible, and recreating the graph may be an expensive operation.

            Notes:
            The endpoint deletes all communities for a given collection. If the cascade flag is set to true, the endpoint also deletes all the entities and triples associated with the collection.

            WARNING: Setting this flag to true will delete entities and triples for documents that are shared across multiple collections. Do not set this flag unless you are absolutely sure that you want to delete the entities and triples for all documents in the collection.

            """
            if not auth_user.is_superuser:
                logger.warning("Implement permission checks here.")

            await self.service.delete_graph_for_collection(
                collection_id, cascade
            )

            return {"message": "Graph deleted successfully."}<|MERGE_RESOLUTION|>--- conflicted
+++ resolved
@@ -226,12 +226,9 @@
                 default=EntityLevel.DOCUMENT,
                 description="Type of entities to retrieve. Options are: raw, dedup_document, dedup_collection.",
             ),
-<<<<<<< HEAD
-=======
             entity_ids: Optional[list[str]] = Query(
                 None, description="Entity IDs to filter by."
             ),
->>>>>>> a85b67ee
             offset: int = Query(0, ge=0, description="Offset for pagination."),
             limit: int = Query(
                 100,
