import logging
from pathlib import Path
from typing import Optional

import yaml
from fastapi import Body, Depends
from pydantic import Json

<<<<<<< HEAD
from core.base import R2RException
from core.base import KGCreationSettings, KGEnrichmentSettings
=======
>>>>>>> 91e31470
from core.base.api.models import (
    WrappedKGCreationResponse,
    WrappedKGEnrichmentResponse,
)
from core.base.providers import OrchestrationProvider, Workflow
<<<<<<< HEAD
from core.utils import generate_default_user_collection_id
=======

>>>>>>> 91e31470
from ..services.kg_service import KgService
from .base_router import BaseRouter, RunType

logger = logging.getLogger(__name__)


class KGRouter(BaseRouter):
    def __init__(
        self,
        service: KgService,
        orchestration_provider: Optional[OrchestrationProvider] = None,
        run_type: RunType = RunType.KG,
    ):
        if not orchestration_provider:
            raise ValueError("KGRouter requires an orchestration provider.")
        super().__init__(service, orchestration_provider, run_type)
        self.service: KgService = service

    def _load_openapi_extras(self):
        yaml_path = Path(__file__).parent / "data" / "kg_router_openapi.yml"
        with open(yaml_path, "r") as yaml_file:
            yaml_content = yaml.safe_load(yaml_file)
        return yaml_content

    def _register_workflows(self):
        self.orchestration_provider.register_workflows(
            Workflow.KG,
            self.service,
            {
                "create-graph": "Graph creation task queued successfully.",
                "enrich-graph": "Graph enrichment task queued successfully.",
            },
        )

    def _setup_routes(self):
        @self.router.post(
            "/create_graph",
        )
        @self.base_endpoint
        async def create_graph(
            collection_id: str = Body(
                description="Collection ID to create graph for.",
            ),
<<<<<<< HEAD
            run_type: Optional[RunType] = Body(
                description="Run an estimate or the full graph creation process.",
            ),
            kg_creation_settings: Optional[
                Union[dict, KGCreationSettings]
            ] = Body(
                default="{}",
=======
            kg_creation_settings: Optional[Json[dict]] = Body(
                default=None,
>>>>>>> 91e31470
                description="Settings for the graph creation process.",
            ),
            auth_user=Depends(self.service.providers.auth.auth_wrapper),
            response_model=WrappedKGCreationResponse,
        ):
            """
            Creating a graph on your documents. This endpoint takes input a list of document ids and KGCreationSettings. If document IDs are not provided, the graph will be created on all documents in the system.

            This step extracts the relevant entities and relationships from the documents and creates a graph based on the extracted information.

            In order to do GraphRAG, you will need to run the enrich_graph endpoint.
            """

            if not auth_user.is_superuser:
                raise R2RException(status_code=403, message="Authentication failed: Only superusers can create graph.")

            if not collection_id:
                collection_id = generate_default_user_collection_id(auth_user.id)

            if isinstance(kg_creation_settings, str):
                kg_creation_settings = json.loads(kg_creation_settings)
            server_kg_creation_settings = (
                self.service.providers.kg.config.kg_creation_settings
            )
            if kg_creation_settings:
                for key, value in kg_creation_settings.items():
                    if value is not None:
                        setattr(server_kg_creation_settings, key, value)

            if run_type == "estimate":

                graph_estimate = await self.service.get_creation_estimate(collection_id)
                return {"message": graph_estimate}

            elif run_type == "full":
                workflow_input = {
                    "collection_id": collection_id,
                    "kg_creation_settings": server_kg_creation_settings.model_dump_json(),

                    "user": auth_user.json(),
                }

                return await self.orchestration_provider.run_workflow(
                    "create-graph", {"request": workflow_input}, {}
                )
            
            else:
                raise R2RException(status_code=400, message="Invalid run type. Please specify either 'estimate' or 'full'.")

        @self.router.post(
            "/enrich_graph",
        )
        @self.base_endpoint
        async def enrich_graph(
            collection_id: str = Body(
                description="Collection name to enrich graph for.",
            ),
<<<<<<< HEAD
            run_type: Optional[RunType] = Body(
                description="Run an estimate or the full graph enrichment process.",
            ),
            kg_enrichment_settings: Optional[
                Union[dict, KGEnrichmentSettings]
            ] = Body(
                default="{}",
=======
            kg_enrichment_settings: Optional[Json[dict]] = Body(
                default=None,
>>>>>>> 91e31470
                description="Settings for the graph enrichment process.",
            ),
            auth_user=Depends(self.service.providers.auth.auth_wrapper),
            response_model=WrappedKGEnrichmentResponse,
        ):
            """
            This endpoint enriches the graph with additional information. It creates communities of nodes based on their similarity and adds embeddings to the graph. This step is necessary for GraphRAG to work.
            """

            if not auth_user.is_superuser:
                raise R2RException(status_code=403, message="Authentication failed: Only superusers can enrich graph.")

            if not collection_id:
                collection_id = generate_default_user_collection_id(auth_user.id)

            server_kg_enrichment_settings = (
                self.service.providers.kg.config.kg_enrichment_settings
            )

            if kg_enrichment_settings:
                for key, value in kg_enrichment_settings.items():
                    if value is not None:
                        setattr(server_kg_enrichment_settings, key, value)

            if run_type == "estimate":
            
                clustering_result = await self.service.get_enrichment_estimate(collection_id)
                return {"message": clustering_result}
            
            elif run_type == "full":
                workflow_input = {
                    "collection_id": collection_id,
                    "kg_enrichment_settings": server_kg_enrichment_settings.model_dump_json(),
                    "run_type": run_type,
                    "user": auth_user.json(),
                }

                return await self.orchestration_provider.run_workflow(
                    "enrich-graph", {"request": workflow_input}, {}
                )

            else:
                raise R2RException(status_code=400, message="Invalid run type. Please specify either 'estimate' or 'full'.")


        @self.router.post(
            "/delete_graph_for_documents",
        )
        @self.base_endpoint
        async def delete_graph_for_documents(
            document_ids: list[str] = Body(description="List of document IDs to delete graph for."),
            auth_user=Depends(self.service.providers.auth.auth_wrapper),
        ):
            
            if not auth_user.is_superuser:
                raise R2RException(status_code=403, message="Authentication failed: Only superusers can delete graph for documents.")

            return await self.service.delete_graph_for_documents(document_ids)

        @self.router.post(
            "/delete_graph_for_collection",
        )
        @self.base_endpoint
        async def delete_graph_for_collection(
            collection_id: str = Body(description="Collection ID to delete graph for."),
            cascade: bool = Body(description="Whether to delete document level graph and all associated triples.", default=False),
            auth_user=Depends(self.service.providers.auth.auth_wrapper),
        ):
            if not auth_user.is_superuser:
                raise R2RException(status_code=403, message="Authentication failed: Only superusers can delete graph for collection.")

            return await self.service.delete_graph_for_collection(collection_id, cascade)<|MERGE_RESOLUTION|>--- conflicted
+++ resolved
@@ -6,21 +6,14 @@
 from fastapi import Body, Depends
 from pydantic import Json
 
-<<<<<<< HEAD
 from core.base import R2RException
 from core.base import KGCreationSettings, KGEnrichmentSettings
-=======
->>>>>>> 91e31470
 from core.base.api.models import (
     WrappedKGCreationResponse,
     WrappedKGEnrichmentResponse,
 )
 from core.base.providers import OrchestrationProvider, Workflow
-<<<<<<< HEAD
 from core.utils import generate_default_user_collection_id
-=======
-
->>>>>>> 91e31470
 from ..services.kg_service import KgService
 from .base_router import BaseRouter, RunType
 
@@ -64,7 +57,6 @@
             collection_id: str = Body(
                 description="Collection ID to create graph for.",
             ),
-<<<<<<< HEAD
             run_type: Optional[RunType] = Body(
                 description="Run an estimate or the full graph creation process.",
             ),
@@ -72,10 +64,6 @@
                 Union[dict, KGCreationSettings]
             ] = Body(
                 default="{}",
-=======
-            kg_creation_settings: Optional[Json[dict]] = Body(
-                default=None,
->>>>>>> 91e31470
                 description="Settings for the graph creation process.",
             ),
             auth_user=Depends(self.service.providers.auth.auth_wrapper),
@@ -133,7 +121,6 @@
             collection_id: str = Body(
                 description="Collection name to enrich graph for.",
             ),
-<<<<<<< HEAD
             run_type: Optional[RunType] = Body(
                 description="Run an estimate or the full graph enrichment process.",
             ),
@@ -141,10 +128,6 @@
                 Union[dict, KGEnrichmentSettings]
             ] = Body(
                 default="{}",
-=======
-            kg_enrichment_settings: Optional[Json[dict]] = Body(
-                default=None,
->>>>>>> 91e31470
                 description="Settings for the graph enrichment process.",
             ),
             auth_user=Depends(self.service.providers.auth.auth_wrapper),
