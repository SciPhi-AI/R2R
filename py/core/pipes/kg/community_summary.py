import asyncio
import json
import logging
from typing import Any, AsyncGenerator, Optional
from uuid import UUID

from core.base import (
    AsyncPipe,
    AsyncState,
    CommunityReport,
    CompletionProvider,
    EmbeddingProvider,
    GenerationConfig,
    KGProvider,
    PipeType,
    PromptProvider,
    RunLoggingSingleton,
)

logger = logging.getLogger(__name__)


class KGCommunitySummaryPipe(AsyncPipe):
    """
    Clusters entities and triples into communities within the knowledge graph using hierarchical Leiden algorithm.
    """

    def __init__(
        self,
        kg_provider: KGProvider,
        llm_provider: CompletionProvider,
        prompt_provider: PromptProvider,
        embedding_provider: EmbeddingProvider,
        config: AsyncPipe.PipeConfig,
        pipe_logger: Optional[RunLoggingSingleton] = None,
        type: PipeType = PipeType.OTHER,
        *args,
        **kwargs,
    ):
        """
        Initializes the KG clustering pipe with necessary components and configurations.
        """
        super().__init__(
            pipe_logger=pipe_logger,
            type=type,
            config=config
            or AsyncPipe.PipeConfig(name="kg_community_summary_pipe"),
        )
        self.kg_provider = kg_provider
        self.llm_provider = llm_provider
        self.prompt_provider = prompt_provider
        self.embedding_provider = embedding_provider

    def community_summary_prompt(
        self,
        entities: list,
        triples: list,
        max_summary_input_length: int,
    ):
        """
        Preparing the list of entities and triples to be summarized and created into a community summary.
        """
        entities_info = "\n".join(
            [
                f"{entity['id']}, {entity['name']}, {entity['description']}"
                for entity in entities
            ]
        )

        triples_info = "\n".join(
            [
                f"{triple['id']}, {triple['subject']}, {triple['object']}, {triple['predicate']}, {triple['description']}"
                for triple in triples
            ]
        )

        prompt = f"""
        Entities:
        {entities_info}

        Relationships:
        {triples_info}
        """

        if len(prompt) > max_summary_input_length:
            logger.info(
                f"Community summary prompt was created of length {len(prompt)}, trimming to {max_summary_input_length} characters."
            )
            prompt = prompt[:max_summary_input_length]

        return prompt

    async def process_community(
        self,
        community_number: str,
        max_summary_input_length: int,
        generation_config: GenerationConfig,
        collection_id: UUID,
    ) -> dict:
        """
        Process a community by summarizing it and creating a summary embedding and storing it to a database.
        """

        community_level, entities, triples = (
            await self.kg_provider.get_community_details(
                community_number=community_number
            )
        )

        if entities == [] and triples == []:
            raise ValueError(
                f"Community {community_number} has no entities or triples."
            )

        for attempt in range(3):

            description = (
                (
                    await self.llm_provider.aget_completion(
                        messages=self.prompt_provider._get_message_payload(
                            task_prompt_name=self.kg_provider.config.kg_enrichment_settings.community_reports_prompt,
                            task_inputs={
                                "input_text": self.community_summary_prompt(
                                    entities,
                                    triples,
                                    max_summary_input_length,
                                ),
                            },
                        ),
                        generation_config=generation_config,
                    )
                )
                .choices[0]
                .message.content
            )

            try:
                if description.startswith("```json"):
                    description = (
                        description.strip("```json").strip("```").strip()
                    )

                description = json.loads(description)
                name = description["name"]
                summary = description["summary"]
                findings = description["findings"]
                rating = description["rating"]
                rating_explanation = description["rating_explanation"]
                break
            except Exception as e:
                if attempt == 2:
                    raise ValueError(
                        f"Failed to generate a summary for community {community_number} at level {community_level}."
                    ) from e

        community = CommunityReport(
            community_number=community_number,
            collection_id=collection_id,
            level=community_level,
            name=name,
            summary=summary,
            rating=rating,
            rating_explanation=rating_explanation,
            findings=findings,
            embedding=await self.embedding_provider.async_get_embedding(
                "Summary:\n"
                + summary
                + "\n\nFindings:\n"
                + "\n".join(findings)
            ),
        )

        await self.kg_provider.add_community_report(community)

        return {
            "community_number": community.community_number,
            "name": community.name,
        }

    async def _run_logic(  # type: ignore
        self,
        input: AsyncPipe.Input,
        state: AsyncState,
        run_id: UUID,
        *args: Any,
        **kwargs: Any,
    ) -> AsyncGenerator[dict, None]:
        """
        Executes the KG community summary pipe: summarizing communities.
        """

        offset = input.message["offset"]
        limit = input.message["limit"]
        generation_config = input.message["generation_config"]
        max_summary_input_length = input.message["max_summary_input_length"]
        collection_id = input.message["collection_id"]
        community_summary_jobs = []
<<<<<<< HEAD

        # check which community summaries exist and don't run them again
        community_ids_exist = (
            await self.kg_provider.check_community_reports_exist(
                collection_id=collection_id, offset=offset, limit=limit
=======
        for community_number in range(offset, offset + limit):
            community_summary_jobs.append(
                self.process_community(
                    community_number=community_number,
                    max_summary_input_length=max_summary_input_length,
                    generation_config=generation_config,
                    collection_id=collection_id,
                )
>>>>>>> bcc6ec67
            )
        )

        for community_id in range(offset, offset + limit):
            if community_id not in community_ids_exist:
                community_summary_jobs.append(
                    self.process_community(
                        community_id=community_id,
                        max_summary_input_length=max_summary_input_length,
                        generation_config=generation_config,
                        collection_id=collection_id,
                    )
                )

        for community_summary in asyncio.as_completed(community_summary_jobs):
            yield await community_summary<|MERGE_RESOLUTION|>--- conflicted
+++ resolved
@@ -92,7 +92,7 @@
 
     async def process_community(
         self,
-        community_number: str,
+        community_number: int,
         max_summary_input_length: int,
         generation_config: GenerationConfig,
         collection_id: UUID,
@@ -195,30 +195,19 @@
         max_summary_input_length = input.message["max_summary_input_length"]
         collection_id = input.message["collection_id"]
         community_summary_jobs = []
-<<<<<<< HEAD
 
         # check which community summaries exist and don't run them again
-        community_ids_exist = (
+        community_numbers_exist = (
             await self.kg_provider.check_community_reports_exist(
                 collection_id=collection_id, offset=offset, limit=limit
-=======
+            )
+        )
+
         for community_number in range(offset, offset + limit):
-            community_summary_jobs.append(
-                self.process_community(
-                    community_number=community_number,
-                    max_summary_input_length=max_summary_input_length,
-                    generation_config=generation_config,
-                    collection_id=collection_id,
-                )
->>>>>>> bcc6ec67
-            )
-        )
-
-        for community_id in range(offset, offset + limit):
-            if community_id not in community_ids_exist:
+            if community_number not in community_numbers_exist:
                 community_summary_jobs.append(
                     self.process_community(
-                        community_id=community_id,
+                        community_number=community_number,
                         max_summary_input_length=max_summary_input_length,
                         generation_config=generation_config,
                         collection_id=collection_id,
