import asyncio
import json
import logging
import re
import uuid
from typing import Any, AsyncGenerator, Optional, Union

from core.base import (
    AsyncState,
    CompletionProvider,
    DatabaseProvider,
    DocumentExtraction,
    Entity,
    GenerationConfig,
    KGExtraction,
    KGProvider,
    PipeType,
    PromptProvider,
    R2RDocumentProcessingError,
    R2RException,
    RunLoggingSingleton,
    Triple,
)
from core.base.pipes.base_pipe import AsyncPipe

logger = logging.getLogger(__name__)


MIN_VALID_KG_EXTRACTION_RESPONSE_LENGTH = 128


class ClientError(Exception):
    """Base class for client connection errors."""

    pass


class KGTriplesExtractionPipe(
    AsyncPipe[Union[KGExtraction, R2RDocumentProcessingError]]
):
    """
    Extracts knowledge graph information from document extractions.
    """

    class Input(AsyncPipe.Input):
        message: dict

    def __init__(
        self,
        kg_provider: KGProvider,
        database_provider: DatabaseProvider,
        llm_provider: CompletionProvider,
        prompt_provider: PromptProvider,
        config: AsyncPipe.PipeConfig,
        kg_batch_size: int = 1,
        graph_rag: bool = True,
        id_prefix: str = "demo",
        pipe_logger: Optional[RunLoggingSingleton] = None,
        type: PipeType = PipeType.INGESTOR,
        *args,
        **kwargs,
    ):
        super().__init__(
            pipe_logger=pipe_logger,
            type=type,
            config=config
            or AsyncPipe.PipeConfig(name="default_kg_extraction_pipe"),
        )
        self.kg_provider = kg_provider
        self.prompt_provider = prompt_provider
        self.database_provider = database_provider
        self.llm_provider = llm_provider
        self.kg_batch_size = kg_batch_size
        self.id_prefix = id_prefix
        self.pipe_run_info = None
        self.graph_rag = graph_rag

    async def extract_kg(
        self,
        extractions: list[DocumentExtraction],
        generation_config: GenerationConfig,
        max_knowledge_triples: int,
        entity_types: list[str],
        relation_types: list[str],
        retries: int = 5,
        delay: int = 2,
    ) -> KGExtraction:
        """
        Extracts NER triples from a extraction with retries.
        """

        # combine all extractions into a single string
        combined_extraction: str = " ".join([extraction.data for extraction in extractions])  # type: ignore

        messages = self.prompt_provider._get_message_payload(
            task_prompt_name=self.kg_provider.config.kg_creation_settings.kg_extraction_prompt,
            task_inputs={
                "input": combined_extraction,
                "max_knowledge_triples": max_knowledge_triples,
                "entity_types": "\n".join(entity_types),
                "relation_types": "\n".join(relation_types),
            },
        )

        for attempt in range(retries):
            try:
                response = await self.llm_provider.aget_completion(
                    messages,
                    generation_config=generation_config,
                )

                kg_extraction = response.choices[0].message.content

                if not kg_extraction:
                    raise R2RException(
                        "No knowledge graph extraction found in the response string, the selected LLM likely failed to format it's response correctly.",
                        400,
                    )

                entity_pattern = (
                    r'\("entity"\${4}([^$]+)\${4}([^$]+)\${4}([^$]+)\)'
                )
                relationship_pattern = r'\("relationship"\${4}([^$]+)\${4}([^$]+)\${4}([^$]+)\${4}([^$]+)\${4}(\d+(?:\.\d+)?)\)'

                def parse_fn(response_str: str) -> Any:
                    entities = re.findall(entity_pattern, response_str)

                    if (
                        len(kg_extraction)
                        > MIN_VALID_KG_EXTRACTION_RESPONSE_LENGTH
                        and len(entities) == 0
                    ):
                        raise R2RException(
                            f"No entities found in the response string, the selected LLM likely failed to format it's response correctly. {response_str}",
                            400,
                        )
                        # logger.warning(
                        #     f"No entities found in the response string, the selected LLM likely failed to format it's response correctly. {response_str}",
                        # )

                    relationships = re.findall(
                        relationship_pattern, response_str
                    )

                    entities_arr = []
                    for entity in entities:
                        entity_value = entity[0]
                        entity_category = entity[1]
                        entity_description = entity[2]
<<<<<<< HEAD
                        entities_arr.append(
                            Entity(
                                category=entity_category,
                                description=entity_description,
                                name=entity_value,
                                document_ids=[str(fragments[0].document_id)],
                                fragment_ids=[
                                    str(fragment.id) for fragment in fragments
                                ],
                                attributes={
                                    # "fragment_text": combined_fragment
                                },
                            )
=======
                        entities_dict[entity_value] = Entity(
                            category=entity_category,
                            description=entity_description,
                            name=entity_value,
                            document_ids=[str(extractions[0].document_id)],
                            text_unit_ids=[
                                str(extraction.id)
                                for extraction in extractions
                            ],
                            attributes={
                                "extraction_text": combined_extraction
                            },
>>>>>>> f063eff5
                        )

                    relations_arr = []
                    for relationship in relationships:
                        subject = relationship[0]
                        object = relationship[1]
                        predicate = relationship[2]
                        description = relationship[3]
                        weight = float(relationship[4])

                        # check if subject and object are in entities_dict
                        relations_arr.append(
                            Triple(
                                subject=subject,
                                predicate=predicate,
                                object=object,
                                description=description,
                                weight=weight,
<<<<<<< HEAD
                                document_ids=[str(fragments[0].document_id)],
                                fragment_ids=[
                                    str(fragment.id) for fragment in fragments
                                ],
                                attributes={
                                    # "fragment_text": combined_fragment
=======
                                document_ids=[str(extractions[0].document_id)],
                                text_unit_ids=[
                                    str(extraction.id)
                                    for extraction in extractions
                                ],
                                attributes={
                                    "extraction_text": combined_extraction
>>>>>>> f063eff5
                                },
                            )
                        )

                    return entities_arr, relations_arr

                entities, triples = parse_fn(kg_extraction)
                return KGExtraction(
<<<<<<< HEAD
                    fragment_ids=[fragment.id for fragment in fragments],
                    document_ids=[fragments[0].document_id],
=======
                    extraction_ids=[
                        extraction.id for extraction in extractions
                    ],
                    document_id=extractions[0].document_id,
>>>>>>> f063eff5
                    entities=entities,
                    triples=triples,
                )

            except (
                ClientError,
                json.JSONDecodeError,
                KeyError,
                IndexError,
                R2RException,
            ) as e:
                if attempt < retries - 1:
                    await asyncio.sleep(delay)
                else:
                    logger.error(
                        f"Failed after retries with for extraction {extractions[0].id} of document {extractions[0].document_id}: {e}"
                    )
                    # raise e # you should raise an error.
        # add metadata to entities and triples

        return KGExtraction(
<<<<<<< HEAD
            fragment_ids=[fragment.id for fragment in fragments],
            document_ids=[fragments[0].document_id],
=======
            extraction_ids=[extraction.id for extraction in extractions],
            document_id=extractions[0].document_id,
>>>>>>> f063eff5
            entities={},
            triples=[],
        )

    async def _run_logic(  # type: ignore
        self,
        input: Input,
        state: AsyncState,
        run_id: Any,
        *args: Any,
        **kwargs: Any,
    ) -> AsyncGenerator[Union[KGExtraction, R2RDocumentProcessingError], None]:
        logger.info("Running KG Extraction Pipe")

        document_id = input.message["document_id"]
        generation_config = input.message["generation_config"]
        extraction_merge_count = input.message["extraction_merge_count"]
        max_knowledge_triples = input.message["max_knowledge_triples"]
        entity_types = input.message["entity_types"]
        relation_types = input.message["relation_types"]

        extractions = [
            DocumentExtraction(
                id=extraction["id"],
                document_id=extraction["document_id"],
                user_id=extraction["user_id"],
                collection_ids=extraction["collection_ids"],
                data=extraction["text"],
                metadata=extraction["metadata"],
            )
            for extraction in self.database_provider.vector.get_document_chunks(
                document_id=document_id
            )[
                "results"
            ]
        ]

        # sort the extractions accroding to chunk_order field in metadata in ascending order
        extractions = sorted(
            extractions, key=lambda x: x.metadata["chunk_order"]
        )

        # group these extractions into groups of extraction_merge_count
        extractions_groups = [
            extractions[i : i + extraction_merge_count]
            for i in range(0, len(extractions), extraction_merge_count)
        ]

        logger.info(
            f"Extracting KG Triples from {len(extractions_groups)} extraction groups from originally {len(extractions)} extractions for document {document_id}"
        )

        tasks = [
            asyncio.create_task(
                self.extract_kg(
                    extractions=extractions_group,
                    generation_config=generation_config,
                    max_knowledge_triples=max_knowledge_triples,
                    entity_types=entity_types,
                    relation_types=relation_types,
                )
            )
            for extractions_group in extractions_groups
        ]

        for completed_task in asyncio.as_completed(tasks):
            try:
                yield await completed_task
            except Exception as e:
                logger.error(f"Error in Extracting KG Triples: {e}")
                yield R2RDocumentProcessingError(
                    document_id=document_id,
                    error_message=str(e),
                )<|MERGE_RESOLUTION|>--- conflicted
+++ resolved
@@ -147,34 +147,19 @@
                         entity_value = entity[0]
                         entity_category = entity[1]
                         entity_description = entity[2]
-<<<<<<< HEAD
                         entities_arr.append(
                             Entity(
                                 category=entity_category,
                                 description=entity_description,
                                 name=entity_value,
-                                document_ids=[str(fragments[0].document_id)],
-                                fragment_ids=[
-                                    str(fragment.id) for fragment in fragments
+                                document_ids=[str(extractions[0].document_id)],
+                                extraction_ids=[
+                                    str(extraction.id)
+                                    for extraction in extractions
                                 ],
                                 attributes={
-                                    # "fragment_text": combined_fragment
                                 },
                             )
-=======
-                        entities_dict[entity_value] = Entity(
-                            category=entity_category,
-                            description=entity_description,
-                            name=entity_value,
-                            document_ids=[str(extractions[0].document_id)],
-                            text_unit_ids=[
-                                str(extraction.id)
-                                for extraction in extractions
-                            ],
-                            attributes={
-                                "extraction_text": combined_extraction
-                            },
->>>>>>> f063eff5
                         )
 
                     relations_arr = []
@@ -193,22 +178,13 @@
                                 object=object,
                                 description=description,
                                 weight=weight,
-<<<<<<< HEAD
-                                document_ids=[str(fragments[0].document_id)],
-                                fragment_ids=[
-                                    str(fragment.id) for fragment in fragments
-                                ],
-                                attributes={
-                                    # "fragment_text": combined_fragment
-=======
                                 document_ids=[str(extractions[0].document_id)],
-                                text_unit_ids=[
+                                extraction_ids=[
                                     str(extraction.id)
                                     for extraction in extractions
                                 ],
                                 attributes={
                                     "extraction_text": combined_extraction
->>>>>>> f063eff5
                                 },
                             )
                         )
@@ -217,15 +193,10 @@
 
                 entities, triples = parse_fn(kg_extraction)
                 return KGExtraction(
-<<<<<<< HEAD
-                    fragment_ids=[fragment.id for fragment in fragments],
-                    document_ids=[fragments[0].document_id],
-=======
                     extraction_ids=[
                         extraction.id for extraction in extractions
                     ],
                     document_id=extractions[0].document_id,
->>>>>>> f063eff5
                     entities=entities,
                     triples=triples,
                 )
@@ -247,13 +218,8 @@
         # add metadata to entities and triples
 
         return KGExtraction(
-<<<<<<< HEAD
-            fragment_ids=[fragment.id for fragment in fragments],
-            document_ids=[fragments[0].document_id],
-=======
             extraction_ids=[extraction.id for extraction in extractions],
             document_id=extractions[0].document_id,
->>>>>>> f063eff5
             entities={},
             triples=[],
         )
