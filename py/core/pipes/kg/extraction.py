--- conflicted
+++ resolved
@@ -11,10 +11,7 @@
     AsyncState,
     ChunkingProvider,
     CompletionProvider,
-<<<<<<< HEAD
     DocumentStatus,
-=======
->>>>>>> 09ffa216
     DatabaseProvider,
     DocumentExtraction,
     DocumentFragment,
@@ -51,6 +48,7 @@
     def __init__(
         self,
         kg_provider: KGProvider,
+        database_provider: DatabaseProvider,
         database_provider: DatabaseProvider,
         llm_provider: CompletionProvider,
         prompt_provider: PromptProvider,
@@ -197,13 +195,8 @@
     ) -> AsyncGenerator[Union[KGExtraction, R2RDocumentProcessingError], None]:
 
         logger.info("Running KG Extraction Pipe")
-<<<<<<< HEAD
-=======
-
-        async def process_extraction(extraction):
-            return await self.extract_kg(extraction)
->>>>>>> 09ffa216
-
+
+        document_ids = []
         document_ids = []
         async for extraction in input.message:
             document_ids.append(extraction)
@@ -212,7 +205,6 @@
             document_ids = [
                 doc.id
                 for doc in self.database_provider.relational.get_documents_overview()
-<<<<<<< HEAD
                 if doc.kg_status != DocumentStatus.SUCCESS
             ]
 
@@ -225,11 +217,6 @@
         tasks = []
         task_counts = Counter()
         async for document_id in document_ids_generator():
-=======
-            ]
-
-        for document_id in document_ids:
->>>>>>> 09ffa216
             logger.info(f"Extracting KG for document: {document_id}")
             extractions = [
                 DocumentFragment(
@@ -245,7 +232,6 @@
                     document_id=document_id
                 )
             ]
-<<<<<<< HEAD
             tasks.extend([asyncio.create_task(self.extract_kg(extraction)) for extraction in extractions])
             task_counts[document_id] = len(extractions)
 
@@ -262,12 +248,4 @@
                     logger.info(f"Updated document {kg_extraction.document_id} to SUCCESS")
                 except Exception as e:
                     logger.error(f"Error updating document {kg_extraction.document_id} to SUCCESS: {e}")
-=======
-
-        kg_extractions = await asyncio.gather(
-            *[process_extraction(extraction) for extraction in extractions]
-        )
-
-        for kg_extraction in kg_extractions:
->>>>>>> 09ffa216
             yield kg_extraction