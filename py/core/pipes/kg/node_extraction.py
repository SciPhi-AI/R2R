--- conflicted
+++ resolved
@@ -153,14 +153,8 @@
                             {
                                 "role": "user",
                                 "content": summarization_content.format(
-                                    entity_info=truncate_info(
-                                        entity_info,
-                                        max_description_input_length,
-                                    ),
-                                    triples_txt=truncate_info(
-                                        triples_txt,
-                                        max_description_input_length,
-                                    ),
+                                    entity_info=truncate_info(entity_info, max_description_input_length),
+                                    triples_txt=truncate_info(triples_txt, max_description_input_length),
                                 ),
                             }
                         ],
@@ -190,11 +184,7 @@
                 "entity_embedding",
             )
 
-<<<<<<< HEAD
-            return out_entity["name"]
-=======
             return out_entity['name']
->>>>>>> 42ad9b8d
 
         offset = input.message["offset"]
         limit = input.message["limit"]
@@ -208,21 +198,11 @@
         workflows = []
         for i, (entity_name, entity_info) in enumerate(entity_map.items()):
             try:
-<<<<<<< HEAD
-                workflows.append(
-                    process_entity(
-                        entity_info["entities"],
-                        entity_info["triples"],
-                        input.message["max_description_input_length"],
-                    )
-                )
-=======
                 workflows.append(process_entity(
                     entity_info["entities"],
                     entity_info["triples"],
                     input.message["max_description_input_length"],
                 ))
->>>>>>> 42ad9b8d
             except Exception as e:
                 logger.error(f"Error processing entity {entity_name}: {e}")
 
