--- conflicted
+++ resolved
@@ -51,101 +51,6 @@
         self.prompt_provider = prompt_provider
         self.embedding_provider = embedding_provider
 
-<<<<<<< HEAD
-    def community_summary_prompt(
-        self, prompt: str, entities: list[Entity], triples: list[Triple]
-    ):
-        """
-        Preparing the list of entities and triples to be summarized and created into a community summary.
-        """
-        entities_info = "\n".join(
-            [f"{entity.name}, {entity.description}" for entity in entities]
-        )
-
-        triples_info = "\n".join(
-            [
-                f"{triple.subject}, {triple.object}, {triple.predicate}, {triple.description}"
-                for triple in triples
-            ]
-        )
-
-        return prompt.format(entities=entities_info, triples=triples_info)
-
-    async def process_community(
-        self,
-        level: int,
-        community_id: str,
-        generation_config: GenerationConfig,
-    ) -> dict:
-        """
-        Process a community by summarizing it and creating a summary embedding and storing it to a graph (neo4j or Memgraph) database.
-
-        Input:
-        - level: The level of the hierarchy.
-        - community_id: The ID of the community to process.
-
-        Output:
-        - A dictionary with the community id and the title of the community.
-        - Output format: {"id": community_id, "title": title}
-        """
-
-        input_text = """
-
-            Entities:
-            {entities}
-
-            Triples:
-            {triples}
-
-        """
-
-        entities, triples = (
-            self.kg_provider.get_community_entities_and_triples(
-                level=level, community_id=community_id
-            )
-        )
-
-        if entities == [] or triples == []:
-            return None
-
-        description = (
-            (
-                await self.llm_provider.aget_completion(
-                    messages=self.prompt_provider._get_message_payload(
-                        task_prompt_name="graphrag_community_reports",
-                        task_inputs={
-                            "input_text": self.community_summary_prompt(
-                                input_text, entities, triples
-                            ),
-                        },
-                    ),
-                    generation_config=generation_config,
-                )
-            )
-            .choices[0]
-            .message.content
-        )
-
-        community = Community(
-            id=str(community_id),
-            level=str(level),
-            summary=description,
-            summary_embedding=await self.embedding_provider.async_get_embedding(
-                description
-            ),
-        )
-
-        self.kg_provider.upsert_communities([community])
-
-        try:
-            summary = json.loads(community.summary)
-        except:
-            summary = {"title": ""}
-
-        return {"id": community.id, "title": summary["title"]}
-
-=======
->>>>>>> 75545889
     async def cluster_kg(
         self,
         leiden_params: dict,
