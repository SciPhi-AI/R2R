# Copyright (c) 2024 Microsoft Corporation.
# Licensed under the MIT License

"""A module for clustering entities and triples into communities using hierarchical Leiden algorithm."""

import asyncio
import json
import logging
from typing import Any, AsyncGenerator, Optional
from uuid import UUID

import networkx as nx
from tqdm.asyncio import tqdm_asyncio

from core.base import (
    AsyncPipe,
    AsyncState,
    Community,
    CompletionProvider,
    EmbeddingProvider,
    KGEnrichmentSettings,
    KGProvider,
    PipeType,
    PromptProvider,
    RunLoggingSingleton,
    Entity,
    Triple,
)

logger = logging.getLogger(__name__)


class KGClusteringPipe(AsyncPipe):
    """
    Clusters entities and triples into communities within the knowledge graph using hierarchical Leiden algorithm.
    """

    def __init__(
        self,
        kg_provider: KGProvider,
        llm_provider: CompletionProvider,
        prompt_provider: PromptProvider,
        embedding_provider: EmbeddingProvider,
        pipe_logger: Optional[RunLoggingSingleton] = None,
        type: PipeType = PipeType.OTHER,
        config: Optional[AsyncPipe.PipeConfig] = None,
        *args,
        **kwargs,
    ):
        """
        Initializes the KG clustering pipe with necessary components and configurations.
        """
        super().__init__(
            pipe_logger=pipe_logger,
            type=type,
            config=config or AsyncPipe.PipeConfig(name="kg_cluster_pipe"),
        )
        self.kg_provider = kg_provider
        self.llm_provider = llm_provider
        self.prompt_provider = prompt_provider
        self.embedding_provider = embedding_provider

    def community_summary_prompt(self, prompt: str, entities: list[Entity], triples: list[Triple]):
        """
            Preparing the list of entities and triples to be summarized and created into a community summary.
        """
        entities_info = "\n".join(
            [
                f"{entity.name}, {entity.description}"
                for entity in entities
            ]
        )

        triples_info = "\n".join(
            [
                f"{triple.subject}, {triple.object}, {triple.predicate}, {triple.description}"
                for triple in triples
            ]
        )

        return prompt.format(entities=entities_info, triples=triples_info)

<<<<<<< HEAD
    async def process_community(self, community_id: str, settings: KGEnrichmentSettings) -> dict:
=======
    async def cluster_kg(
        self,
        triples: list[Triple],
        settings: KGEnrichmentSettings = KGEnrichmentSettings(),
    ) -> AsyncGenerator[Community, None]:
>>>>>>> 162eaded
        """
            Process a community by summarizing it and creating a summary embedding.

            Input:
            - community_id: The ID of the community to process. This is a string that is constructed by the neo4j leiden clustering algorithm.

            Output:
            - A dictionary with the community id and the title of the community.
            - Output format: {"id": community_id, "title": title}
        """

<<<<<<< HEAD
        input_text = """

            Entities:
            {entities}

            Triples:
            {triples}

        """

        entities, triples = self.kg_provider.get_entities_and_triples(community_id = community_id)

        description = await self.llm_provider.aget_completion(
            messages=self.prompt_provider._get_message_payload(
                task_prompt_name="graphrag_community_reports",
                task_inputs={
                    "input_text": self.community_summary_prompt(input_text, entities, triples),
                },
            ),
            generation_config=settings.generation_config_enrichment,
        ).choices[0].message.content

        community = Community(
            id=community_id,
            summary=description,
            summary_embedding=await self.embedding_provider.async_get_embedding(description),
        )

        self.kg_provider.upsert_communities([community])
        
        try:
            summary = json.loads(community.summary)
        except:
            summary = {"title": ""}
=======
        logger.info(f"Clustering with settings: {str(settings)}")

        G = nx.Graph()
        for triple in triples:
            G.add_edge(
                triple.subject,
                triple.object,
                weight=triple.weight,
                description=triple.description,
                predicate=triple.predicate,
                id=f"{triple.subject}->{triple.predicate}->{triple.object}",
            )

        hierarchical_communities = self._compute_leiden_communities(
            G, settings=settings
        )

        community_details = {}

        for level, level_communities in hierarchical_communities.items():
            for node, cluster in level_communities.items():
                if f"{level}_{cluster}" not in community_details:
                    community_details[f"{level}_{cluster}"] = Community(
                        id=f"{level}_{cluster}",
                        level=str(level),
                        entity_ids=[],
                        relationship_ids=[],
                        short_id=f"{level}.{cluster}",
                        title=f"Community {level}.{cluster}",
                        attributes={
                            "name": f"Community {level}.{cluster}",
                            "community_report": None,
                        },
                    )

                community_details[f"{level}_{cluster}"].entity_ids.append(node)
                for neighbor in G.neighbors(node):
                    edge_info = G.get_edge_data(node, neighbor)
                    if edge_info and edge_info.get("id"):
                        community_details[
                            f"{level}_{cluster}"
                        ].relationship_ids.append(edge_info.get("id"))

        async def async_iterate_dict(dictionary):
            for key, value in dictionary.items():
                yield key, value

        async def process_community(community_key, community):
            input_text = """

                Entities:
                {entities}

                Relationships:
                {relationships}

            """

            entities_info = self.kg_provider.get_entities(community.entity_ids)
            entities_info = "\n".join(
                [
                    f"{entity.name}, {entity.description}"
                    for entity in entities_info
                ]
            )

            relationships_info = self.kg_provider.get_triples(
                community.relationship_ids
            )
            relationships_info = "\n".join(
                [
                    f"{relationship.subject}, {relationship.object}, {relationship.predicate}, {relationship.description}"
                    for relationship in relationships_info
                ]
            )

            input_text = input_text.format(
                entities=entities_info, relationships=relationships_info
            )

            description = await self.llm_provider.aget_completion(
                messages=self.prompt_provider._get_message_payload(
                    task_prompt_name="graphrag_community_reports",
                    task_inputs={
                        "input_text": input_text,
                    },
                ),
                generation_config=settings.generation_config_enrichment,
            )

            description = description.choices[0].message.content
            community.summary = description
            summary_embedding = (
                await self.embedding_provider.async_get_embedding(
                    community.summary
                )
            )
            community.summary_embedding = summary_embedding
            self.kg_provider.upsert_communities([community])
            try:
                summary = json.loads(community.summary)
            except:
                summary = {"title": "_"}
            return {"id": community.id, "title": summary["title"]}

        tasks = []
        async for community_key, community in async_iterate_dict(
            community_details
        ):
            tasks.append(
                asyncio.create_task(
                    process_community(community_key, community)
                )
            )

        results = await tqdm_asyncio.gather(
            *tasks, desc="Processing communities"
        )
        for result in results:
            yield result
>>>>>>> 162eaded

        return {"id": community.id, "title": summary["title"]}


    async def get_communities(self, filters: dict, settings: KGEnrichmentSettings = KGEnrichmentSettings()):
        """
        Clusters the knowledge graph triples into communities using hierarchical Leiden algorithm. Uses neo4j's graph data science library.
        """
        num_communities, num_hierarchies = self.kg_provider.perform_graph_clustering(settings.leiden_params)
        
        for i in range(num_communities):
            for j in range(num_hierarchies):
                community_id = f"{i}_{j}"
                yield await self.process_community(community_id, settings)

    
    async def _run_logic(
        self,
        input: AsyncPipe.Input,
        state: AsyncState,
        run_id: UUID,
        kg_enrichment_settings: KGEnrichmentSettings,
        *args: Any,
        **kwargs: Any,
    ) -> AsyncGenerator[Community, None]:
        """
        Executes the KG clustering pipe: clustering entities and triples into communities.
        """

        base_dimension = self.embedding_provider.config.base_dimension
        vector_index_fn = self.kg_provider.create_vector_index
        vector_index_fn("__ENTITY__", "name_embedding", base_dimension)
        vector_index_fn("__ENTITY__", "description_embedding", base_dimension)
        vector_index_fn("__RELATIONSHIP__", "description", base_dimension)
        vector_index_fn("__Community__", "summary_embedding", base_dimension)

        all_nodes = []
        async for node in input.message:
            all_nodes.append(node)

        async for community in self.cluster_kg(
<<<<<<< HEAD
            {}, kg_enrichment_settings
=======
            triples, kg_enrichment_settings
>>>>>>> 162eaded
        ):
            community = await self.process_community(community)
            yield community<|MERGE_RESOLUTION|>--- conflicted
+++ resolved
@@ -18,12 +18,12 @@
     Community,
     CompletionProvider,
     EmbeddingProvider,
+    Entity,
     KGEnrichmentSettings,
     KGProvider,
     PipeType,
     PromptProvider,
     RunLoggingSingleton,
-    Entity,
     Triple,
 )
 
@@ -60,15 +60,14 @@
         self.prompt_provider = prompt_provider
         self.embedding_provider = embedding_provider
 
-    def community_summary_prompt(self, prompt: str, entities: list[Entity], triples: list[Triple]):
+    def community_summary_prompt(
+        self, prompt: str, entities: list[Entity], triples: list[Triple]
+    ):
         """
-            Preparing the list of entities and triples to be summarized and created into a community summary.
+        Preparing the list of entities and triples to be summarized and created into a community summary.
         """
         entities_info = "\n".join(
-            [
-                f"{entity.name}, {entity.description}"
-                for entity in entities
-            ]
+            [f"{entity.name}, {entity.description}" for entity in entities]
         )
 
         triples_info = "\n".join(
@@ -80,27 +79,20 @@
 
         return prompt.format(entities=entities_info, triples=triples_info)
 
-<<<<<<< HEAD
-    async def process_community(self, community_id: str, settings: KGEnrichmentSettings) -> dict:
-=======
-    async def cluster_kg(
-        self,
-        triples: list[Triple],
-        settings: KGEnrichmentSettings = KGEnrichmentSettings(),
-    ) -> AsyncGenerator[Community, None]:
->>>>>>> 162eaded
+    async def process_community(
+        self, community_id: str, settings: KGEnrichmentSettings
+    ) -> dict:
         """
-            Process a community by summarizing it and creating a summary embedding.
+        Process a community by summarizing it and creating a summary embedding.
 
-            Input:
-            - community_id: The ID of the community to process. This is a string that is constructed by the neo4j leiden clustering algorithm.
+        Input:
+        - community_id: The ID of the community to process. This is a string that is constructed by the neo4j leiden clustering algorithm.
 
-            Output:
-            - A dictionary with the community id and the title of the community.
-            - Output format: {"id": community_id, "title": title}
+        Output:
+        - A dictionary with the community id and the title of the community.
+        - Output format: {"id": community_id, "title": title}
         """
 
-<<<<<<< HEAD
         input_text = """
 
             Entities:
@@ -111,168 +103,60 @@
 
         """
 
-        entities, triples = self.kg_provider.get_entities_and_triples(community_id = community_id)
+        entities, triples = self.kg_provider.get_entities_and_triples(
+            community_id=community_id
+        )
 
-        description = await self.llm_provider.aget_completion(
-            messages=self.prompt_provider._get_message_payload(
-                task_prompt_name="graphrag_community_reports",
-                task_inputs={
-                    "input_text": self.community_summary_prompt(input_text, entities, triples),
-                },
-            ),
-            generation_config=settings.generation_config_enrichment,
-        ).choices[0].message.content
+        description = (
+            await self.llm_provider.aget_completion(
+                messages=self.prompt_provider._get_message_payload(
+                    task_prompt_name="graphrag_community_reports",
+                    task_inputs={
+                        "input_text": self.community_summary_prompt(
+                            input_text, entities, triples
+                        ),
+                    },
+                ),
+                generation_config=settings.generation_config_enrichment,
+            )
+            .choices[0]
+            .message.content
+        )
 
         community = Community(
             id=community_id,
             summary=description,
-            summary_embedding=await self.embedding_provider.async_get_embedding(description),
+            summary_embedding=await self.embedding_provider.async_get_embedding(
+                description
+            ),
         )
 
         self.kg_provider.upsert_communities([community])
-        
+
         try:
             summary = json.loads(community.summary)
         except:
             summary = {"title": ""}
-=======
-        logger.info(f"Clustering with settings: {str(settings)}")
-
-        G = nx.Graph()
-        for triple in triples:
-            G.add_edge(
-                triple.subject,
-                triple.object,
-                weight=triple.weight,
-                description=triple.description,
-                predicate=triple.predicate,
-                id=f"{triple.subject}->{triple.predicate}->{triple.object}",
-            )
-
-        hierarchical_communities = self._compute_leiden_communities(
-            G, settings=settings
-        )
-
-        community_details = {}
-
-        for level, level_communities in hierarchical_communities.items():
-            for node, cluster in level_communities.items():
-                if f"{level}_{cluster}" not in community_details:
-                    community_details[f"{level}_{cluster}"] = Community(
-                        id=f"{level}_{cluster}",
-                        level=str(level),
-                        entity_ids=[],
-                        relationship_ids=[],
-                        short_id=f"{level}.{cluster}",
-                        title=f"Community {level}.{cluster}",
-                        attributes={
-                            "name": f"Community {level}.{cluster}",
-                            "community_report": None,
-                        },
-                    )
-
-                community_details[f"{level}_{cluster}"].entity_ids.append(node)
-                for neighbor in G.neighbors(node):
-                    edge_info = G.get_edge_data(node, neighbor)
-                    if edge_info and edge_info.get("id"):
-                        community_details[
-                            f"{level}_{cluster}"
-                        ].relationship_ids.append(edge_info.get("id"))
-
-        async def async_iterate_dict(dictionary):
-            for key, value in dictionary.items():
-                yield key, value
-
-        async def process_community(community_key, community):
-            input_text = """
-
-                Entities:
-                {entities}
-
-                Relationships:
-                {relationships}
-
-            """
-
-            entities_info = self.kg_provider.get_entities(community.entity_ids)
-            entities_info = "\n".join(
-                [
-                    f"{entity.name}, {entity.description}"
-                    for entity in entities_info
-                ]
-            )
-
-            relationships_info = self.kg_provider.get_triples(
-                community.relationship_ids
-            )
-            relationships_info = "\n".join(
-                [
-                    f"{relationship.subject}, {relationship.object}, {relationship.predicate}, {relationship.description}"
-                    for relationship in relationships_info
-                ]
-            )
-
-            input_text = input_text.format(
-                entities=entities_info, relationships=relationships_info
-            )
-
-            description = await self.llm_provider.aget_completion(
-                messages=self.prompt_provider._get_message_payload(
-                    task_prompt_name="graphrag_community_reports",
-                    task_inputs={
-                        "input_text": input_text,
-                    },
-                ),
-                generation_config=settings.generation_config_enrichment,
-            )
-
-            description = description.choices[0].message.content
-            community.summary = description
-            summary_embedding = (
-                await self.embedding_provider.async_get_embedding(
-                    community.summary
-                )
-            )
-            community.summary_embedding = summary_embedding
-            self.kg_provider.upsert_communities([community])
-            try:
-                summary = json.loads(community.summary)
-            except:
-                summary = {"title": "_"}
-            return {"id": community.id, "title": summary["title"]}
-
-        tasks = []
-        async for community_key, community in async_iterate_dict(
-            community_details
-        ):
-            tasks.append(
-                asyncio.create_task(
-                    process_community(community_key, community)
-                )
-            )
-
-        results = await tqdm_asyncio.gather(
-            *tasks, desc="Processing communities"
-        )
-        for result in results:
-            yield result
->>>>>>> 162eaded
 
         return {"id": community.id, "title": summary["title"]}
 
-
-    async def get_communities(self, filters: dict, settings: KGEnrichmentSettings = KGEnrichmentSettings()):
+    async def get_communities(
+        self,
+        filters: dict,
+        settings: KGEnrichmentSettings = KGEnrichmentSettings(),
+    ):
         """
         Clusters the knowledge graph triples into communities using hierarchical Leiden algorithm. Uses neo4j's graph data science library.
         """
-        num_communities, num_hierarchies = self.kg_provider.perform_graph_clustering(settings.leiden_params)
-        
+        num_communities, num_hierarchies = (
+            self.kg_provider.perform_graph_clustering(settings.leiden_params)
+        )
+
         for i in range(num_communities):
             for j in range(num_hierarchies):
                 community_id = f"{i}_{j}"
                 yield await self.process_community(community_id, settings)
 
-    
     async def _run_logic(
         self,
         input: AsyncPipe.Input,
@@ -297,12 +181,6 @@
         async for node in input.message:
             all_nodes.append(node)
 
-        async for community in self.cluster_kg(
-<<<<<<< HEAD
-            {}, kg_enrichment_settings
-=======
-            triples, kg_enrichment_settings
->>>>>>> 162eaded
-        ):
+        async for community in self.cluster_kg({}, kg_enrichment_settings):
             community = await self.process_community(community)
             yield community