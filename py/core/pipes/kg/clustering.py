--- conflicted
+++ resolved
@@ -59,26 +59,16 @@
         Clusters the knowledge graph triples into communities using hierarchical Leiden algorithm. Uses neo4j's graph data science library.
         """
 
-<<<<<<< HEAD
         num_communities = await self.kg_provider.perform_graph_clustering(
             project_name,
             collection_id,
             kg_enrichment_settings,
             generation_config,
         )  # type: ignore
-=======
-        (
-            num_communities,
-            num_hierarchies,
-            intermediate_communities,
-        ) = self.kg_provider.perform_graph_clustering(
-            leiden_params
-        )  # type: ignore
 
         logger.info(
-            f"Clustering completed. Generated {num_communities} communities with {num_hierarchies} hierarchies with intermediate communities: {intermediate_communities}."
+            f"Clustering completed. Generated {num_communities} communities."
         )
->>>>>>> f063eff5
 
         return {
             "num_communities": num_communities,
