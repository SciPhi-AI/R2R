import asyncio
import json
import logging
import re
import time
from typing import Any, AsyncGenerator, Optional, Union

from core.base import (
    AsyncState,
    CompletionProvider,
    DatabaseProvider,
    DocumentChunk,
    Entity,
    GenerationConfig,
    KGExtraction,
    R2RDocumentProcessingError,
    R2RException,
    Triple,
)
from core.base.pipes.base_pipe import AsyncPipe
from core.providers.logger.r2r_logger import SqlitePersistentLoggingProvider

logger = logging.getLogger()


MIN_VALID_KG_EXTRACTION_RESPONSE_LENGTH = 128


class ClientError(Exception):
    """Base class for client connection errors."""

    pass


class KGTriplesExtractionPipe(AsyncPipe[dict]):
    """
    Extracts knowledge graph information from document extractions.
    """

    # TODO - Apply correct type hints to storage messages
    class Input(AsyncPipe.Input):
        message: dict

    def __init__(
        self,
        database_provider: DatabaseProvider,
        llm_provider: CompletionProvider,
        config: AsyncPipe.PipeConfig,
        logging_provider: SqlitePersistentLoggingProvider,
        kg_batch_size: int = 1,
        graph_rag: bool = True,
        id_prefix: str = "demo",
        *args,
        **kwargs,
    ):
        super().__init__(
            logging_provider=logging_provider,
            config=config
            or AsyncPipe.PipeConfig(name="default_kg_triples_extraction_pipe"),
        )
        self.database_provider = database_provider
        self.llm_provider = llm_provider
        self.kg_batch_size = kg_batch_size
        self.id_prefix = id_prefix
        self.pipe_run_info = None
        self.graph_rag = graph_rag

    async def extract_kg(
        self,
        extractions: list[DocumentChunk],
        generation_config: GenerationConfig,
        max_knowledge_triples: int,
        entity_types: list[str],
        relation_types: list[str],
        retries: int = 5,
        delay: int = 2,
        task_id: Optional[int] = None,
        total_tasks: Optional[int] = None,
    ) -> KGExtraction:
        """
        Extracts NER triples from a extraction with retries.
        """

        # combine all extractions into a single string
        combined_extraction: str = " ".join([extraction.data for extraction in extractions])  # type: ignore

        messages = await self.database_provider.prompt_handler.get_message_payload(
            task_prompt_name=self.database_provider.config.kg_creation_settings.graphrag_triples_extraction_few_shot,
            task_inputs={
                "input": combined_extraction,
                "max_knowledge_triples": max_knowledge_triples,
                "entity_types": "\n".join(entity_types),
                "relation_types": "\n".join(relation_types),
            },
        )

        for attempt in range(retries):
            try:
                response = await self.llm_provider.aget_completion(
                    messages,
                    generation_config=generation_config,
                )

                kg_extraction = response.choices[0].message.content

                if not kg_extraction:
                    raise R2RException(
                        "No knowledge graph extraction found in the response string, the selected LLM likely failed to format it's response correctly.",
                        400,
                    )

                entity_pattern = (
                    r'\("entity"\${4}([^$]+)\${4}([^$]+)\${4}([^$]+)\)'
                )
                relationship_pattern = r'\("relationship"\${4}([^$]+)\${4}([^$]+)\${4}([^$]+)\${4}([^$]+)\${4}(\d+(?:\.\d+)?)\)'

                def parse_fn(response_str: str) -> Any:
                    entities = re.findall(entity_pattern, response_str)

                    if (
                        len(kg_extraction)
                        > MIN_VALID_KG_EXTRACTION_RESPONSE_LENGTH
                        and len(entities) == 0
                    ):
                        raise R2RException(
                            f"No entities found in the response string, the selected LLM likely failed to format it's response correctly. {response_str}",
                            400,
                        )

                    relationships = re.findall(
                        relationship_pattern, response_str
                    )

                    entities_arr = []
                    for entity in entities:
                        entity_value = entity[0]
                        entity_category = entity[1]
                        entity_description = entity[2]
                        entities_arr.append(
                            Entity(
                                category=entity_category,
                                description=entity_description,
                                name=entity_value,
                                document_id=extractions[0].document_id,
                                extraction_ids=[
                                    extraction.id for extraction in extractions
                                ],
                                attributes={},
                            )
                        )

                    relations_arr = []
                    for relationship in relationships:
                        subject = relationship[0]
                        object = relationship[1]
                        predicate = relationship[2]
                        description = relationship[3]
                        weight = float(relationship[4])

                        # check if subject and object are in entities_dict
                        relations_arr.append(
                            Triple(
                                subject=subject,
                                predicate=predicate,
                                object=object,
                                description=description,
                                weight=weight,
                                document_id=extractions[0].document_id,
                                extraction_ids=[
                                    extraction.id for extraction in extractions
                                ],
                                attributes={},
                            )
                        )

                    return entities_arr, relations_arr

                entities, triples = parse_fn(kg_extraction)
                return KGExtraction(
                    extraction_ids=[
                        extraction.id for extraction in extractions
                    ],
                    document_id=extractions[0].document_id,
                    entities=entities,
                    triples=triples,
                )

            except (
                ClientError,
                json.JSONDecodeError,
                KeyError,
                IndexError,
                R2RException,
            ) as e:
                if attempt < retries - 1:
                    await asyncio.sleep(delay)
                else:
                    logger.error(
                        f"Failed after retries with for extraction {extractions[0].id} of document {extractions[0].document_id}: {e}"
                    )
                    # raise e # you should raise an error.
        # add metadata to entities and triples

        logger.info(
            f"KGExtractionPipe: Completed task number {task_id} of {total_tasks} for document {extractions[0].document_id}",
        )

        return KGExtraction(
            extraction_ids=[extraction.id for extraction in extractions],
            document_id=extractions[0].document_id,
            entities=[],
            triples=[],
        )

    async def _run_logic(  # type: ignore
        self,
        input: Input,
        state: AsyncState,
        run_id: Any,
        *args: Any,
        **kwargs: Any,
    ) -> AsyncGenerator[Union[KGExtraction, R2RDocumentProcessingError], None]:

        start_time = time.time()

        document_id = input.message["document_id"]
        generation_config = input.message["generation_config"]
        extraction_merge_count = input.message["extraction_merge_count"]
        max_knowledge_triples = input.message["max_knowledge_triples"]
        entity_types = input.message["entity_types"]
        relation_types = input.message["relation_types"]

        filter_out_existing_chunks = input.message.get(
            "filter_out_existing_chunks", True
        )

        logger = input.message.get("logger", logging.getLogger())

        logger.info(
            f"KGTriplesExtractionPipe: Processing document {document_id} for KG extraction",
        )

<<<<<<< HEAD
        # First get the chunks response
        # FIXME: Is this call really necessary?
        # FIXME: This was using the pagination defaults from before... We need to review if this is as intended.
        chunks_response = await self.database_provider.list_document_chunks(
            offset=0, limit=100, document_id=document_id
        )

=======
>>>>>>> c58257cb
        # Then create the extractions from the results
        extractions = [
            DocumentChunk(
                id=extraction["id"],
                document_id=extraction["document_id"],
                user_id=extraction["user_id"],
                collection_ids=extraction["collection_ids"],
                data=extraction["text"],
                metadata=extraction["metadata"],
            )
            for extraction in (
                await self.database_provider.list_document_chunks(  # FIXME: This was using the pagination defaults from before... We need to review if this is as intended.
                    offset=0, limit=100, document_id=document_id
                )
            )["results"]
        ]

        logger.info(
            f"Found {len(extractions)} extractions for document {document_id}"
        )

        if filter_out_existing_chunks:
            existing_extraction_ids = await self.database_provider.get_existing_entity_extraction_ids(
                document_id=document_id
            )
            extractions = [
                extraction
                for extraction in extractions
                if extraction.id not in existing_extraction_ids
            ]
            logger.info(
                f"Filtered out {len(existing_extraction_ids)} existing extractions, remaining {len(extractions)} extractions for document {document_id}"
            )

            if len(extractions) == 0:
                logger.info(f"No extractions left for document {document_id}")
                return

        logger.info(
            f"KGTriplesExtractionPipe: Obtained {len(extractions)} extractions to process, time from start: {time.time() - start_time:.2f} seconds",
        )

        # sort the extractions accroding to chunk_order field in metadata in ascending order
        extractions = sorted(
            extractions, key=lambda x: x.metadata["chunk_order"]
        )

        # group these extractions into groups of extraction_merge_count
        extractions_groups = [
            extractions[i : i + extraction_merge_count]
            for i in range(0, len(extractions), extraction_merge_count)
        ]

        logger.info(
            f"KGTriplesExtractionPipe: Extracting KG Triples for document and created {len(extractions_groups)} tasks, time from start: {time.time() - start_time:.2f} seconds",
        )

        tasks = [
            asyncio.create_task(
                self.extract_kg(
                    extractions=extractions_group,
                    generation_config=generation_config,
                    max_knowledge_triples=max_knowledge_triples,
                    entity_types=entity_types,
                    relation_types=relation_types,
                    task_id=task_id,
                    total_tasks=len(extractions_groups),
                )
            )
            for task_id, extractions_group in enumerate(extractions_groups)
        ]

        completed_tasks = 0
        total_tasks = len(tasks)

        logger.info(
            f"KGTriplesExtractionPipe: Waiting for {total_tasks} KG extraction tasks to complete",
        )

        for completed_task in asyncio.as_completed(tasks):
            try:
                yield await completed_task
                completed_tasks += 1
                if completed_tasks % 100 == 0:
                    logger.info(
                        f"KGTriplesExtractionPipe: Completed {completed_tasks}/{total_tasks} KG extraction tasks",
                    )
            except Exception as e:
                logger.error(f"Error in Extracting KG Triples: {e}")
                yield R2RDocumentProcessingError(
                    document_id=document_id,
                    error_message=str(e),
                )

        logger.info(
            f"KGTriplesExtractionPipe: Completed {completed_tasks}/{total_tasks} KG extraction tasks, time from start: {time.time() - start_time:.2f} seconds",
        )<|MERGE_RESOLUTION|>--- conflicted
+++ resolved
@@ -240,16 +240,6 @@
             f"KGTriplesExtractionPipe: Processing document {document_id} for KG extraction",
         )
 
-<<<<<<< HEAD
-        # First get the chunks response
-        # FIXME: Is this call really necessary?
-        # FIXME: This was using the pagination defaults from before... We need to review if this is as intended.
-        chunks_response = await self.database_provider.list_document_chunks(
-            offset=0, limit=100, document_id=document_id
-        )
-
-=======
->>>>>>> c58257cb
         # Then create the extractions from the results
         extractions = [
             DocumentChunk(
