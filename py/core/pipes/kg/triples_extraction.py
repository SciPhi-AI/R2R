import asyncio
import json
import logging
import re
from typing import Any, AsyncGenerator, Optional, Union
import time
from shared.utils import HatchetLogger
from core.base import (
    AsyncState,
    CompletionProvider,
    DatabaseProvider,
    DocumentExtraction,
    Entity,
    GenerationConfig,
    KGExtraction,
    KGProvider,
    PipeType,
    PromptProvider,
    R2RDocumentProcessingError,
    R2RException,
    RunLoggingSingleton,
    Triple,
)
from core.base.pipes.base_pipe import AsyncPipe

logger = logging.getLogger(__name__)


MIN_VALID_KG_EXTRACTION_RESPONSE_LENGTH = 128


class ClientError(Exception):
    """Base class for client connection errors."""

    pass


class KGTriplesExtractionPipe(AsyncPipe[dict]):
    """
    Extracts knowledge graph information from document extractions.
    """

    # TODO - Apply correct type hints to storage messages
    class Input(AsyncPipe.Input):
        message: dict

    def __init__(
        self,
        kg_provider: KGProvider,
        database_provider: DatabaseProvider,
        llm_provider: CompletionProvider,
        prompt_provider: PromptProvider,
        config: AsyncPipe.PipeConfig,
        kg_batch_size: int = 1,
        graph_rag: bool = True,
        id_prefix: str = "demo",
        pipe_logger: Optional[RunLoggingSingleton] = None,
        type: PipeType = PipeType.INGESTOR,
        *args,
        **kwargs,
    ):
        super().__init__(
            pipe_logger=pipe_logger,
            type=type,
            config=config
            or AsyncPipe.PipeConfig(name="default_kg_triples_extraction_pipe"),
        )
        self.kg_provider = kg_provider
        self.prompt_provider = prompt_provider
        self.database_provider = database_provider
        self.llm_provider = llm_provider
        self.kg_batch_size = kg_batch_size
        self.id_prefix = id_prefix
        self.pipe_run_info = None
        self.graph_rag = graph_rag

    async def extract_kg(
        self,
        extractions: list[DocumentExtraction],
        generation_config: GenerationConfig,
        max_knowledge_triples: int,
        entity_types: list[str],
        relation_types: list[str],
        retries: int = 5,
        delay: int = 2,
        logger: Union[logging.Logger, HatchetLogger] = logging.getLogger(
            __name__
        ),
        task_id: Optional[int] = None,
        total_tasks: Optional[int] = None,
    ) -> KGExtraction:
        """
        Extracts NER triples from a extraction with retries.
        """

        # combine all extractions into a single string
        combined_extraction: str = " ".join([extraction.data for extraction in extractions])  # type: ignore

        messages = self.prompt_provider._get_message_payload(
            task_prompt_name=self.kg_provider.config.kg_creation_settings.kg_triples_extraction_prompt,
            task_inputs={
                "input": combined_extraction,
                "max_knowledge_triples": max_knowledge_triples,
                "entity_types": "\n".join(entity_types),
                "relation_types": "\n".join(relation_types),
            },
        )

        for attempt in range(retries):
            try:
                response = await self.llm_provider.aget_completion(
                    messages,
                    generation_config=generation_config,
                )

                kg_extraction = response.choices[0].message.content

                if not kg_extraction:
                    raise R2RException(
                        "No knowledge graph extraction found in the response string, the selected LLM likely failed to format it's response correctly.",
                        400,
                    )

                entity_pattern = (
                    r'\("entity"\${4}([^$]+)\${4}([^$]+)\${4}([^$]+)\)'
                )
                relationship_pattern = r'\("relationship"\${4}([^$]+)\${4}([^$]+)\${4}([^$]+)\${4}([^$]+)\${4}(\d+(?:\.\d+)?)\)'

                def parse_fn(response_str: str) -> Any:
                    entities = re.findall(entity_pattern, response_str)

                    if (
                        len(kg_extraction)
                        > MIN_VALID_KG_EXTRACTION_RESPONSE_LENGTH
                        and len(entities) == 0
                    ):
                        raise R2RException(
                            f"No entities found in the response string, the selected LLM likely failed to format it's response correctly. {response_str}",
                            400,
                        )

                    relationships = re.findall(
                        relationship_pattern, response_str
                    )

                    entities_arr = []
                    for entity in entities:
                        entity_value = entity[0]
                        entity_category = entity[1]
                        entity_description = entity[2]
                        entities_arr.append(
                            Entity(
                                category=entity_category,
                                description=entity_description,
                                name=entity_value,
                                document_id=extractions[0].document_id,
                                extraction_ids=[
                                    extraction.id for extraction in extractions
                                ],
                                attributes={},
                            )
                        )

                    relations_arr = []
                    for relationship in relationships:
                        subject = relationship[0]
                        object = relationship[1]
                        predicate = relationship[2]
                        description = relationship[3]
                        weight = float(relationship[4])

                        # check if subject and object are in entities_dict
                        relations_arr.append(
                            Triple(
                                subject=subject,
                                predicate=predicate,
                                object=object,
                                description=description,
                                weight=weight,
                                document_id=extractions[0].document_id,
                                extraction_ids=[
                                    extraction.id for extraction in extractions
                                ],
                                attributes={},
                            )
                        )

                    return entities_arr, relations_arr

                entities, triples = parse_fn(kg_extraction)
                return KGExtraction(
                    extraction_ids=[
                        extraction.id for extraction in extractions
                    ],
                    document_id=extractions[0].document_id,
                    entities=entities,
                    triples=triples,
                )

            except (
                ClientError,
                json.JSONDecodeError,
                KeyError,
                IndexError,
                R2RException,
            ) as e:
                if attempt < retries - 1:
                    await asyncio.sleep(delay)
                else:
                    logger.error(
                        f"Failed after retries with for extraction {extractions[0].id} of document {extractions[0].document_id}: {e}"
                    )
                    # raise e # you should raise an error.
        # add metadata to entities and triples

        logger.info(
            f"KGExtractionPipe: Completed task number {task_id} of {total_tasks} for document {extractions[0].document_id}",
        )

        return KGExtraction(
            extraction_ids=[extraction.id for extraction in extractions],
            document_id=extractions[0].document_id,
            entities=[],
            triples=[],
        )

    async def _run_logic(  # type: ignore
        self,
        input: Input,
        state: AsyncState,
        run_id: Any,
        *args: Any,
        **kwargs: Any,
    ) -> AsyncGenerator[Union[KGExtraction, R2RDocumentProcessingError], None]:

        start_time = time.time()

        document_id = input.message["document_id"]
        generation_config = input.message["generation_config"]
        extraction_merge_count = input.message["extraction_merge_count"]
        max_knowledge_triples = input.message["max_knowledge_triples"]
        entity_types = input.message["entity_types"]
        relation_types = input.message["relation_types"]
<<<<<<< HEAD
=======
        logger = input.message.get("logger", logging.getLogger(__name__))

        logger.info(
            f"KGTriplesExtractionPipe: Processing document {document_id} for KG extraction",
        )
>>>>>>> 7331d3a7

        extractions = [
            DocumentExtraction(
                id=extraction["extraction_id"],
                document_id=extraction["document_id"],
                user_id=extraction["user_id"],
                collection_ids=extraction["collection_ids"],
                data=extraction["text"],
                metadata=extraction["metadata"],
            )
            for extraction in self.database_provider.vector.get_document_chunks(
                document_id=document_id
            )[
                "results"
            ]
        ]

        logger.info(
            f"KGTriplesExtractionPipe: Obtained {len(extractions)} extractions to process, time from start: {time.time() - start_time:.2f} seconds",
        )

        # sort the extractions accroding to chunk_order field in metadata in ascending order
        extractions = sorted(
            extractions, key=lambda x: x.metadata["chunk_order"]
        )

        # group these extractions into groups of extraction_merge_count
        extractions_groups = [
            extractions[i : i + extraction_merge_count]
            for i in range(0, len(extractions), extraction_merge_count)
        ]

        logger.info(
            f"KGTriplesExtractionPipe: Extracting KG Triples for document and created {len(extractions_groups)}, time from start: {time.time() - start_time:.2f} seconds",
        )

        tasks = [
            asyncio.create_task(
                self.extract_kg(
                    extractions=extractions_group,
                    generation_config=generation_config,
                    max_knowledge_triples=max_knowledge_triples,
                    entity_types=entity_types,
                    relation_types=relation_types,
                    logger=logger,
                    task_id=task_id,
                    total_tasks=len(extractions_groups),
                )
            )
            for task_id, extractions_group in enumerate(extractions_groups)
        ]

        completed_tasks = 0
        total_tasks = len(tasks)

        logger.info(
            f"KGTriplesExtractionPipe: Waiting for {total_tasks} KG extraction tasks to complete",
        )

        for completed_task in asyncio.as_completed(tasks):
            try:
                yield await completed_task
                completed_tasks += 1
                if completed_tasks % 100 == 0:
                    logger.info(
                        f"KGTriplesExtractionPipe: Completed {completed_tasks}/{total_tasks} KG extraction tasks",
                    )
            except Exception as e:
                logger.error(f"Error in Extracting KG Triples: {e}")
                yield R2RDocumentProcessingError(
                    document_id=document_id,
                    error_message=str(e),
                )

        logger.info(
            f"KGTriplesExtractionPipe: Completed {completed_tasks}/{total_tasks} KG extraction tasks, time from start: {time.time() - start_time:.2f} seconds",
        )<|MERGE_RESOLUTION|>--- conflicted
+++ resolved
@@ -241,14 +241,11 @@
         max_knowledge_triples = input.message["max_knowledge_triples"]
         entity_types = input.message["entity_types"]
         relation_types = input.message["relation_types"]
-<<<<<<< HEAD
-=======
         logger = input.message.get("logger", logging.getLogger(__name__))
 
         logger.info(
             f"KGTriplesExtractionPipe: Processing document {document_id} for KG extraction",
         )
->>>>>>> 7331d3a7
 
         extractions = [
             DocumentExtraction(
