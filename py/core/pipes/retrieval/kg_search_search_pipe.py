import asyncio
import json
import logging
from typing import Any, Optional
from uuid import UUID

from core.base import (
    AsyncState,
    CompletionProvider,
    EmbeddingProvider,
    KGProvider,
    KGSearchSettings,
    PipeType,
    PromptProvider,
    RunLoggingSingleton,
    R2RException
)
from core.base.abstractions.search import (
    KGGlobalSearchResult,
    KGLocalSearchResult,
    KGSearchResult,
)

from core.base.abstractions.search import KGLocalSearchResult, KGGlobalSearchResult, KGSearchResult
from ..abstractions.generator_pipe import GeneratorPipe

logger = logging.getLogger(__name__)

class KGSearchSearchPipe(GeneratorPipe):
    """
    Embeds and stores documents using a specified embedding model and database.
    """

    def __init__(
        self,
        kg_provider: KGProvider,
        llm_provider: CompletionProvider,
        prompt_provider: PromptProvider,
        embedding_provider: EmbeddingProvider,
        pipe_logger: Optional[RunLoggingSingleton] = None,
        type: PipeType = PipeType.INGESTOR,
        config: Optional[GeneratorPipe.PipeConfig] = None,
        *args,
        **kwargs,
    ):
        """
        Initializes the embedding pipe with necessary components and configurations.
        """
        super().__init__(
            llm_provider=llm_provider,
            prompt_provider=prompt_provider,
            type=type,
            config=config
            or GeneratorPipe.Config(
                name="kg_rag_pipe", task_prompt="kg_search"
            ),
            pipe_logger=pipe_logger,
            *args,
            **kwargs,
        )
        self.kg_provider = kg_provider
        self.llm_provider = llm_provider
        self.prompt_provider = prompt_provider
        self.embedding_provider = embedding_provider
        self.pipe_run_info = None

    def filter_responses(self, map_responses):
        filtered_responses = []
        for response in map_responses:
            try:
                parsed_response = json.loads(response)
                for item in parsed_response["points"]:
                    try:
                        if item["score"] > 0:
                            filtered_responses.append(item)
                    except KeyError:
                        # Skip this item if it doesn't have a 'score' key
                        logger.warning(f"Item in response missing 'score' key")
                        continue
            except json.JSONDecodeError:
                logger.warning(
                    f"Response is not valid JSON: {response[:100]}..."
                )
                continue
            except KeyError:
                logger.warning(
                    f"Response is missing 'points' key: {response[:100]}..."
                )
                continue

        filtered_responses = sorted(
            filtered_responses, key=lambda x: x["score"], reverse=True
        )

        responses = "\n".join(
            [
                response.get("description", "")
                for response in filtered_responses
            ]
        )
        return responses

    async def local_search(
        self,
        input: GeneratorPipe.Input,
        state: AsyncState,
        run_id: UUID,
        kg_search_settings: KGSearchSettings,
        *args: Any,
        **kwargs: Any,
    ) -> KGLocalSearchResult:
        # search over communities and
        # do 3 searches. One over entities, one over relationships, one over communities

        async for message in input.message:
            query_embedding = (
                await self.embedding_provider.async_get_embedding(message)
            )

            all_search_results = []
            for search_type in [
                "__Entity__",
                "__Relationship__",
                "__Community__",
            ]:
                search_result = self.kg_provider.vector_query(
                    input,
                    search_type=search_type,
                    search_type_limits=kg_search_settings.local_search_limits[
                        search_type
                    ],
                    query_embedding=query_embedding,
                )
                all_search_results.append(search_result)

<<<<<<< HEAD
            
            if len(all_search_results[2])==0:
                raise R2RException("No communities found. Please make sure you have run the KG enrichment step before running the search: r2r enrich-graph", 400)

            yield KGLocalSearchResult(query=message, entities=all_search_results[0], relationships=all_search_results[1], communities=all_search_results[2])
=======
            yield KGLocalSearchResult(
                query=message,
                entities=all_search_results[0],
                relationships=all_search_results[1],
                communities=all_search_results[2],
            )
>>>>>>> a1289211

    async def global_search(
        self,
        input: GeneratorPipe.Input,
        state: AsyncState,
        run_id: UUID,
        kg_search_settings: KGSearchSettings,
        *args: Any,
        **kwargs: Any,
    ) -> KGGlobalSearchResult:
        # map reduce
        async for message in input.message:
            map_responses = []
            communities = self.kg_provider.get_communities(
                level=kg_search_settings.kg_search_level
            )

            async def preprocess_communities(communities):
                merged_report = ""
                for community in communities:
                    community_report = community.summary
                    if (
                        len(merged_report) + len(community_report)
                        > kg_search_settings.max_community_description_length
                    ):
                        yield merged_report.strip()
                        merged_report = ""
                    merged_report += community_report + "\n\n"
                if merged_report:
                    yield merged_report.strip()

            async def process_community(merged_report):
                output = await self.llm_provider.aget_completion(
                    messages=self.prompt_provider._get_message_payload(
                        task_prompt_name="graphrag_map_system_prompt",
                        task_inputs={
                            "context_data": merged_report,
                            "input": message,
                        },
                    ),
                    generation_config=kg_search_settings.kg_search_generation_config,
                )

                return output.choices[0].message.content

            preprocessed_reports = [
                merged_report
                async for merged_report in preprocess_communities(communities)
            ]

            # Use asyncio.gather to process all preprocessed community reports concurrently
            logger.info(
                f"Processing {len(communities)} communities, {len(preprocessed_reports)} reports, Max LLM queries = {kg_search_settings.max_llm_queries_for_global_search}"
            )

            map_responses = await asyncio.gather(
                *[
                    process_community(report)
                    for report in preprocessed_reports[
                        : kg_search_settings.max_llm_queries_for_global_search
                    ]
                ]
            )
            # Filter only the relevant responses
            filtered_responses = self.filter_responses(map_responses)

            # reducing the outputs
            output = await self.llm_provider.aget_completion(
                messages=self.prompt_provider._get_message_payload(
                    task_prompt_name="graphrag_reduce_system_prompt",
                    task_inputs={
                        "response_type": "multiple paragraphs",
                        "report_data": filtered_responses,
                        "input": message,
                    },
                ),
                generation_config=kg_search_settings.kg_search_generation_config,
            )

            output = [output.choices[0].message.content]

<<<<<<< HEAD
            yield KGGlobalSearchResult(query=message, search_result=output)
=======
            yield KGGlobalSearchResult(
                query=message, search_result=output, citations=None
            )
>>>>>>> a1289211

    async def _run_logic(
        self,
        input: GeneratorPipe.Input,
        state: AsyncState,
        run_id: UUID,
        kg_search_settings: KGSearchSettings,
        *args: Any,
        **kwargs: Any,
    ) -> KGSearchResult:

        logger.info("Performing global search")
        kg_search_type = kg_search_settings.kg_search_type

        if kg_search_type == "local":
            async for result in self.local_search(
                input, state, run_id, kg_search_settings
            ):
                yield KGSearchResult(local_result=result)

        else:
            async for result in self.global_search(
                input, state, run_id, kg_search_settings
            ):
                yield KGSearchResult(global_result=result)<|MERGE_RESOLUTION|>--- conflicted
+++ resolved
@@ -21,7 +21,6 @@
     KGSearchResult,
 )
 
-from core.base.abstractions.search import KGLocalSearchResult, KGGlobalSearchResult, KGSearchResult
 from ..abstractions.generator_pipe import GeneratorPipe
 
 logger = logging.getLogger(__name__)
@@ -133,20 +132,11 @@
                 )
                 all_search_results.append(search_result)
 
-<<<<<<< HEAD
             
             if len(all_search_results[2])==0:
                 raise R2RException("No communities found. Please make sure you have run the KG enrichment step before running the search: r2r enrich-graph", 400)
 
             yield KGLocalSearchResult(query=message, entities=all_search_results[0], relationships=all_search_results[1], communities=all_search_results[2])
-=======
-            yield KGLocalSearchResult(
-                query=message,
-                entities=all_search_results[0],
-                relationships=all_search_results[1],
-                communities=all_search_results[2],
-            )
->>>>>>> a1289211
 
     async def global_search(
         self,
@@ -228,13 +218,7 @@
 
             output = [output.choices[0].message.content]
 
-<<<<<<< HEAD
             yield KGGlobalSearchResult(query=message, search_result=output)
-=======
-            yield KGGlobalSearchResult(
-                query=message, search_result=output, citations=None
-            )
->>>>>>> a1289211
 
     async def _run_logic(
         self,
