import asyncio
import json
import logging
from typing import Any, Optional
from uuid import UUID

from core.base import (
    AsyncState,
    CompletionProvider,
    EmbeddingProvider,
    KGProvider,
    KGSearchSettings,
    PipeType,
    PromptProvider,
    R2RException,
    RunLoggingSingleton,
    R2RException
)
from core.base.abstractions.search import (
    KGGlobalSearchResult,
    KGLocalSearchResult,
    KGSearchResult,
)

from ..abstractions.generator_pipe import GeneratorPipe

logger = logging.getLogger(__name__)

class KGSearchSearchPipe(GeneratorPipe):
    """
    Embeds and stores documents using a specified embedding model and database.
    """

    def __init__(
        self,
        kg_provider: KGProvider,
        llm_provider: CompletionProvider,
        prompt_provider: PromptProvider,
        embedding_provider: EmbeddingProvider,
        pipe_logger: Optional[RunLoggingSingleton] = None,
        type: PipeType = PipeType.INGESTOR,
        config: Optional[GeneratorPipe.PipeConfig] = None,
        *args,
        **kwargs,
    ):
        """
        Initializes the embedding pipe with necessary components and configurations.
        """
        super().__init__(
            llm_provider=llm_provider,
            prompt_provider=prompt_provider,
            type=type,
            config=config
            or GeneratorPipe.Config(
                name="kg_rag_pipe", task_prompt="kg_search"
            ),
            pipe_logger=pipe_logger,
            *args,
            **kwargs,
        )
        self.kg_provider = kg_provider
        self.llm_provider = llm_provider
        self.prompt_provider = prompt_provider
        self.embedding_provider = embedding_provider
        self.pipe_run_info = None

    def filter_responses(self, map_responses):
        filtered_responses = []
        for response in map_responses:
            try:
                parsed_response = json.loads(response)
                for item in parsed_response["points"]:
                    try:
                        if item["score"] > 0:
                            filtered_responses.append(item)
                    except KeyError:
                        # Skip this item if it doesn't have a 'score' key
                        logger.warning(f"Item in response missing 'score' key")
                        continue
            except json.JSONDecodeError:
                logger.warning(
                    f"Response is not valid JSON: {response[:100]}..."
                )
                continue
            except KeyError:
                logger.warning(
                    f"Response is missing 'points' key: {response[:100]}..."
                )
                continue

        filtered_responses = sorted(
            filtered_responses, key=lambda x: x["score"], reverse=True
        )

        responses = "\n".join(
            [
                response.get("description", "")
                for response in filtered_responses
            ]
        )
        return responses

    async def local_search(
        self,
        input: GeneratorPipe.Input,
        state: AsyncState,
        run_id: UUID,
        kg_search_settings: KGSearchSettings,
        *args: Any,
        **kwargs: Any,
    ) -> KGLocalSearchResult:
        # search over communities and
        # do 3 searches. One over entities, one over relationships, one over communities

        async for message in input.message:
            query_embedding = (
                await self.embedding_provider.async_get_embedding(message)
            )

            all_search_results = []
            for search_type in [
                "__Entity__",
                "__Relationship__",
                "__Community__",
            ]:
                search_result = self.kg_provider.vector_query(
                    input,
                    search_type=search_type,
                    search_type_limits=kg_search_settings.local_search_limits[
                        search_type
                    ],
                    query_embedding=query_embedding,
                )
                all_search_results.append(search_result)

<<<<<<< HEAD
            
            if len(all_search_results[0])==0:
                raise R2RException("No search results found. Please make sure you have run the KG enrichment step before running the search: r2r enrich-graph", 400)

            yield KGLocalSearchResult(query=message, entities=all_search_results[0], relationships=all_search_results[1], communities=all_search_results[2])
=======
            if len(all_search_results[0]) == 0:
                raise R2RException(
                    "No search results found. Please make sure you have run the KG enrichment step before running the search: r2r enrich-graph",
                    400,
                )

            yield KGLocalSearchResult(
                query=message,
                entities=all_search_results[0],
                relationships=all_search_results[1],
                communities=all_search_results[2],
            )
>>>>>>> d603a6b9

    async def global_search(
        self,
        input: GeneratorPipe.Input,
        state: AsyncState,
        run_id: UUID,
        kg_search_settings: KGSearchSettings,
        *args: Any,
        **kwargs: Any,
    ) -> KGGlobalSearchResult:
        # map reduce
        async for message in input.message:
            map_responses = []
            communities = self.kg_provider.get_communities(
                level=kg_search_settings.kg_search_level
            )

            async def preprocess_communities(communities):
                merged_report = ""
                for community in communities:
                    community_report = community.summary
                    if (
                        len(merged_report) + len(community_report)
                        > kg_search_settings.max_community_description_length
                    ):
                        yield merged_report.strip()
                        merged_report = ""
                    merged_report += community_report + "\n\n"
                if merged_report:
                    yield merged_report.strip()

            async def process_community(merged_report):
                output = await self.llm_provider.aget_completion(
                    messages=self.prompt_provider._get_message_payload(
                        task_prompt_name="graphrag_map_system_prompt",
                        task_inputs={
                            "context_data": merged_report,
                            "input": message,
                        },
                    ),
                    generation_config=kg_search_settings.kg_search_generation_config,
                )

                return output.choices[0].message.content

            preprocessed_reports = [
                merged_report
                async for merged_report in preprocess_communities(communities)
            ]

            # Use asyncio.gather to process all preprocessed community reports concurrently
            logger.info(
                f"Processing {len(communities)} communities, {len(preprocessed_reports)} reports, Max LLM queries = {kg_search_settings.max_llm_queries_for_global_search}"
            )

            map_responses = await asyncio.gather(
                *[
                    process_community(report)
                    for report in preprocessed_reports[
                        : kg_search_settings.max_llm_queries_for_global_search
                    ]
                ]
            )
            # Filter only the relevant responses
            filtered_responses = self.filter_responses(map_responses)

            # reducing the outputs
            output = await self.llm_provider.aget_completion(
                messages=self.prompt_provider._get_message_payload(
                    task_prompt_name="graphrag_reduce_system_prompt",
                    task_inputs={
                        "response_type": "multiple paragraphs",
                        "report_data": filtered_responses,
                        "input": message,
                    },
                ),
                generation_config=kg_search_settings.kg_search_generation_config,
            )

            output = [output.choices[0].message.content]

            yield KGGlobalSearchResult(query=message, search_result=output)

    async def _run_logic(
        self,
        input: GeneratorPipe.Input,
        state: AsyncState,
        run_id: UUID,
        kg_search_settings: KGSearchSettings,
        *args: Any,
        **kwargs: Any,
    ) -> KGSearchResult:

        logger.info("Performing global search")
        kg_search_type = kg_search_settings.kg_search_type

        if kg_search_type == "local":
            async for result in self.local_search(
                input, state, run_id, kg_search_settings
            ):
                yield KGSearchResult(local_result=result)

        else:
            async for result in self.global_search(
                input, state, run_id, kg_search_settings
            ):
                yield KGSearchResult(global_result=result)<|MERGE_RESOLUTION|>--- conflicted
+++ resolved
@@ -133,13 +133,6 @@
                 )
                 all_search_results.append(search_result)
 
-<<<<<<< HEAD
-            
-            if len(all_search_results[0])==0:
-                raise R2RException("No search results found. Please make sure you have run the KG enrichment step before running the search: r2r enrich-graph", 400)
-
-            yield KGLocalSearchResult(query=message, entities=all_search_results[0], relationships=all_search_results[1], communities=all_search_results[2])
-=======
             if len(all_search_results[0]) == 0:
                 raise R2RException(
                     "No search results found. Please make sure you have run the KG enrichment step before running the search: r2r enrich-graph",
@@ -152,7 +145,6 @@
                 relationships=all_search_results[1],
                 communities=all_search_results[2],
             )
->>>>>>> d603a6b9
 
     async def global_search(
         self,
