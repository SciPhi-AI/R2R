import json
import logging
from typing import Any, AsyncGenerator
from uuid import UUID

from core.base import (
    AsyncState,
    CompletionProvider,
    DatabaseProvider,
    EmbeddingProvider,
)
from core.base.abstractions import (
    GraphSearchResult,
    GraphSearchSettings,
    KGCommunityResult,
    KGEntityResult,
    KGRelationshipResult,
    KGSearchResultType,
    SearchSettings,
)
from core.providers.logger.r2r_logger import SqlitePersistentLoggingProvider

from ..abstractions.generator_pipe import GeneratorPipe

logger = logging.getLogger()


class KGSearchSearchPipe(GeneratorPipe):
    """
    Embeds and stores documents using a specified embedding model and database.
    """

    def __init__(
        self,
        llm_provider: CompletionProvider,
        database_provider: DatabaseProvider,
        embedding_provider: EmbeddingProvider,
        config: GeneratorPipe.PipeConfig,
        logging_provider: SqlitePersistentLoggingProvider,
        *args,
        **kwargs,
    ):
        """
        Initializes the embedding pipe with necessary components and configurations.
        """
        super().__init__(
            llm_provider,
            database_provider,
            config,
            logging_provider,
            *args,
            **kwargs,
        )
        self.database_provider = database_provider
        self.llm_provider = llm_provider
        self.embedding_provider = embedding_provider
        self.pipe_run_info = None

    def filter_responses(self, map_responses):
        filtered_responses = []
        for response in map_responses:
            try:
                parsed_response = json.loads(response)
                for item in parsed_response["points"]:
                    try:
                        if item["score"] > 0:
                            filtered_responses.append(item)
                    except KeyError:
                        # Skip this item if it doesn't have a 'score' key
                        logger.warning(f"Item in response missing 'score' key")
                        continue
            except json.JSONDecodeError:
                logger.warning(
                    f"Response is not valid JSON: {response[:100]}..."
                )
                continue
            except KeyError:
                logger.warning(
                    f"Response is missing 'points' key: {response[:100]}..."
                )
                continue

        filtered_responses = sorted(
            filtered_responses, key=lambda x: x["score"], reverse=True
        )

        responses = "\n".join(
            [
                response.get("description", "")
                for response in filtered_responses
            ]
        )
        return responses

    async def search(
        self,
        input: GeneratorPipe.Input,
        state: AsyncState,
        run_id: UUID,
        search_settings: SearchSettings,
        *args: Any,
        **kwargs: Any,
    ) -> AsyncGenerator[GraphSearchResult, None]:
<<<<<<< HEAD
=======
        if search_settings.graph_settings.enabled == False:
            return
        # search over communities and
        # do 3 searches. One over entities, one over relationships, one over communities
        print("graph_search_settings = ", search_settings)
        print("doing local search...")
>>>>>>> 8bc2d3a3
        async for message in input.message:
            query_embedding = (
                await self.embedding_provider.async_get_embedding(message)
            )

            # entity search
            search_type = "entities"
            base_limit = search_settings.limit

            if search_type not in search_settings.graph_settings.limits:
                logger.warning(
                    f"No limit set for graph search type {search_type}, defaulting to global settings limit of {base_limit}"
                )
            async for search_result in self.database_provider.graph_handler.graph_search(  # type: ignore
                message,
                search_type=search_type,
                limit=search_settings.graph_settings.limits.get(
                    search_type, base_limit
                ),
                query_embedding=query_embedding,
                property_names=[
                    "name",
                    "description",
                    "chunk_ids",
                ],
                filters=search_settings.filters,
            ):
                yield GraphSearchResult(
                    content=KGEntityResult(
                        name=search_result["name"],
                        description=search_result["description"],
                    ),
                    result_type=KGSearchResultType.ENTITY,
                    score=(
                        search_result["similarity_score"]
                        if search_settings.include_scores
                        else None
                    ),
                    # chunk_ids=search_result["chunk_ids"],
                    metadata=(
                        {
                            "associated_query": message,
                            **(search_result["metadata"] or {}),
                        }
                        if search_settings.include_metadatas
                        else None
                    ),
                )

            # # relationship search
            # # disabled for now. We will check evaluations and see if we need it
            search_type = "relationships"
            if search_type not in search_settings.graph_settings.limits:
                logger.warning(
                    f"No limit set for graph search type {search_type}, defaulting to global settings limit of {base_limit}"
                )
            async for search_result in self.database_provider.graph_handler.graph_search(  # type: ignore
                input,
                search_type=search_type,
                limit=search_settings.graph_settings.limits.get(
                    search_type, base_limit
                ),
                query_embedding=query_embedding,
                property_names=[
                    # "name",
                    "subject",
                    "predicate",
                    "object",
                    # "name",
                    "description",
                    # "chunk_ids",
                    # "document_ids",
                ],
            ):
                try:
                    # TODO - remove this nasty hack
                    search_result["metadata"] = json.loads(
                        search_result["metadata"]
                    )
                except:
                    pass

                yield GraphSearchResult(
                    content=KGRelationshipResult(
                        # name=search_result["name"],
                        subject=search_result["subject"],
                        predicate=search_result["predicate"],
                        object=search_result["object"],
                        description=search_result["description"],
                    ),
                    result_type=KGSearchResultType.RELATIONSHIP,
                    score=(
                        search_result["similarity_score"]
                        if search_settings.include_scores
                        else None
                    ),
                    # chunk_ids=search_result["chunk_ids"],
                    # document_ids=search_result["document_ids"],
                    metadata=(
                        {
                            "associated_query": message,
                            **(search_result["metadata"] or {}),
                        }
                        if search_settings.include_metadatas
                        else None
                    ),
                )

            # community search
            search_type = "communities"
            async for search_result in self.database_provider.graph_handler.graph_search(  # type: ignore
                message,
                search_type=search_type,
                limit=search_settings.graph_settings.limits.get(
                    search_type, base_limit
                ),
                # embedding_type="embedding",
                query_embedding=query_embedding,
                property_names=[
                    "community_id",
                    "name",
                    "findings",
                    "rating",
                    "rating_explanation",
                    "summary",
                ],
                filters=search_settings.filters,
            ):
                yield GraphSearchResult(
                    content=KGCommunityResult(
                        name=search_result["name"],
                        summary=search_result["summary"],
                        rating=search_result["rating"],
                        rating_explanation=search_result["rating_explanation"],
                        findings=search_result["findings"],
                    ),
                    result_type=KGSearchResultType.COMMUNITY,
                    metadata=(
                        {
                            "associated_query": message,
                            **(search_result["metadata"] or {}),
                        }
                        if search_settings.include_metadatas
                        else None
                    ),
                    score=(
                        search_result["similarity_score"]
                        if search_settings.include_scores
                        else None
                    ),
                )

    async def _run_logic(  # type: ignore
        self,
        input: GeneratorPipe.Input,
        state: AsyncState,
        run_id: UUID,
        search_settings: GraphSearchSettings,
        *args: Any,
        **kwargs: Any,
    ) -> AsyncGenerator[GraphSearchResult, None]:

        async for result in self.search(input, state, run_id, search_settings):
            yield result<|MERGE_RESOLUTION|>--- conflicted
+++ resolved
@@ -101,15 +101,9 @@
         *args: Any,
         **kwargs: Any,
     ) -> AsyncGenerator[GraphSearchResult, None]:
-<<<<<<< HEAD
-=======
         if search_settings.graph_settings.enabled == False:
             return
-        # search over communities and
-        # do 3 searches. One over entities, one over relationships, one over communities
-        print("graph_search_settings = ", search_settings)
-        print("doing local search...")
->>>>>>> 8bc2d3a3
+        
         async for message in input.message:
             query_embedding = (
                 await self.embedding_provider.async_get_embedding(message)
