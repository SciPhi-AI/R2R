--- conflicted
+++ resolved
@@ -7,9 +7,9 @@
 from datetime import datetime
 from typing import Optional, Tuple
 from uuid import UUID
+
+from fastapi.responses import StreamingResponse
 from contextlib import asynccontextmanager
-
-from fastapi.responses import StreamingResponse
 
 from core.base import Message
 from core.base.logger.base import (
@@ -268,9 +268,6 @@
             "created_at": created_at,
         }
 
-<<<<<<< HEAD
-    async def get_conversations(
-=======
     async def verify_conversation_access(
         self, conversation_id: str, user_id: UUID
     ) -> bool:
@@ -288,18 +285,11 @@
             return await cursor.fetchone() is not None
 
     async def get_conversations_overview(
->>>>>>> 22c0e26e
         self,
         offset: int,
         limit: int,
+        user_ids: Optional[UUID | list[UUID]] = None,
         conversation_ids: Optional[list[UUID]] = None,
-<<<<<<< HEAD
-    ) -> dict:
-        """Get an overview of conversations, optionally filtered by conversation IDs, with pagination."""
-=======
-        user_ids: Optional[UUID | list[UUID]] = None,
-        offset: int = 0,
-        limit: int = -1,
     ) -> dict[str, list[dict] | int]:
         """
         Get conversations overview with pagination.
@@ -307,7 +297,6 @@
         If user_ids is a single UUID, returns conversations for that user
         If user_ids is a list of UUIDs, returns conversations for those users
         """
->>>>>>> 22c0e26e
         query = """
             WITH conversation_overview AS (
                 SELECT c.id, c.created_at, c.user_id, c.name
