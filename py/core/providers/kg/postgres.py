import json
import logging
import time
from typing import Any, Optional, Tuple
from uuid import UUID

import asyncpg
from asyncpg.exceptions import PostgresError, UndefinedTableError

from core.base import (
    CommunityReport,
    DatabaseProvider,
    EmbeddingProvider,
    Entity,
    KGConfig,
    KGExtraction,
    KGExtractionStatus,
    KGProvider,
    R2RException,
    Triple,
)
from shared.abstractions import (
    KGCreationSettings,
    KGEnrichmentSettings,
    KGEntityDeduplicationSettings,
)
from shared.abstractions.graph import EntityLevel
from shared.abstractions.vector import VectorQuantizationType
from shared.api.models.kg.responses import (
    KGCreationEstimationResponse,
    KGDeduplicationEstimationResponse,
    KGEnrichmentEstimationResponse,
)
from shared.utils import _decorate_vector_type, llm_cost_per_million_tokens

logger = logging.getLogger()


# TODO - Refactor this to `PostgresKGHandler`
class PostgresKGProvider(KGProvider):

    def __init__(
        self,
        config: KGConfig,
        db_provider: DatabaseProvider,
        embedding_provider: EmbeddingProvider,
        *args: Any,
        **kwargs: Any,
    ) -> None:
        super().__init__(config, *args, **kwargs)

        self.db_provider = db_provider
        self.embedding_provider = embedding_provider

        try:
            import networkx as nx

            self.nx = nx
        except ImportError as exc:
            raise ImportError(
                "NetworkX is not installed. Please install it to use this module."
            ) from exc

    def _get_table_name(self, base_name: str) -> str:
        return f"{self.db_provider.project_name}.{base_name}"

    async def initialize(self):
        logger.info(
            f"Initializing PostgresKGProvider for project {self.db_provider.project_name}"
        )
        await self.create_tables(
            embedding_dim=self.embedding_provider.config.base_dimension,
            quantization_type=self.embedding_provider.config.quantization_settings.quantization_type,
        )

    async def execute_query(
        self, query: str, params: Optional[list[Any]] = None
    ) -> Any:
        return await self.db_provider.connection_manager.execute_query(
            query, params
        )

    async def execute_many(
        self,
        query: str,
        params: Optional[list[tuple[Any]]] = None,
        batch_size: int = 1000,
    ) -> Any:
        return await self.db_provider.connection_manager.execute_many(
            query, params, batch_size
        )

    async def fetch_query(
        self,
        query: str,
        params: Optional[Any] = None,  # TODO: make this strongly typed
    ) -> Any:
        return await self.db_provider.connection_manager.fetch_query(
            query, params
        )

    async def create_tables(
        self, embedding_dim: int, quantization_type: VectorQuantizationType
    ):
        # raw entities table
        # create schema

        vector_column_str = _decorate_vector_type(
            f"({embedding_dim})", quantization_type
        )

        query = f"""
            CREATE TABLE IF NOT EXISTS {self._get_table_name("chunk_entity")} (
            id SERIAL PRIMARY KEY,
            category TEXT NOT NULL,
            name TEXT NOT NULL,
            description TEXT NOT NULL,
            extraction_ids UUID[] NOT NULL,
            document_id UUID NOT NULL,
            attributes JSONB
        );
        """
        await self.execute_query(query)

        # raw triples table, also the final table. this will have embeddings.
        query = f"""
            CREATE TABLE IF NOT EXISTS {self._get_table_name("chunk_triple")} (
            id SERIAL PRIMARY KEY,
            subject TEXT NOT NULL,
            predicate TEXT NOT NULL,
            object TEXT NOT NULL,
            weight FLOAT NOT NULL,
            description TEXT NOT NULL,
            embedding {vector_column_str},
            extraction_ids UUID[] NOT NULL,
            document_id UUID NOT NULL,
            attributes JSONB NOT NULL
        );
        """
        await self.execute_query(query)

        # embeddings tables
        query = f"""
            CREATE TABLE IF NOT EXISTS {self._get_table_name("document_entity")} (
            id SERIAL PRIMARY KEY,
            name TEXT NOT NULL,
            description TEXT NOT NULL,
            extraction_ids UUID[] NOT NULL,
            description_embedding {vector_column_str} NOT NULL,
            document_id UUID NOT NULL,
            UNIQUE (name, document_id)
            );
        """

        await self.execute_query(query)

        # deduplicated entities table
        query = f"""
            CREATE TABLE IF NOT EXISTS {self._get_table_name("collection_entity")} (
            id SERIAL PRIMARY KEY,
            name TEXT NOT NULL,
            description TEXT,
            extraction_ids UUID[] NOT NULL,
            document_ids UUID[] NOT NULL,
            collection_id UUID NOT NULL,
            description_embedding {vector_column_str},
            attributes JSONB,
            UNIQUE (name, collection_id, attributes)
        );"""

        await self.execute_query(query)

        # communities table, result of the Leiden algorithm
        query = f"""
            CREATE TABLE IF NOT EXISTS {self._get_table_name("community_info")} (
            id SERIAL PRIMARY KEY,
            node TEXT NOT NULL,
            cluster INT NOT NULL,
            parent_cluster INT,
            level INT NOT NULL,
            is_final_cluster BOOLEAN NOT NULL,
            triple_ids INT[] NOT NULL,
            collection_id UUID NOT NULL
        );"""

        await self.execute_query(query)

        # communities_report table
        query = f"""
            CREATE TABLE IF NOT EXISTS {self._get_table_name("community_report")} (
            id SERIAL PRIMARY KEY,
            community_number INT NOT NULL,
            collection_id UUID NOT NULL,
            level INT NOT NULL,
            name TEXT NOT NULL,
            summary TEXT NOT NULL,
            findings TEXT[] NOT NULL,
            rating FLOAT NOT NULL,
            rating_explanation TEXT NOT NULL,
            embedding {vector_column_str} NOT NULL,
            attributes JSONB,
            UNIQUE (community_number, level, collection_id)
        );"""

        await self.execute_query(query)

    async def _add_objects(
        self,
        objects: list[Any],
        table_name: str,
        conflict_columns: list[str] = [],
    ) -> asyncpg.Record:
        """
        Upsert objects into the specified table.
        """
        # Get non-null attributes from the first object
        non_null_attrs = {k: v for k, v in objects[0].items() if v is not None}
        columns = ", ".join(non_null_attrs.keys())

        placeholders = ", ".join(f"${i+1}" for i in range(len(non_null_attrs)))

        if conflict_columns:
            conflict_columns_str = ", ".join(conflict_columns)
            replace_columns_str = ", ".join(
                f"{column} = EXCLUDED.{column}" for column in non_null_attrs
            )
            on_conflict_query = f"ON CONFLICT ({conflict_columns_str}) DO UPDATE SET {replace_columns_str}"
        else:
            on_conflict_query = ""

        QUERY = f"""
            INSERT INTO {self._get_table_name(table_name)} ({columns})
            VALUES ({placeholders})
            {on_conflict_query}
        """

        # Filter out null values for each object
        params = [
            tuple(
                (json.dumps(v) if isinstance(v, dict) else v)
                for v in obj.values()
                if v is not None
            )
            for obj in objects
        ]

        return await self.execute_many(QUERY, params)  # type: ignore

    async def add_entities(
        self,
        entities: list[Entity],
        table_name: str,
        conflict_columns: list[str] = [],
    ) -> asyncpg.Record:
        """
        Upsert entities into the entities_raw table. These are raw entities extracted from the document.

        Args:
            entities: list[Entity]: list of entities to upsert
            collection_name: str: name of the collection

        Returns:
            result: asyncpg.Record: result of the upsert operation
        """
        cleaned_entities = []
        for entity in entities:
            entity_dict = entity.to_dict()
            entity_dict["extraction_ids"] = (
                entity_dict["extraction_ids"]
                if entity_dict.get("extraction_ids")
                else []
            )
            entity_dict["description_embedding"] = (
                str(entity_dict["description_embedding"])
                if entity_dict.get("description_embedding")
                else None
            )
            cleaned_entities.append(entity_dict)

        return await self._add_objects(
            cleaned_entities, table_name, conflict_columns
        )

    async def add_triples(
        self,
        triples: list[Triple],
        table_name: str = "chunk_triple",
    ) -> None:
        """
        Upsert triples into the chunk_triple table. These are raw triples extracted from the document.

        Args:
            triples: list[Triple]: list of triples to upsert
            table_name: str: name of the table to upsert into

        Returns:
            result: asyncpg.Record: result of the upsert operation
        """
        return await self._add_objects(
            [ele.to_dict() for ele in triples], table_name
        )

    async def add_kg_extractions(
        self,
        kg_extractions: list[KGExtraction],
        table_prefix: str = "chunk_",
    ) -> Tuple[int, int]:
        """
        Upsert entities and triples into the database. These are raw entities and triples extracted from the document fragments.

        Args:
            kg_extractions: list[KGExtraction]: list of KG extractions to upsert
            table_prefix: str: prefix to add to the table names

        Returns:
            total_entities: int: total number of entities upserted
            total_relationships: int: total number of relationships upserted
        """

        total_entities, total_relationships = 0, 0

        for extraction in kg_extractions:

            total_entities, total_relationships = (
                total_entities + len(extraction.entities),
                total_relationships + len(extraction.triples),
            )

            if extraction.entities:
                if not extraction.entities[0].extraction_ids:
                    for i in range(len(extraction.entities)):
                        extraction.entities[i].extraction_ids = (
                            extraction.extraction_ids
                        )
                        extraction.entities[i].document_id = (
                            extraction.document_id
                        )

                await self.add_entities(
                    extraction.entities, table_name=f"{table_prefix}entity"
                )

            if extraction.triples:
                if not extraction.triples[0].extraction_ids:
                    for i in range(len(extraction.triples)):
                        extraction.triples[i].extraction_ids = (
                            extraction.extraction_ids
                        )
                    extraction.triples[i].document_id = extraction.document_id

                await self.add_triples(
                    extraction.triples, table_name=f"{table_prefix}triple"
                )

        return (total_entities, total_relationships)

    async def get_entity_map(
        self, offset: int, limit: int, document_id: UUID
    ) -> dict[str, dict[str, list[dict[str, Any]]]]:

        QUERY1 = f"""
            WITH entities_list AS (
                SELECT DISTINCT name
                FROM {self._get_table_name("chunk_entity")}
                WHERE document_id = $1
                ORDER BY name ASC
                LIMIT {limit} OFFSET {offset}
            )
            SELECT e.name, e.description, e.category,
                   (SELECT array_agg(DISTINCT x) FROM unnest(e.extraction_ids) x) AS extraction_ids,
                   e.document_id
            FROM {self._get_table_name("chunk_entity")} e
            JOIN entities_list el ON e.name = el.name
            GROUP BY e.name, e.description, e.category, e.extraction_ids, e.document_id
            ORDER BY e.name;"""

        entities_list = await self.fetch_query(QUERY1, [document_id])
        entities_list = [
            Entity(
                name=entity["name"],
                description=entity["description"],
                category=entity["category"],
                extraction_ids=entity["extraction_ids"],
                document_id=entity["document_id"],
            )
            for entity in entities_list
        ]

        QUERY2 = f"""
            WITH entities_list AS (

                SELECT DISTINCT name
                FROM {self._get_table_name("chunk_entity")}
                WHERE document_id = $1
                ORDER BY name ASC
                LIMIT {limit} OFFSET {offset}
            )

            SELECT DISTINCT t.subject, t.predicate, t.object, t.weight, t.description,
                   (SELECT array_agg(DISTINCT x) FROM unnest(t.extraction_ids) x) AS extraction_ids, t.document_id
            FROM {self._get_table_name("chunk_triple")} t
            JOIN entities_list el ON t.subject = el.name
            ORDER BY t.subject, t.predicate, t.object;
        """

        triples_list = await self.fetch_query(QUERY2, [document_id])
        triples_list = [
            Triple(
                subject=triple["subject"],
                predicate=triple["predicate"],
                object=triple["object"],
                weight=triple["weight"],
                description=triple["description"],
                extraction_ids=triple["extraction_ids"],
                document_id=triple["document_id"],
            )
            for triple in triples_list
        ]

        entity_map: dict[str, dict[str, list[Any]]] = {}
        for entity in entities_list:
            if entity.name not in entity_map:
                entity_map[entity.name] = {"entities": [], "triples": []}
            entity_map[entity.name]["entities"].append(entity)

        for triple in triples_list:
            if triple.subject in entity_map:
                entity_map[triple.subject]["triples"].append(triple)
            if triple.object in entity_map:
                entity_map[triple.object]["triples"].append(triple)

        return entity_map

    async def upsert_embeddings(
        self,
        data: list[Tuple[Any]],
        table_name: str,
    ) -> None:
        QUERY = f"""
            INSERT INTO {self._get_table_name(table_name)} (name, description, description_embedding, extraction_ids, document_id)
            VALUES ($1, $2, $3, $4, $5)
            ON CONFLICT (name, document_id) DO UPDATE SET
                description = EXCLUDED.description,
                description_embedding = EXCLUDED.description_embedding,
                extraction_ids = EXCLUDED.extraction_ids,
                document_id = EXCLUDED.document_id
            """
        return await self.execute_many(QUERY, data)

    async def upsert_entities(self, entities: list[Entity]) -> None:
        QUERY = """
            INSERT INTO $1.$2 (category, name, description, description_embedding, extraction_ids, document_id, attributes)
            VALUES ($1, $2, $3, $4, $5, $6, $7)
            """

        table_name = self._get_table_name("entities")
        query = QUERY.format(table_name)
        await self.execute_query(query, entities)

    async def vector_query(self, query: str, **kwargs: Any) -> Any:

        query_embedding = kwargs.get("query_embedding", None)
        search_type = kwargs.get("search_type", "__Entity__")
        embedding_type = kwargs.get("embedding_type", "description_embedding")
        property_names = kwargs.get("property_names", ["name", "description"])
        filters = kwargs.get("filters", {})
        entities_level = kwargs.get("entities_level", EntityLevel.DOCUMENT)
        limit = kwargs.get("limit", 10)

        table_name = ""
        if search_type == "__Entity__":
            table_name = (
                "collection_entity"
                if entities_level == EntityLevel.COLLECTION
                else "document_entity"
            )
        elif search_type == "__Relationship__":
            table_name = "chunk_triple"
        elif search_type == "__Community__":
            table_name = "community_report"
        else:
            raise ValueError(f"Invalid search type: {search_type}")

        property_names_str = ", ".join(property_names)

        collection_ids_dict = filters.get("collection_ids", {})
        filter_query = ""
        filter_ids = []
        if collection_ids_dict:
            filter_query = "WHERE collection_id = ANY($3)"
            filter_ids = collection_ids_dict["$overlap"]

            if (
                search_type == "__Community__"
                or table_name == "collection_entity"
            ):
                logger.info(f"Searching in collection ids: {filter_ids}")
<<<<<<< HEAD
            elif (
                search_type == "__Entity__"
                or search_type == "__Relationship__"
            ):
=======

            elif search_type in ["__Entity__", "__Relationship__"]:
>>>>>>> 7bc10900
                filter_query = "WHERE document_id = ANY($3)"
                # TODO - This seems like a hack, we will need a better way to filter by collection ids for entities and relationships
                query = f"""
                    SELECT distinct document_id FROM {self._get_table_name('document_info')} WHERE $1 = ANY(collection_ids)
                """
                filter_ids = [
                    doc_id["document_id"]
                    for doc_id in await self.fetch_query(query, filter_ids)
                ]
                logger.info(f"Searching in document ids: {filter_ids}")

        QUERY = f"""
            SELECT {property_names_str} FROM {self._get_table_name(table_name)} {filter_query} ORDER BY {embedding_type} <=> $1 LIMIT $2;
        """

<<<<<<< HEAD
        if filter_query != "" and filter_ids:
=======
        if filter_query != "":
>>>>>>> 7bc10900
            results = await self.fetch_query(
                QUERY, (str(query_embedding), limit, filter_ids)
            )
        else:
            results = await self.fetch_query(
                QUERY, (str(query_embedding), limit)
            )

        for result in results:
            yield {
                property_name: result[property_name]
                for property_name in property_names
            }

    async def get_all_triples(self, collection_id: UUID) -> list[Triple]:

        # getting all documents for a collection
        QUERY = f"""
            select distinct document_id from {self._get_table_name("document_info")} where $1 = ANY(collection_ids)
        """
        document_ids = await self.fetch_query(QUERY, [collection_id])
        document_ids = [doc_id["document_id"] for doc_id in document_ids]

        QUERY = f"""
            SELECT id, subject, predicate, weight, object FROM {self._get_table_name("chunk_triple")} WHERE document_id = ANY($1)
        """
        triples = await self.fetch_query(QUERY, [document_ids])
        return [Triple(**triple) for triple in triples]

    async def add_communities(self, communities: list[Any]) -> None:
        QUERY = f"""
            INSERT INTO {self._get_table_name("community_info")} (node, cluster, parent_cluster, level, is_final_cluster, triple_ids, collection_id)
            VALUES ($1, $2, $3, $4, $5, $6, $7)
            """
        await self.execute_many(QUERY, communities)

    async def get_communities(
        self,
        collection_id: UUID,
        offset: int = 0,
        limit: int = 100,
        levels: Optional[list[int]] = None,
        community_numbers: Optional[list[int]] = None,
    ) -> dict:

        query_parts = [
            f"""
            SELECT id, community_number, collection_id, level, name, summary, findings, rating, rating_explanation
            FROM {self._get_table_name('community_report')} WHERE collection_id = $1 ORDER BY community_number LIMIT $2 OFFSET $3
            """
        ]
        params = [collection_id, limit, offset]

        if levels is not None:
            query_parts.append(f"AND level = ANY(${len(params) + 1})")
            params.append(levels)

        if community_numbers is not None:
            query_parts.append(
                f"AND community_number = ANY(${len(params) + 1})"
            )
            params.append(community_numbers)

        QUERY = " ".join(query_parts)

        communities = await self.fetch_query(QUERY, params)
        communities = [
            CommunityReport(**community) for community in communities
        ]

        return {
            "communities": communities,
            "total_entries": (await self.get_community_count(collection_id)),
        }

    async def get_community_count(self, collection_id: UUID) -> int:
        QUERY = f"""
            SELECT COUNT(*) FROM {self._get_table_name("community_report")} WHERE collection_id = $1
        """
        return (await self.fetch_query(QUERY, [collection_id]))[0]["count"]

    async def add_community_report(
        self, community_report: CommunityReport
    ) -> None:

        # TODO: Fix in the short term.
        # we need to do this because postgres insert needs to be a string
        community_report.embedding = str(community_report.embedding)  # type: ignore[assignment]

        non_null_attrs = {
            k: v for k, v in community_report.__dict__.items() if v is not None
        }
        columns = ", ".join(non_null_attrs.keys())
        placeholders = ", ".join(f"${i+1}" for i in range(len(non_null_attrs)))

        conflict_columns = ", ".join(
            [f"{k} = EXCLUDED.{k}" for k in non_null_attrs]
        )

        QUERY = f"""
            INSERT INTO {self._get_table_name("community_report")} ({columns})
            VALUES ({placeholders})
            ON CONFLICT (community_number, level, collection_id) DO UPDATE SET
                {conflict_columns}
            """

        await self.execute_many(QUERY, [tuple(non_null_attrs.values())])

    async def perform_graph_clustering(
        self,
        collection_id: UUID,
        leiden_params: dict[str, Any],
    ) -> int:
        """
        Leiden clustering algorithm to cluster the knowledge graph triples into communities.

        Available parameters and defaults:
            max_cluster_size: int = 1000,
            starting_communities: Optional[dict[str, int]] = None,
            extra_forced_iterations: int = 0,
            resolution: Union[int, float] = 1.0,
            randomness: Union[int, float] = 0.001,
            use_modularity: bool = True,
            random_seed: Optional[int] = None,
            weight_attribute: str = "weight",
            is_weighted: Optional[bool] = None,
            weight_default: Union[int, float] = 1.0,
            check_directed: bool = True,
        """

        start_time = time.time()
        triples = await self.get_all_triples(collection_id)

        logger.info(f"Clustering with settings: {leiden_params}")

        G = self.nx.Graph()
        for triple in triples:
            G.add_edge(
                triple.subject,
                triple.object,
                weight=triple.weight,
                id=triple.id,
            )

        logger.info("Computing Leiden communities started.")

        hierarchical_communities = await self._compute_leiden_communities(
            G, leiden_params
        )

        logger.info(
            f"Computing Leiden communities completed, time {time.time() - start_time:.2f} seconds."
        )

        # caching the triple ids
        triple_ids_cache = dict[str, list[int]]()
        for triple in triples:
            if (
                triple.subject not in triple_ids_cache
                and triple.subject is not None
            ):
                triple_ids_cache[triple.subject] = []
            if (
                triple.object not in triple_ids_cache
                and triple.object is not None
            ):
                triple_ids_cache[triple.object] = []
            if triple.subject is not None and triple.id is not None:
                triple_ids_cache[triple.subject].append(triple.id)
            if triple.object is not None and triple.id is not None:
                triple_ids_cache[triple.object].append(triple.id)

        def triple_ids(node: str) -> list[int]:
            return triple_ids_cache.get(node, [])

        logger.info(
            f"Cached {len(triple_ids_cache)} triple ids, time {time.time() - start_time:.2f} seconds."
        )

        # upsert the communities into the database.
        inputs = [
            (
                str(item.node),
                item.cluster,
                item.parent_cluster,
                item.level,
                item.is_final_cluster,
                triple_ids(item.node),
                collection_id,
            )
            for item in hierarchical_communities
        ]

        await self.add_communities(inputs)

        num_communities = len(
            {item.cluster for item in hierarchical_communities}
        )

        logger.info(
            f"Generated {num_communities} communities, time {time.time() - start_time:.2f} seconds."
        )

        return num_communities

    async def _compute_leiden_communities(
        self,
        graph: Any,
        leiden_params: dict[str, Any],
    ) -> Any:
        """Compute Leiden communities."""
        try:
            from graspologic.partition import hierarchical_leiden

            if "random_seed" not in leiden_params:
                leiden_params["random_seed"] = (
                    7272  # add seed to control randomness
                )

            start_time = time.time()
            logger.info(
                f"Running Leiden clustering with params: {leiden_params}"
            )

            community_mapping = hierarchical_leiden(graph, **leiden_params)

            logger.info(
                f"Leiden clustering completed in {time.time() - start_time:.2f} seconds."
            )
            return community_mapping

        except ImportError as e:
            raise ImportError("Please install the graspologic package.") from e

    async def get_community_details(
        self, community_number: int, collection_id: UUID
    ) -> Tuple[int, list[dict[str, Any]], list[dict[str, Any]]]:

        QUERY = f"""
            SELECT level FROM {self._get_table_name("community_info")} WHERE cluster = $1 AND collection_id = $2
            LIMIT 1
        """
        level = (
            await self.fetch_query(QUERY, [community_number, collection_id])
        )[0]["level"]

        # selecting table name based on entity level
        # check if there are any entities in the community that are not in the entity_embedding table
        query = f"""
            SELECT COUNT(*) FROM {self._get_table_name("collection_entity")} WHERE collection_id = $1
        """
        entity_count = (await self.fetch_query(query, [collection_id]))[0][
            "count"
        ]
        table_name = (
            "collection_entity" if entity_count > 0 else "document_entity"
        )

        QUERY = f"""
            WITH node_triple_ids AS (
                SELECT node, triple_ids
                FROM {self._get_table_name("community_info")}
                WHERE cluster = $1 AND collection_id = $2
            )
            SELECT DISTINCT
                e.id AS id,
                e.name AS name,
                e.description AS description
            FROM node_triple_ids nti
            JOIN {self._get_table_name(table_name)} e ON e.name = nti.node;
        """
        entities = await self.fetch_query(
            QUERY, [community_number, collection_id]
        )
        entities = [Entity(**entity) for entity in entities]

        QUERY = f"""
            WITH node_triple_ids AS (
                SELECT node, triple_ids
                FROM {self._get_table_name("community_info")}
                WHERE cluster = $1 and collection_id = $2
            )
            SELECT DISTINCT
                t.id, t.subject, t.predicate, t.object, t.weight, t.description
            FROM node_triple_ids nti
            JOIN {self._get_table_name("chunk_triple")} t ON t.id = ANY(nti.triple_ids);
        """
        triples = await self.fetch_query(
            QUERY, [community_number, collection_id]
        )
        triples = [Triple(**triple) for triple in triples]

        return level, entities, triples

    # async def client(self):
    #     return None

    async def get_community_reports(
        self, collection_id: UUID
    ) -> list[CommunityReport]:
        QUERY = f"""
            SELECT *c FROM {self._get_table_name("community_report")} WHERE collection_id = $1
        """
        return await self.fetch_query(QUERY, [collection_id])

    async def check_community_reports_exist(
        self, collection_id: UUID, offset: int, limit: int
    ) -> list[int]:
        QUERY = f"""
            SELECT distinct community_number FROM {self._get_table_name("community_report")} WHERE collection_id = $1 AND community_number >= $2 AND community_number < $3
        """
        community_numbers = await self.fetch_query(
            QUERY, [collection_id, offset, offset + limit]
        )
        return [item["community_number"] for item in community_numbers]

    async def delete_graph_for_collection(
        self, collection_id: UUID, cascade: bool = False
    ) -> None:

        # don't delete if status is PROCESSING.
        QUERY = f"""
            SELECT kg_enrichment_status FROM {self._get_table_name("collections")} WHERE collection_id = $1
        """
        status = (await self.fetch_query(QUERY, [collection_id]))[0][
            "kg_enrichment_status"
        ]
        if status == KGExtractionStatus.PROCESSING.value:
            return

        # remove all triples for these documents.
        DELETE_QUERIES = [
            f"DELETE FROM {self._get_table_name('community_info')} WHERE collection_id = $1;",
            f"DELETE FROM {self._get_table_name('community_report')} WHERE collection_id = $1;",
        ]

        document_ids_response = await self.db_provider.documents_in_collection(
            collection_id
        )

        # This type ignore is due to insufficient typing of the documents_in_collection method
        document_ids = [doc.id for doc in document_ids_response["results"]]  # type: ignore

        # TODO: make these queries more efficient. Pass the document_ids as params.
        if cascade:
            DELETE_QUERIES += [
                f"DELETE FROM {self._get_table_name('chunk_entity')} WHERE document_id = ANY($1::uuid[]);",
                f"DELETE FROM {self._get_table_name('chunk_triple')} WHERE document_id = ANY($1::uuid[]);",
                f"DELETE FROM {self._get_table_name('document_entity')} WHERE document_id = ANY($1::uuid[]);",
                f"DELETE FROM {self._get_table_name('collection_entity')} WHERE collection_id = $1;",
            ]

            # setting the kg_creation_status to PENDING for this collection.
            QUERY = f"""
                UPDATE {self._get_table_name("document_info")} SET kg_extraction_status = $1 WHERE $2::uuid = ANY(collection_ids)
            """
            await self.execute_query(
                QUERY, [KGExtractionStatus.PENDING, collection_id]
            )

        for query in DELETE_QUERIES:
            if "community" in query or "collection_entity" in query:
                await self.execute_query(query, [collection_id])
            else:
                await self.execute_query(query, [document_ids])

        # set status to PENDING for this collection.
        QUERY = f"""
            UPDATE {self._get_table_name("collections")} SET kg_enrichment_status = $1 WHERE collection_id = $2
        """
        await self.execute_query(
            QUERY, [KGExtractionStatus.PENDING, collection_id]
        )

    async def delete_node_via_document_id(
        self, document_id: UUID, collection_id: UUID
    ) -> None:
        # don't delete if status is PROCESSING.
        QUERY = f"""
            SELECT kg_enrichment_status FROM {self._get_table_name("collections")} WHERE collection_id = $1
        """
        status = (await self.fetch_query(QUERY, [collection_id]))[0][
            "kg_enrichment_status"
        ]
        if status == KGExtractionStatus.PROCESSING.value:
            return

        # Execute separate DELETE queries
        delete_queries = [
            f"DELETE FROM {self._get_table_name('chunk_entity')} WHERE document_id = $1",
            f"DELETE FROM {self._get_table_name('chunk_triple')} WHERE document_id = $1",
            f"DELETE FROM {self._get_table_name('document_entity')} WHERE document_id = $1",
        ]

        for query in delete_queries:
            await self.execute_query(query, [document_id])

        # Check if this is the last document in the collection
        documents = await self.db_provider.documents_in_collection(
            collection_id
        )
        count = documents["total_entries"]

        if count == 0:
            # If it's the last document, delete collection-related data
            collection_queries = [
                f"DELETE FROM {self._get_table_name('community_info')} WHERE collection_id = $1",
                f"DELETE FROM {self._get_table_name('community_report')} WHERE collection_id = $1",
            ]
            for query in collection_queries:
                await self.execute_query(
                    query, [collection_id]
                )  # Ensure collection_id is in a list

            # set status to PENDING for this collection.
            QUERY = f"""
                UPDATE {self._get_table_name("collections")} SET kg_enrichment_status = $1 WHERE collection_id = $2
            """
            await self.execute_query(
                QUERY, [KGExtractionStatus.PENDING, collection_id]
            )
            return None
        return None

    def _get_str_estimation_output(self, x: tuple[Any, Any]) -> str:
        if isinstance(x[0], int) and isinstance(x[1], int):
            return " - ".join(map(str, x))
        else:
            return " - ".join(f"{round(a, 2)}" for a in x)

    async def get_existing_entity_extraction_ids(
        self, document_id: UUID
    ) -> list[str]:
        QUERY = f"""
            SELECT DISTINCT unnest(extraction_ids) AS extraction_id FROM {self._get_table_name("chunk_entity")} WHERE document_id = $1
        """
        return [
            item["extraction_id"]
            for item in await self.fetch_query(QUERY, [document_id])
        ]

    async def get_creation_estimate(
        self, collection_id: UUID, kg_creation_settings: KGCreationSettings
    ) -> KGCreationEstimationResponse:

        # todo: harmonize the document_id and id fields: postgres table contains document_id, but other places use id.
        document_ids = [
            doc.id
            for doc in (
                await self.db_provider.documents_in_collection(collection_id)  # type: ignore
            )["results"]
        ]

        query = f"""
            SELECT document_id, COUNT(*) as chunk_count
            FROM {self._get_table_name("vectors")}
            WHERE document_id = ANY($1)
            GROUP BY document_id
        """

        chunk_counts = await self.fetch_query(query, [document_ids])

        total_chunks = (
            sum(doc["chunk_count"] for doc in chunk_counts)
            // kg_creation_settings.extraction_merge_count
        )  # 4 chunks per llm
        estimated_entities = (
            total_chunks * 10,
            total_chunks * 20,
        )  # 25 entities per 4 chunks
        estimated_triples = (
            int(estimated_entities[0] * 1.25),
            int(estimated_entities[1] * 1.5),
        )  # Assuming 1.25 triples per entity on average

        estimated_llm_calls = (
            total_chunks * 2 + estimated_entities[0],
            total_chunks * 2 + estimated_entities[1],
        )

        total_in_out_tokens = (
            2000 * estimated_llm_calls[0] // 1000000,
            2000 * estimated_llm_calls[1] // 1000000,
        )  # in millions

        estimated_cost = (
            total_in_out_tokens[0]
            * llm_cost_per_million_tokens(
                kg_creation_settings.generation_config.model
            ),
            total_in_out_tokens[1]
            * llm_cost_per_million_tokens(
                kg_creation_settings.generation_config.model
            ),
        )

        total_time_in_minutes = (
            total_in_out_tokens[0] * 10 / 60,
            total_in_out_tokens[1] * 10 / 60,
        )  # 10 minutes per million tokens

        return KGCreationEstimationResponse(
            message='Ran Graph Creation Estimate (not the actual run). Note that these are estimated ranges, actual values may vary. To run the KG creation process, run `create-graph` with `--run` in the cli, or `run_type="run"` in the client.',
            document_count=len(document_ids),
            number_of_jobs_created=len(document_ids) + 1,
            total_chunks=total_chunks,
            estimated_entities=self._get_str_estimation_output(
                estimated_entities
            ),
            estimated_triples=self._get_str_estimation_output(
                estimated_triples
            ),
            estimated_llm_calls=self._get_str_estimation_output(
                estimated_llm_calls
            ),
            estimated_total_in_out_tokens_in_millions=self._get_str_estimation_output(
                total_in_out_tokens
            ),
            estimated_cost_in_usd=self._get_str_estimation_output(
                estimated_cost
            ),
            estimated_total_time_in_minutes="Depends on your API key tier. Accurate estimate coming soon. Rough estimate: "
            + self._get_str_estimation_output(total_time_in_minutes),
        )

    async def get_enrichment_estimate(
        self, collection_id: UUID, kg_enrichment_settings: KGEnrichmentSettings
    ) -> KGEnrichmentEstimationResponse:

        document_ids = [
            doc.id
            for doc in (
                await self.db_provider.documents_in_collection(collection_id)  # type: ignore
            )["results"]
        ]

        QUERY = f"""
            SELECT COUNT(*) FROM {self._get_table_name("document_entity")} WHERE document_id = ANY($1);
        """
        entity_count = (await self.fetch_query(QUERY, [document_ids]))[0][
            "count"
        ]

        if not entity_count:
            raise ValueError(
                "No entities found in the graph. Please run `create-graph` first."
            )

        QUERY = f"""
            SELECT COUNT(*) FROM {self._get_table_name("chunk_triple")} WHERE document_id = ANY($1);
        """
        triple_count = (await self.fetch_query(QUERY, [document_ids]))[0][
            "count"
        ]

        estimated_llm_calls = (entity_count // 10, entity_count // 5)
        estimated_total_in_out_tokens_in_millions = (
            2000 * estimated_llm_calls[0] / 1000000,
            2000 * estimated_llm_calls[1] / 1000000,
        )
        cost_per_million_tokens = llm_cost_per_million_tokens(
            kg_enrichment_settings.generation_config.model
        )
        estimated_cost = (
            estimated_total_in_out_tokens_in_millions[0]
            * cost_per_million_tokens,
            estimated_total_in_out_tokens_in_millions[1]
            * cost_per_million_tokens,
        )

        estimated_total_time = (
            estimated_total_in_out_tokens_in_millions[0] * 10 / 60,
            estimated_total_in_out_tokens_in_millions[1] * 10 / 60,
        )

        return KGEnrichmentEstimationResponse(
            message='Ran Graph Enrichment Estimate (not the actual run). Note that these are estimated ranges, actual values may vary. To run the KG enrichment process, run `enrich-graph` with `--run` in the cli, or `run_type="run"` in the client.',
            total_entities=entity_count,
            total_triples=triple_count,
            estimated_llm_calls=self._get_str_estimation_output(
                estimated_llm_calls
            ),
            estimated_total_in_out_tokens_in_millions=self._get_str_estimation_output(
                estimated_total_in_out_tokens_in_millions
            ),
            estimated_cost_in_usd=self._get_str_estimation_output(
                estimated_cost
            ),
            estimated_total_time_in_minutes="Depends on your API key tier. Accurate estimate coming soon. Rough estimate: "
            + self._get_str_estimation_output(estimated_total_time),
        )

    async def create_vector_index(self):
        # need to implement this. Just call vector db provider's create_vector_index method.
        # this needs to be run periodically for every collection.
        raise NotImplementedError

    async def delete_triples(self, triple_ids: list[int]):
        # need to implement this.
        raise NotImplementedError

    async def get_schema(self):
        # somehow get the rds from the postgres db.
        raise NotImplementedError

    async def get_entities(
        self,
        collection_id: UUID,
        offset: int = 0,
        limit: int = -1,
        entity_ids: Optional[list[str]] = None,
        entity_names: Optional[list[str]] = None,
        entity_table_name: str = "document_entity",
    ) -> dict:
        conditions = []
        params: list = [collection_id]

        if entity_ids:
            conditions.append(f"id = ANY(${len(params) + 1})")
            params.append(entity_ids)

        if entity_names:
            conditions.append(f"name = ANY(${len(params) + 1})")
            params.append(entity_names)

        if limit != -1:
            params.extend([offset, limit])
            offset_limit_clause = (
                f"OFFSET ${len(params) - 1} LIMIT ${len(params)}"
            )
        else:
            params.append(offset)
            offset_limit_clause = f"OFFSET ${len(params)}"

        if entity_table_name == "collection_entity":
            # entity deduplicated table has document_ids, not document_id.
            # we directly use the collection_id to get the entities list.
            query = f"""
            SELECT id, name, description, extraction_ids, document_ids
            FROM {self._get_table_name(entity_table_name)}
            WHERE collection_id = $1
            {" AND " + " AND ".join(conditions) if conditions else ""}
            ORDER BY id
            {offset_limit_clause}
            """
        else:
            query = f"""
            SELECT id, name, description, extraction_ids, document_id
            FROM {self._get_table_name(entity_table_name)}
            WHERE document_id = ANY(
                SELECT document_id FROM {self._get_table_name("document_info")}
                WHERE $1 = ANY(collection_ids)
            )
            {" AND " + " AND ".join(conditions) if conditions else ""}
            ORDER BY id
            {offset_limit_clause}
        """

        results = await self.fetch_query(query, params)

        entities = [Entity(**entity) for entity in results]

        total_entries = await self.get_entity_count(
            collection_id=collection_id, entity_table_name=entity_table_name
        )

        return {"entities": entities, "total_entries": total_entries}

    async def get_triples(
        self,
        collection_id: UUID,
        offset: int = 0,
        limit: int = 100,
        entity_names: Optional[list[str]] = None,
        triple_ids: Optional[list[str]] = None,
    ) -> dict:
        conditions = []
        params = [str(collection_id)]

        if triple_ids:
            conditions.append(f"id = ANY(${len(params) + 1})")
            params.append([str(ele) for ele in triple_ids])  # type: ignore

        if entity_names:
            conditions.append(
                f"subject = ANY(${len(params) + 1}) or object = ANY(${len(params) + 1})"
            )
            params.append([str(ele) for ele in entity_names])  # type: ignore

        query = f"""
            SELECT id, subject, predicate, object, description
            FROM {self._get_table_name("chunk_triple")}
            WHERE document_id = ANY(
                SELECT document_id FROM {self._get_table_name("document_info")}
                WHERE $1 = ANY(collection_ids)
            )
            {" AND " + " AND ".join(conditions) if conditions else ""}
            ORDER BY id
            OFFSET ${len(params) + 1} LIMIT ${len(params) + 2}
        """
        params.extend([offset, limit])  # type: ignore

        triples = await self.fetch_query(query, params)
        triples = [Triple(**triple) for triple in triples]
        total_entries = await self.get_triple_count(
            collection_id=collection_id
        )

        return {"triples": triples, "total_entries": total_entries}

    async def structured_query(self):
        raise NotImplementedError

    async def update_extraction_prompt(self):
        raise NotImplementedError

    async def update_kg_search_prompt(self):
        raise NotImplementedError

    async def upsert_triples(self):
        raise NotImplementedError

    async def get_entity_count(
        self,
        collection_id: Optional[UUID] = None,
        document_id: Optional[UUID] = None,
        distinct: bool = False,
        entity_table_name: str = "document_entity",
    ) -> int:
        if collection_id is None and document_id is None:
            raise ValueError(
                "Either collection_id or document_id must be provided."
            )

        conditions = []
        params = []

        if entity_table_name == "collection_entity":
            if document_id:
                raise ValueError(
                    "document_id is not supported for collection_entity table"
                )
            conditions.append("collection_id = $1")
            params.append(str(collection_id))
        elif collection_id:
            conditions.append(
                f"""
                document_id = ANY(
                    SELECT document_id FROM {self._get_table_name("document_info")}
                    WHERE $1 = ANY(collection_ids)
                )
                """
            )
            params.append(str(collection_id))
        else:
            conditions.append("document_id = $1")
            params.append(str(document_id))

        count_value = "DISTINCT name" if distinct else "*"

        QUERY = f"""
            SELECT COUNT({count_value}) FROM {self._get_table_name(entity_table_name)}
            WHERE {" AND ".join(conditions)}
        """
        return (await self.fetch_query(QUERY, params))[0]["count"]

    async def get_triple_count(
        self,
        collection_id: Optional[UUID] = None,
        document_id: Optional[UUID] = None,
    ) -> int:
        if collection_id is None and document_id is None:
            raise ValueError(
                "Either collection_id or document_id must be provided."
            )

        conditions = []
        params = []

        if collection_id:
            conditions.append(
                f"""
                document_id = ANY(
                    SELECT document_id FROM {self._get_table_name("document_info")}
                    WHERE $1 = ANY(collection_ids)
                )
                """
            )
            params.append(str(collection_id))
        else:
            conditions.append("document_id = $1")
            params.append(str(document_id))

        QUERY = f"""
            SELECT COUNT(*) FROM {self._get_table_name("chunk_triple")}
            WHERE {" AND ".join(conditions)}
        """
        return (await self.fetch_query(QUERY, params))[0]["count"]

    async def update_entity_descriptions(self, entities: list[Entity]):

        query = f"""
            UPDATE {self._get_table_name("collection_entity")}
            SET description = $3, description_embedding = $4
            WHERE name = $1 AND collection_id = $2
        """

        inputs = [
            (
                entity.name,
                entity.collection_id,
                entity.description,
                entity.description_embedding,
            )
            for entity in entities
        ]

        await self.execute_many(query, inputs)  # type: ignore

    async def get_deduplication_estimate(
        self,
        collection_id: UUID,
        kg_deduplication_settings: KGEntityDeduplicationSettings,
    ):
        try:
            # number of documents in collection
            query = f"""
                SELECT name, count(name)
                FROM {self._get_table_name("document_entity")}
                WHERE document_id = ANY(
                    SELECT document_id FROM {self._get_table_name("document_info")}
                    WHERE $1 = ANY(collection_ids)
                )
                GROUP BY name
                HAVING count(name) >= 5
            """
            entities = await self.fetch_query(query, [collection_id])
            num_entities = len(entities)

            estimated_llm_calls = (num_entities, num_entities)
            estimated_total_in_out_tokens_in_millions = (
                estimated_llm_calls[0] * 1000 / 1000000,
                estimated_llm_calls[1] * 5000 / 1000000,
            )
            estimated_cost_in_usd = (
                estimated_total_in_out_tokens_in_millions[0]
                * llm_cost_per_million_tokens(
                    kg_deduplication_settings.generation_config.model
                ),
                estimated_total_in_out_tokens_in_millions[1]
                * llm_cost_per_million_tokens(
                    kg_deduplication_settings.generation_config.model
                ),
            )

            estimated_total_time_in_minutes = (
                estimated_total_in_out_tokens_in_millions[0] * 10 / 60,
                estimated_total_in_out_tokens_in_millions[1] * 10 / 60,
            )

            return KGDeduplicationEstimationResponse(
                message='Ran Deduplication Estimate (not the actual run). Note that these are estimated ranges, actual values may vary. To run the Deduplication process, run `deduplicate-entities` with `--run` in the cli, or `run_type="run"` in the client.',
                num_entities=num_entities,
                estimated_llm_calls=self._get_str_estimation_output(
                    estimated_llm_calls
                ),
                estimated_total_in_out_tokens_in_millions=self._get_str_estimation_output(
                    estimated_total_in_out_tokens_in_millions
                ),
                estimated_cost_in_usd=self._get_str_estimation_output(
                    estimated_cost_in_usd
                ),
                estimated_total_time_in_minutes=self._get_str_estimation_output(
                    estimated_total_time_in_minutes
                ),
            )
        except UndefinedTableError as e:
            logger.error(
                f"Entity embedding table not found. Please run `create-graph` first. {str(e)}"
            )
            raise R2RException(
                message="Entity embedding table not found. Please run `create-graph` first.",
                status_code=404,
            )
        except PostgresError as e:
            logger.error(
                f"Database error in get_deduplication_estimate: {str(e)}"
            )
            raise R2RException(
                message="An error occurred while fetching the deduplication estimate.",
                status_code=500,
            )
        except Exception as e:
            logger.error(
                f"Unexpected error in get_deduplication_estimate: {str(e)}"
            )
            raise R2RException(
                message="An unexpected error occurred while fetching the deduplication estimate.",
                status_code=500,
            )<|MERGE_RESOLUTION|>--- conflicted
+++ resolved
@@ -485,7 +485,6 @@
 
         collection_ids_dict = filters.get("collection_ids", {})
         filter_query = ""
-        filter_ids = []
         if collection_ids_dict:
             filter_query = "WHERE collection_id = ANY($3)"
             filter_ids = collection_ids_dict["$overlap"]
@@ -495,15 +494,8 @@
                 or table_name == "collection_entity"
             ):
                 logger.info(f"Searching in collection ids: {filter_ids}")
-<<<<<<< HEAD
-            elif (
-                search_type == "__Entity__"
-                or search_type == "__Relationship__"
-            ):
-=======
 
             elif search_type in ["__Entity__", "__Relationship__"]:
->>>>>>> 7bc10900
                 filter_query = "WHERE document_id = ANY($3)"
                 # TODO - This seems like a hack, we will need a better way to filter by collection ids for entities and relationships
                 query = f"""
@@ -519,11 +511,7 @@
             SELECT {property_names_str} FROM {self._get_table_name(table_name)} {filter_query} ORDER BY {embedding_type} <=> $1 LIMIT $2;
         """
 
-<<<<<<< HEAD
-        if filter_query != "" and filter_ids:
-=======
         if filter_query != "":
->>>>>>> 7bc10900
             results = await self.fetch_query(
                 QUERY, (str(query_embedding), limit, filter_ids)
             )
