--- conflicted
+++ resolved
@@ -470,15 +470,11 @@
 
         table_name = ""
         if search_type == "__Entity__":
-<<<<<<< HEAD
             table_name = (
-                "entity_collection"
+                "collection_entity"
                 if entities_level == EntityLevel.COLLECTION
-                else "entity_embedding"
-            )
-=======
-            table_name = "collection_entity"
->>>>>>> f14d3c2b
+                else "document_entity"
+            )
         elif search_type == "__Relationship__":
             table_name = "chunk_triple"
         elif search_type == "__Community__":
@@ -752,11 +748,7 @@
     ) -> Tuple[int, List[Dict[str, Any]], List[Dict[str, Any]]]:
 
         QUERY = f"""
-<<<<<<< HEAD
             SELECT level FROM {self._get_table_name("community")} WHERE cluster = $1 AND collection_id = $2
-=======
-            SELECT level FROM {self._get_table_name("community_info")} WHERE cluster = $1
->>>>>>> f14d3c2b
             LIMIT 1
         """
         level = (
@@ -772,30 +764,21 @@
             "count"
         ]
         table_name = (
-            "entity_collection" if entity_count > 0 else "entity_embedding"
+            "collection_entity" if entity_count > 0 else "document_entity"
         )
 
         QUERY = f"""
             WITH node_triple_ids AS (
                 SELECT node, triple_ids
-<<<<<<< HEAD
                 FROM {self._get_table_name("community")}
                 WHERE cluster = $1 AND collection_id = $2
-=======
-                FROM {self._get_table_name("community_info")}
-                WHERE cluster = $1
->>>>>>> f14d3c2b
             )
             SELECT DISTINCT
                 e.id AS id,
                 e.name AS name,
                 e.description AS description
             FROM node_triple_ids nti
-<<<<<<< HEAD
             JOIN {self._get_table_name(table_name)} e ON e.name = nti.node;
-=======
-            JOIN {self._get_table_name("collection_entity")} e ON e.name = nti.node;
->>>>>>> f14d3c2b
         """
         entities = await self.fetch_query(
             QUERY, [community_number, collection_id]
@@ -806,13 +789,8 @@
             WITH node_triple_ids AS (
 
                 SELECT node, triple_ids
-<<<<<<< HEAD
-                FROM {self._get_table_name("community")}
-                WHERE cluster = $1 AND collection_id = $2
-=======
                 FROM {self._get_table_name("community_info")}
                 WHERE cluster = $1
->>>>>>> f14d3c2b
             )
             SELECT DISTINCT
                 t.id, t.subject, t.predicate, t.object, t.weight, t.description
@@ -863,17 +841,10 @@
             return
 
         # remove all triples for these documents.
-<<<<<<< HEAD
-        DELETE_QUERIES = [
-            f"DELETE FROM {self._get_table_name("community")} WHERE collection_id = $1;",
-            f"DELETE FROM {self._get_table_name("community_report")} WHERE collection_id = $1;",
-        ]
-=======
         QUERY = f"""
             DELETE FROM {self._get_table_name("community_info")} WHERE collection_id = $1;
             DELETE FROM {self._get_table_name("community_report")} WHERE collection_id = $1;
         """
->>>>>>> f14d3c2b
 
         document_ids_response = await self.db_provider.documents_in_collection(
             collection_id
@@ -884,24 +855,16 @@
 
         # TODO: make these queries more efficient. Pass the document_ids as params.
         if cascade:
-<<<<<<< HEAD
             DELETE_QUERIES += [
                 f"DELETE FROM {self._get_table_name("entity_raw")} WHERE document_id = ANY($1::uuid[]);",
                 f"DELETE FROM {self._get_table_name("triple_raw")} WHERE document_id = ANY($1::uuid[]);",
-                f"DELETE FROM {self._get_table_name("entity_embedding")} WHERE document_id = ANY($1::uuid[]);",
-                f"DELETE FROM {self._get_table_name("entity_collection")} WHERE collection_id = $1;",
+                f"DELETE FROM {self._get_table_name("document_entity")} WHERE document_id = ANY($1::uuid[]);",
+                f"DELETE FROM {self._get_table_name("collection_entity")} WHERE collection_id = $1;",
             ]
 
             # setting the kg_creation_status to PENDING for this collection.
             QUERY = f"""
                 UPDATE {self._get_table_name("document_info")} SET kg_extraction_status = $1 WHERE $2::uuid = ANY(collection_ids)
-=======
-            QUERY += f"""
-                DELETE FROM {self._get_table_name("chunk_embedding")} WHERE document_id = ANY($1);
-                DELETE FROM {self._get_table_name("chunk_triple")} WHERE document_id = ANY($1);
-                DELETE FROM {self._get_table_name("document_entity")} WHERE document_id = ANY($1);
-                DELETE FROM {self._get_table_name("collection_entity")} WHERE document_id = ANY($1);
->>>>>>> f14d3c2b
             """
             await self.execute_query(
                 QUERY, [KGExtractionStatus.PENDING, collection_id]
