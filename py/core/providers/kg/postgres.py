--- conflicted
+++ resolved
@@ -261,9 +261,6 @@
         Returns:
             result: asyncpg.Record: result of the upsert operation
         """
-<<<<<<< HEAD
-        return await self._add_objects(entities, table_name)
-=======
         for entity in entities:
 
             if getattr(entity, embedding_col_name, None) is not None:
@@ -276,7 +273,6 @@
         logger.info(f"Upserting {len(entities)} entities into {table_name}")
 
         return await self._add_objects(entities, table_name, conflict_columns)
->>>>>>> 65a3a51e
 
     async def add_triples(
         self,
