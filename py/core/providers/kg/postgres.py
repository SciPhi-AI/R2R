import json
import logging
import time
from typing import Any, Dict, List, Optional, Tuple, Union
from uuid import UUID

import asyncpg

from core.base import (
    CommunityReport,
    DatabaseProvider,
    EmbeddingProvider,
    Entity,
    KGConfig,
    KGExtraction,
    KGExtractionStatus,
    KGProvider,
    Triple,
)
from shared.abstractions import KGCreationSettings, KGEnrichmentSettings
from shared.abstractions.vector import VectorQuantizationType
from shared.api.models.kg.responses import (
    KGCreationEstimationResponse,
    KGEnrichmentEstimationResponse,
)
from shared.utils import _decorate_vector_type, llm_cost_per_million_tokens

logger = logging.getLogger()


class PostgresKGProvider(KGProvider):

    def __init__(
        self,
        config: KGConfig,
        db_provider: DatabaseProvider,
        embedding_provider: EmbeddingProvider,
        *args: Any,
        **kwargs: Any,
    ) -> None:
        super().__init__(config, *args, **kwargs)

        self.db_provider = db_provider.relational
        self.embedding_provider = embedding_provider

        try:
            import networkx as nx

            self.nx = nx
        except ImportError as exc:
            raise ImportError(
                "NetworkX is not installed. Please install it to use this module."
            ) from exc

    async def initialize(self):
        logger.info(
            f"Initializing PostgresKGProvider for project {self.db_provider.project_name}"
        )
        await self.create_tables(
            embedding_dim=self.embedding_provider.config.base_dimension,
            quantization_type=self.embedding_provider.config.quantization_settings.quantization_type,
        )

    async def execute_query(
        self, query: str, params: Optional[list[Any]] = None
    ) -> Any:
        return await self.db_provider.execute_query(query, params)

    async def execute_many(
        self,
        query: str,
        params: Optional[list[tuple[Any]]] = None,
        batch_size: int = 1000,
    ) -> Any:
        return await self.db_provider.execute_many(query, params, batch_size)

    async def fetch_query(
        self,
        query: str,
        params: Optional[Any] = None,  # TODO: make this strongly typed
    ) -> Any:
        return await self.db_provider.fetch_query(query, params)

    def _get_table_name(self, base_name: str) -> str:
        return self.db_provider._get_table_name(base_name)

    async def create_tables(
        self, embedding_dim: int, quantization_type: VectorQuantizationType
    ):
        # raw entities table
        # create schema

        vector_column_str = _decorate_vector_type(
            f"({embedding_dim})", quantization_type
        )

        query = f"""
            CREATE TABLE IF NOT EXISTS {self._get_table_name("entity_raw")} (
            id SERIAL PRIMARY KEY,
            category TEXT NOT NULL,
            name TEXT NOT NULL,
            description TEXT NOT NULL,
            extraction_ids UUID[] NOT NULL,
            document_id UUID NOT NULL,
            attributes JSONB
        );
        """
        await self.execute_query(query)

        # raw triples table, also the final table. this will have embeddings.
        query = f"""
            CREATE TABLE IF NOT EXISTS {self._get_table_name("triple_raw")} (
            id SERIAL PRIMARY KEY,
            subject TEXT NOT NULL,
            predicate TEXT NOT NULL,
            object TEXT NOT NULL,
            weight FLOAT NOT NULL,
            description TEXT NOT NULL,
            embedding {vector_column_str},
            extraction_ids UUID[] NOT NULL,
            document_id UUID NOT NULL,
            attributes JSONB NOT NULL
        );
        """
        await self.execute_query(query)

        # embeddings tables
        query = f"""
            CREATE TABLE IF NOT EXISTS {self._get_table_name("entity_embedding")} (
            id SERIAL PRIMARY KEY,
            name TEXT NOT NULL,
            description TEXT NOT NULL,
            extraction_ids UUID[] NOT NULL,
            description_embedding {vector_column_str} NOT NULL,
            document_id UUID NOT NULL,
            UNIQUE (name, document_id)
            );
        """

        await self.execute_query(query)

        # deduplicated entities table
        query = f"""
            CREATE TABLE IF NOT EXISTS {self._get_table_name("entity_deduplicated")} (
            id SERIAL PRIMARY KEY,
            name TEXT NOT NULL,
            description TEXT,
            extraction_ids UUID[] NOT NULL,
            document_ids UUID[] NOT NULL,
            collection_id UUID NOT NULL,
            description_embedding {vector_column_str},
            attributes JSONB
        );"""

        await self.execute_query(query)

        # communities table, result of the Leiden algorithm
        query = f"""
            CREATE TABLE IF NOT EXISTS {self._get_table_name("community")} (
            id SERIAL PRIMARY KEY,
            node TEXT NOT NULL,
            cluster INT NOT NULL,
            parent_cluster INT,
            level INT NOT NULL,
            is_final_cluster BOOLEAN NOT NULL,
            triple_ids INT[] NOT NULL,
            collection_id UUID NOT NULL
        );"""

        await self.execute_query(query)

        # communities_report table
        query = f"""
            CREATE TABLE IF NOT EXISTS {self._get_table_name("community_report")} (
            id SERIAL PRIMARY KEY,
            community_number INT NOT NULL,
            collection_id UUID NOT NULL,
            level INT NOT NULL,
            name TEXT NOT NULL,
            summary TEXT NOT NULL,
            findings TEXT[] NOT NULL,
            rating FLOAT NOT NULL,
            rating_explanation TEXT NOT NULL,
            embedding {vector_column_str} NOT NULL,
            attributes JSONB,
            UNIQUE (community_number, level, collection_id)
        );"""

        await self.execute_query(query)

    async def _add_objects(
        self, objects: list[Any], table_name: str
    ) -> asyncpg.Record:
        """
        Upsert objects into the specified table.
        """
        # Get non-null attributes from the first object
        non_null_attrs = {
            k: v for k, v in objects[0].__dict__.items() if v is not None
        }
        columns = ", ".join(non_null_attrs.keys())

        placeholders = ", ".join(f"${i+1}" for i in range(len(non_null_attrs)))

        QUERY = f"""
            INSERT INTO {self._get_table_name(table_name)} ({columns})
            VALUES ({placeholders})
        """

        logger.info(f"Upserting {len(objects)} objects into {table_name}")

        # Filter out null values for each object
        params = [
            tuple(
                json.dumps(v) if isinstance(v, dict) else v
                for v in obj.__dict__.values()
                if v is not None
            )
            for obj in objects
        ]

        logger.info(f"Upserting {len(params)} params into {table_name}")

        return await self.execute_many(QUERY, params)  # type: ignore

    async def add_entities(
        self,
        entities: list[Entity],
        table_name: str,
        embedding_col_name: str = "description_embedding",
    ) -> asyncpg.Record:
        """
        Upsert entities into the entities_raw table. These are raw entities extracted from the document.

        Args:
            entities: list[Entity]: list of entities to upsert
            collection_name: str: name of the collection

        Returns:
            result: asyncpg.Record: result of the upsert operation
        """
        for entity in entities:
<<<<<<< HEAD
            if getattr(entity, embedding_col_name, None) is not None:
                setattr(entity, embedding_col_name, str(  # type: ignore
                    getattr(entity, embedding_col_name)
                ))

        logger.info(f"Upserting {len(entities)} entities into {table_name}")
=======
            if entity.description_embedding is not None:
                entity.description_embedding = str(  # type: ignore
                    entity.description_embedding
                )
>>>>>>> c9be2c53

        return await self._add_objects(entities, table_name)

    async def add_triples(
        self,
        triples: list[Triple],
        table_name: str = "triple_raw",
    ) -> None:
        """
        Upsert triples into the triple_raw table. These are raw triples extracted from the document.

        Args:
            triples: list[Triple]: list of triples to upsert
            table_name: str: name of the table to upsert into

        Returns:
            result: asyncpg.Record: result of the upsert operation
        """
        return await self._add_objects(triples, table_name)

    async def add_kg_extractions(
        self,
        kg_extractions: list[KGExtraction],
        table_suffix: str = "_raw",
    ) -> Tuple[int, int]:
        """
        Upsert entities and triples into the database. These are raw entities and triples extracted from the document fragments.

        Args:
            kg_extractions: list[KGExtraction]: list of KG extractions to upsert
            table_suffix: str: suffix to add to the table names

        Returns:
            total_entities: int: total number of entities upserted
            total_relationships: int: total number of relationships upserted
        """

        total_entities, total_relationships = 0, 0

        for extraction in kg_extractions:

            total_entities, total_relationships = (
                total_entities + len(extraction.entities),
                total_relationships + len(extraction.triples),
            )

            if extraction.entities:
                if not extraction.entities[0].extraction_ids:
                    for i in range(len(extraction.entities)):
                        extraction.entities[i].extraction_ids = (
                            extraction.extraction_ids
                        )
                        extraction.entities[i].document_id = (
                            extraction.document_id
                        )

                await self.add_entities(
                    extraction.entities,
                    table_name="entity" + table_suffix,
                )

            if extraction.triples:
                if not extraction.triples[0].extraction_ids:
                    for i in range(len(extraction.triples)):
                        extraction.triples[i].extraction_ids = (
                            extraction.extraction_ids
                        )
                    extraction.triples[i].document_id = extraction.document_id

                await self.add_triples(
                    extraction.triples,
                    table_name="triple" + table_suffix,
                )

        return (total_entities, total_relationships)

    async def get_entity_map(
        self, offset: int, limit: int, document_id: UUID
    ) -> Dict[str, Dict[str, List[Dict[str, Any]]]]:

        QUERY1 = f"""
            WITH entities_list AS (
                SELECT DISTINCT name
                FROM {self._get_table_name("entity_raw")}
                WHERE document_id = $1
                ORDER BY name ASC
                LIMIT {limit} OFFSET {offset}
            )
            SELECT e.name, e.description, e.category,
                   (SELECT array_agg(DISTINCT x) FROM unnest(e.extraction_ids) x) AS extraction_ids,
                   e.document_id
            FROM {self._get_table_name("entity_raw")} e
            JOIN entities_list el ON e.name = el.name
            GROUP BY e.name, e.description, e.category, e.extraction_ids, e.document_id
            ORDER BY e.name;"""

        entities_list = await self.fetch_query(QUERY1, [document_id])
        entities_list = [
            Entity(
                name=entity["name"],
                description=entity["description"],
                category=entity["category"],
                extraction_ids=entity["extraction_ids"],
                document_id=entity["document_id"],
            )
            for entity in entities_list
        ]

        QUERY2 = f"""
            WITH entities_list AS (

                SELECT DISTINCT name
                FROM {self._get_table_name("entity_raw")}
                WHERE document_id = $1
                ORDER BY name ASC
                LIMIT {limit} OFFSET {offset}
            )

            SELECT DISTINCT t.subject, t.predicate, t.object, t.weight, t.description,
                   (SELECT array_agg(DISTINCT x) FROM unnest(t.extraction_ids) x) AS extraction_ids, t.document_id
            FROM {self._get_table_name("triple_raw")} t
            JOIN entities_list el ON t.subject = el.name
            ORDER BY t.subject, t.predicate, t.object;
        """

        triples_list = await self.fetch_query(QUERY2, [document_id])
        triples_list = [
            Triple(
                subject=triple["subject"],
                predicate=triple["predicate"],
                object=triple["object"],
                weight=triple["weight"],
                description=triple["description"],
                extraction_ids=triple["extraction_ids"],
                document_id=triple["document_id"],
            )
            for triple in triples_list
        ]

        entity_map: Dict[str, Dict[str, List[Any]]] = {}
        for entity in entities_list:
            if entity.name not in entity_map:
                entity_map[entity.name] = {"entities": [], "triples": []}
            entity_map[entity.name]["entities"].append(entity)

        for triple in triples_list:
            if triple.subject in entity_map:
                entity_map[triple.subject]["triples"].append(triple)
            if triple.object in entity_map:
                entity_map[triple.object]["triples"].append(triple)

        return entity_map

    async def upsert_embeddings(
        self,
        data: List[Tuple[Any]],
        table_name: str,
    ) -> None:
        QUERY = f"""
            INSERT INTO {self._get_table_name(table_name)} (name, description, description_embedding, extraction_ids, document_id)
            VALUES ($1, $2, $3, $4, $5)
            ON CONFLICT (name, document_id) DO UPDATE SET
                description = EXCLUDED.description,
                description_embedding = EXCLUDED.description_embedding,
                extraction_ids = EXCLUDED.extraction_ids,
                document_id = EXCLUDED.document_id
            """
        return await self.execute_many(QUERY, data)

    async def upsert_entities(self, entities: List[Entity]) -> None:
        QUERY = """
            INSERT INTO $1.$2 (category, name, description, description_embedding, extraction_ids, document_id, attributes)
            VALUES ($1, $2, $3, $4, $5, $6, $7)
            """

        table_name = self._get_table_name("entities")
        query = QUERY.format(table_name)
        await self.execute_query(query, entities)


    async def vector_query(self, query: str, **kwargs: Any) -> Any:

        query_embedding = kwargs.get("query_embedding", None)
        search_type = kwargs.get("search_type", "__Entity__")
        embedding_type = kwargs.get("embedding_type", "description_embedding")
        property_names = kwargs.get("property_names", ["name", "description"])
        filters = kwargs.get("filters", {})
        limit = kwargs.get("limit", 10)

        table_name = ""
        if search_type == "__Entity__":
            table_name = "entity_embedding"
        elif search_type == "__Relationship__":
            table_name = "triple_raw"
        elif search_type == "__Community__":
            table_name = "community_report"
        else:
            raise ValueError(f"Invalid search type: {search_type}")

        property_names_str = ", ".join(property_names)

        collection_ids_dict = filters.get("collection_ids", {})
        filter_query = ""
        if collection_ids_dict:
            filter_query = "WHERE collection_id = ANY($3)"
            filter_ids = collection_ids_dict["$overlap"]

            if search_type == "__Community__":
                logger.info(f"Searching in collection ids: {filter_ids}")

            if (
                search_type == "__Entity__"
                or search_type == "__Relationship__"
            ):
                filter_query = "WHERE document_id = ANY($3)"
                # TODO - This seems like a hack, we will need a better way to filter by collection ids for entities and relationships
                query = f"""
                    SELECT distinct document_id FROM {self._get_table_name('document_info')} WHERE $1 = ANY(collection_ids)
                """
                filter_ids = [
                    doc_id["document_id"]
                    for doc_id in await self.fetch_query(query, filter_ids)
                ]
                logger.info(f"Searching in document ids: {filter_ids}")

        QUERY = f"""
            SELECT {property_names_str} FROM {self._get_table_name(table_name)} {filter_query} ORDER BY {embedding_type} <=> $1 LIMIT $2;
        """

        if filter_query != "":
            results = await self.fetch_query(
                QUERY, (str(query_embedding), limit, filter_ids)
            )
        else:
            results = await self.fetch_query(
                QUERY, (str(query_embedding), limit)
            )

        for result in results:
            yield {
                property_name: result[property_name]
                for property_name in property_names
            }

    async def get_all_triples(self, collection_id: UUID) -> List[Triple]:

        # getting all documents for a collection
        QUERY = f"""
            select distinct document_id from {self._get_table_name("document_info")} where $1 = ANY(collection_ids)
        """
        document_ids = await self.fetch_query(QUERY, [collection_id])
        document_ids = [doc_id["document_id"] for doc_id in document_ids]

        QUERY = f"""
            SELECT id, subject, predicate, weight, object FROM {self._get_table_name("triple_raw")} WHERE document_id = ANY($1)
        """
        triples = await self.fetch_query(QUERY, [document_ids])
        return [Triple(**triple) for triple in triples]

    async def add_communities(self, communities: List[Any]) -> None:
        QUERY = f"""
            INSERT INTO {self._get_table_name("community")} (node, cluster, parent_cluster, level, is_final_cluster, triple_ids, collection_id)
            VALUES ($1, $2, $3, $4, $5, $6, $7)
            """
        await self.execute_many(QUERY, communities)

    async def get_communities(
        self,
        collection_id: UUID,
        offset: int = 0,
        limit: int = 100,
        levels: Optional[list[int]] = None,
        community_numbers: Optional[list[int]] = None,
    ) -> dict:

        query_parts = [
            f"""
            SELECT id, community_number, collection_id, level, name, summary, findings, rating, rating_explanation
            FROM {self._get_table_name('community_report')} WHERE collection_id = $1 ORDER BY community_number LIMIT $2 OFFSET $3
            """
        ]
        params = [collection_id, limit, offset]

        if levels is not None:
            query_parts.append(f"AND level = ANY(${len(params) + 1})")
            params.append(levels)

        if community_numbers is not None:
            query_parts.append(
                f"AND community_number = ANY(${len(params) + 1})"
            )
            params.append(community_numbers)

        QUERY = " ".join(query_parts)

        communities = await self.fetch_query(QUERY, params)
        communities = [
            CommunityReport(**community) for community in communities
        ]

        return {
            "communities": communities,
            "total_entries": (await self.get_community_count(collection_id)),
        }

    async def get_community_count(self, collection_id: UUID) -> int:
        QUERY = f"""
            SELECT COUNT(*) FROM {self._get_table_name("community_report")} WHERE collection_id = $1
        """
        return (await self.fetch_query(QUERY, [collection_id]))[0]["count"]

    async def add_community_report(
        self, community_report: CommunityReport
    ) -> None:

        # TODO: Fix in the short term.
        # we need to do this because postgres insert needs to be a string
        community_report.embedding = str(community_report.embedding)  # type: ignore[assignment]

        non_null_attrs = {
            k: v for k, v in community_report.__dict__.items() if v is not None
        }
        columns = ", ".join(non_null_attrs.keys())
        placeholders = ", ".join(f"${i+1}" for i in range(len(non_null_attrs)))

        conflict_columns = ", ".join(
            [f"{k} = EXCLUDED.{k}" for k in non_null_attrs.keys()]
        )

        QUERY = f"""
            INSERT INTO {self._get_table_name("community_report")} ({columns})
            VALUES ({placeholders})
            ON CONFLICT (community_number, level, collection_id) DO UPDATE SET
                {conflict_columns}
            """

        await self.execute_many(QUERY, [tuple(non_null_attrs.values())])

    async def perform_graph_clustering(
        self,
        collection_id: UUID,
        leiden_params: Dict[str, Any],
    ) -> int:
        """
        Leiden clustering algorithm to cluster the knowledge graph triples into communities.

        Available parameters and defaults:
            max_cluster_size: int = 1000,
            starting_communities: Optional[Dict[str, int]] = None,
            extra_forced_iterations: int = 0,
            resolution: Union[int, float] = 1.0,
            randomness: Union[int, float] = 0.001,
            use_modularity: bool = True,
            random_seed: Optional[int] = None,
            weight_attribute: str = "weight",
            is_weighted: Optional[bool] = None,
            weight_default: Union[int, float] = 1.0,
            check_directed: bool = True,
        """

        start_time = time.time()
        triples = await self.get_all_triples(collection_id)

        logger.info(f"Clustering with settings: {str(leiden_params)}")

        G = self.nx.Graph()
        for triple in triples:
            G.add_edge(
                triple.subject,
                triple.object,
                weight=triple.weight,
                id=triple.id,
            )

        logger.info(f"Computing Leiden communities started.")

        hierarchical_communities = await self._compute_leiden_communities(
            G, leiden_params
        )

        logger.info(
            f"Computing Leiden communities completed, time {time.time() - start_time:.2f} seconds."
        )

        # caching the triple ids
        triple_ids_cache = dict[str, list[int]]()
        for triple in triples:
            if triple.subject not in triple_ids_cache:
                if triple.subject is not None:
                    triple_ids_cache[triple.subject] = []
            if triple.object not in triple_ids_cache:
                if triple.object is not None:
                    triple_ids_cache[triple.object] = []
            if triple.subject is not None and triple.id is not None:
                triple_ids_cache[triple.subject].append(triple.id)
            if triple.object is not None and triple.id is not None:
                triple_ids_cache[triple.object].append(triple.id)

        def triple_ids(node: str) -> list[int]:
            return triple_ids_cache.get(node, [])

        logger.info(
            f"Cached {len(triple_ids_cache)} triple ids, time {time.time() - start_time:.2f} seconds."
        )

        # upsert the communities into the database.
        inputs = [
            (
                str(item.node),
                item.cluster,
                item.parent_cluster,
                item.level,
                item.is_final_cluster,
                triple_ids(item.node),
                collection_id,
            )
            for item in hierarchical_communities
        ]

        await self.add_communities(inputs)

        num_communities = len(
            set([item.cluster for item in hierarchical_communities])
        )

        logger.info(
            f"Generated {num_communities} communities, time {time.time() - start_time:.2f} seconds."
        )

        return num_communities

    async def _compute_leiden_communities(
        self,
        graph: Any,
        leiden_params: Dict[str, Any],
    ) -> Any:
        """Compute Leiden communities."""
        try:
            from graspologic.partition import hierarchical_leiden

            if "random_seed" not in leiden_params:
                leiden_params["random_seed"] = (
                    7272  # add seed to control randomness
                )

            start_time = time.time()
            logger.info(
                f"Running Leiden clustering with params: {leiden_params}"
            )

            community_mapping = hierarchical_leiden(graph, **leiden_params)

            logger.info(
                f"Leiden clustering completed in {time.time() - start_time:.2f} seconds."
            )
            return community_mapping

        except ImportError as e:
            raise ImportError("Please install the graspologic package.") from e

    async def get_community_details(
        self, community_number: int
    ) -> Tuple[int, List[Dict[str, Any]], List[Dict[str, Any]]]:

        QUERY = f"""
            SELECT level FROM {self._get_table_name("community")} WHERE cluster = $1
            LIMIT 1
        """
        level = (await self.fetch_query(QUERY, [community_number]))[0]["level"]

        QUERY = f"""
            WITH node_triple_ids AS (

                SELECT node, triple_ids
                FROM {self._get_table_name("community")}
                WHERE cluster = $1
            )
            SELECT DISTINCT
                e.id AS id,
                e.name AS name,
                e.description AS description
            FROM node_triple_ids nti
            JOIN {self._get_table_name("entity_embedding")} e ON e.name = nti.node;
        """
        entities = await self.fetch_query(QUERY, [community_number])
        entities = [Entity(**entity) for entity in entities]

        QUERY = f"""
            WITH node_triple_ids AS (

                SELECT node, triple_ids
                FROM {self._get_table_name("community")}
                WHERE cluster = $1
            )
            SELECT DISTINCT
                t.id, t.subject, t.predicate, t.object, t.weight, t.description
            FROM node_triple_ids nti
            JOIN {self._get_table_name("triple_raw")} t ON t.id = ANY(nti.triple_ids);
        """
        triples = await self.fetch_query(QUERY, [community_number])
        triples = [Triple(**triple) for triple in triples]

        return level, entities, triples

    # async def client(self):
    #     return None

    async def get_community_reports(
        self, collection_id: UUID
    ) -> List[CommunityReport]:
        QUERY = f"""
            SELECT *c FROM {self._get_table_name("community_report")} WHERE collection_id = $1
        """
        return await self.fetch_query(QUERY, [collection_id])

    async def check_community_reports_exist(
        self, collection_id: UUID, offset: int, limit: int
    ) -> List[int]:
        QUERY = f"""
            SELECT distinct community_number FROM {self._get_table_name("community_report")} WHERE collection_id = $1 AND community_number >= $2 AND community_number < $3
        """
        community_numbers = await self.fetch_query(
            QUERY, [collection_id, offset, offset + limit]
        )
        return [item["community_number"] for item in community_numbers]

    async def delete_graph_for_collection(
        self, collection_id: UUID, cascade: bool = False
    ) -> None:

        # don't delete if status is PROCESSING.
        QUERY = f"""
            SELECT kg_enrichment_status FROM {self._get_table_name("collections")} WHERE collection_id = $1
        """
        status = (await self.fetch_query(QUERY, [collection_id]))[0][
            "kg_enrichment_status"
        ]
        if status == KGExtractionStatus.PROCESSING.value:
            return

        # remove all triples for these documents.
        QUERY = f"""
            DELETE FROM {self._get_table_name("community")} WHERE collection_id = $1;
            DELETE FROM {self._get_table_name("community_report")} WHERE collection_id = $1;
        """

        document_ids = await self.db_provider.documents_in_collection(
            collection_id
        )

        if cascade:
            QUERY += f"""
                DELETE FROM {self._get_table_name("entity_raw")} WHERE document_id = ANY($1);
                DELETE FROM {self._get_table_name("triple_raw")} WHERE document_id = ANY($1);
                DELETE FROM {self._get_table_name("entity_embedding")} WHERE document_id = ANY($1);
            """

        await self.execute_query(QUERY, [document_ids])

        # set status to PENDING for this collection.
        QUERY = f"""
            UPDATE {self._get_table_name("collections")} SET kg_enrichment_status = $1 WHERE collection_id = $2
        """
        await self.execute_query(
            QUERY, [KGExtractionStatus.PENDING, collection_id]
        )

    async def delete_node_via_document_id(
        self, document_id: UUID, collection_id: UUID
    ) -> None:
        # don't delete if status is PROCESSING.
        QUERY = f"""
            SELECT kg_enrichment_status FROM {self._get_table_name("collections")} WHERE collection_id = $1
        """
        status = (await self.fetch_query(QUERY, [collection_id]))[0][
            "kg_enrichment_status"
        ]
        if status == KGExtractionStatus.PROCESSING.value:
            return

        # Execute separate DELETE queries
        delete_queries = [
            f"DELETE FROM {self._get_table_name('entity_raw')} WHERE document_id = $1",
            f"DELETE FROM {self._get_table_name('triple_raw')} WHERE document_id = $1",
            f"DELETE FROM {self._get_table_name('entity_embedding')} WHERE document_id = $1",
        ]

        for query in delete_queries:
            await self.execute_query(query, [document_id])

        # Check if this is the last document in the collection
        documents = await self.db_provider.documents_in_collection(
            collection_id
        )
        count = documents["total_entries"]

        if count == 0:
            # If it's the last document, delete collection-related data
            collection_queries = [
                f"DELETE FROM {self._get_table_name('community')} WHERE collection_id = $1",
                f"DELETE FROM {self._get_table_name('community_report')} WHERE collection_id = $1",
            ]
            for query in collection_queries:
                await self.execute_query(
                    query, [collection_id]
                )  # Ensure collection_id is in a list

            # set status to PENDING for this collection.
            QUERY = f"""
                UPDATE {self._get_table_name("collections")} SET kg_enrichment_status = $1 WHERE collection_id = $2
            """
            await self.execute_query(
                QUERY, [KGExtractionStatus.PENDING, collection_id]
            )
            return None
        return None

    def _get_str_estimation_output(self, x: tuple[Any, Any]) -> str:
        if isinstance(x[0], int) and isinstance(x[1], int):
            return " - ".join(map(str, x))
        else:
            return " - ".join(f"{round(a, 2)}" for a in x)

    async def get_existing_entity_extraction_ids(
        self, document_id: UUID
    ) -> list[str]:
        QUERY = f"""
            SELECT DISTINCT unnest(extraction_ids) AS extraction_id FROM {self._get_table_name("entity_raw")} WHERE document_id = $1
        """
        extraction_ids = [
            item["extraction_id"]
            for item in await self.fetch_query(QUERY, [document_id])
        ]
        return extraction_ids

    async def get_creation_estimate(
        self, collection_id: UUID, kg_creation_settings: KGCreationSettings
    ) -> KGCreationEstimationResponse:

        # todo: harmonize the document_id and id fields: postgres table contains document_id, but other places use id.
        document_ids = [
            doc.id
            for doc in (
                await self.db_provider.documents_in_collection(collection_id)
            )["results"]
        ]

        # TODO: Vecs schema naming got messed up somewhere.
        schema_name = self._get_table_name("document_chunks").split(".")[0]

        query = f"""
            SELECT document_id, COUNT(*) as chunk_count
            FROM {schema_name}.{schema_name}
            WHERE document_id = ANY($1)
            GROUP BY document_id
        """

        chunk_counts = await self.fetch_query(query, [document_ids])

        total_chunks = (
            sum(doc["chunk_count"] for doc in chunk_counts)
            // kg_creation_settings.extraction_merge_count
        )  # 4 chunks per llm
        estimated_entities = (
            total_chunks * 10,
            total_chunks * 20,
        )  # 25 entities per 4 chunks
        estimated_triples = (
            int(estimated_entities[0] * 1.25),
            int(estimated_entities[1] * 1.5),
        )  # Assuming 1.25 triples per entity on average

        estimated_llm_calls = (
            total_chunks * 2 + estimated_entities[0],
            total_chunks * 2 + estimated_entities[1],
        )

        total_in_out_tokens = (
            2000 * estimated_llm_calls[0] // 1000000,
            2000 * estimated_llm_calls[1] // 1000000,
        )  # in millions

        estimated_cost = (
            total_in_out_tokens[0]
            * llm_cost_per_million_tokens(
                kg_creation_settings.generation_config.model
            ),
            total_in_out_tokens[1]
            * llm_cost_per_million_tokens(
                kg_creation_settings.generation_config.model
            ),
        )

        total_time_in_minutes = (
            total_in_out_tokens[0] * 10 / 60,
            total_in_out_tokens[1] * 10 / 60,
        )  # 10 minutes per million tokens

        return KGCreationEstimationResponse(
            message='Ran Graph Creation Estimate (not the actual run). Note that these are estimated ranges, actual values may vary. To run the KG creation process, run `create-graph` with `--run` in the cli, or `run_type="run"` in the client.',
            document_count=len(document_ids),
            number_of_jobs_created=len(document_ids) + 1,
            total_chunks=total_chunks,
            estimated_entities=self._get_str_estimation_output(
                estimated_entities
            ),
            estimated_triples=self._get_str_estimation_output(
                estimated_triples
            ),
            estimated_llm_calls=self._get_str_estimation_output(
                estimated_llm_calls
            ),
            estimated_total_in_out_tokens_in_millions=self._get_str_estimation_output(
                total_in_out_tokens
            ),
            estimated_cost_in_usd=self._get_str_estimation_output(
                estimated_cost
            ),
            estimated_total_time_in_minutes="Depends on your API key tier. Accurate estimate coming soon. Rough estimate: "
            + self._get_str_estimation_output(total_time_in_minutes),
        )

    async def get_enrichment_estimate(
        self, collection_id: UUID, kg_enrichment_settings: KGEnrichmentSettings
    ) -> KGEnrichmentEstimationResponse:

        document_ids = [
            doc.id
            for doc in (
                await self.db_provider.documents_in_collection(collection_id)
            )["results"]
        ]

        QUERY = f"""
            SELECT COUNT(*) FROM {self._get_table_name("entity_embedding")} WHERE document_id = ANY($1);
        """
        entity_count = (await self.fetch_query(QUERY, [document_ids]))[0][
            "count"
        ]

        if not entity_count:
            raise ValueError(
                "No entities found in the graph. Please run `create-graph` first."
            )

        QUERY = f"""
            SELECT COUNT(*) FROM {self._get_table_name("triple_raw")} WHERE document_id = ANY($1);
        """
        triple_count = (await self.fetch_query(QUERY, [document_ids]))[0][
            "count"
        ]

        estimated_llm_calls = (entity_count // 10, entity_count // 5)
        estimated_total_in_out_tokens_in_millions = (
            2000 * estimated_llm_calls[0] / 1000000,
            2000 * estimated_llm_calls[1] / 1000000,
        )
        cost_per_million_tokens = llm_cost_per_million_tokens(
            kg_enrichment_settings.generation_config.model
        )
        estimated_cost = (
            estimated_total_in_out_tokens_in_millions[0]
            * cost_per_million_tokens,
            estimated_total_in_out_tokens_in_millions[1]
            * cost_per_million_tokens,
        )

        estimated_total_time = (
            estimated_total_in_out_tokens_in_millions[0] * 10 / 60,
            estimated_total_in_out_tokens_in_millions[1] * 10 / 60,
        )

        return KGEnrichmentEstimationResponse(
            message='Ran Graph Enrichment Estimate (not the actual run). Note that these are estimated ranges, actual values may vary. To run the KG enrichment process, run `enrich-graph` with `--run` in the cli, or `run_type="run"` in the client.',
            total_entities=entity_count,
            total_triples=triple_count,
            estimated_llm_calls=self._get_str_estimation_output(
                estimated_llm_calls
            ),
            estimated_total_in_out_tokens_in_millions=self._get_str_estimation_output(
                estimated_total_in_out_tokens_in_millions
            ),
            estimated_cost_in_usd=self._get_str_estimation_output(
                estimated_cost
            ),
            estimated_total_time_in_minutes="Depends on your API key tier. Accurate estimate coming soon. Rough estimate: "
            + self._get_str_estimation_output(estimated_total_time),
        )

    async def create_vector_index(self):
        # need to implement this. Just call vector db provider's create_vector_index method.
        # this needs to be run periodically for every collection.
        raise NotImplementedError

    async def delete_triples(self, triple_ids: list[int]):
        # need to implement this.
        raise NotImplementedError

    async def get_schema(self):
        # somehow get the rds from the postgres db.
        raise NotImplementedError

    async def get_entities(
        self,
        collection_id: UUID,
        offset: int = 0,
        limit: int = 100,
        entity_ids: Optional[List[str]] = None,
        entity_table_name: str = "entity_embedding",
    ) -> dict:
        conditions = []
        params: list = [collection_id]

        if entity_ids:
            conditions.append(f"id = ANY(${len(params) + 1})")
            params.append(entity_ids)

        params.extend([offset, limit])

        query = f"""
            SELECT id, name, description, extraction_ids, document_id
            FROM {self._get_table_name(entity_table_name)}
            WHERE document_id = ANY(
                SELECT document_id FROM {self._get_table_name("document_info")}
                WHERE $1 = ANY(collection_ids)
            )
            {" AND " + " AND ".join(conditions) if conditions else ""}
            ORDER BY id
            OFFSET ${len(params) - 1} LIMIT ${len(params)}
        """
        results = await self.fetch_query(query, params)

        entities = [Entity(**entity) for entity in results]

        total_entries = await self.get_entity_count(
            collection_id=collection_id, entity_table_name=entity_table_name
        )

        return {"entities": entities, "total_entries": total_entries}

    async def get_triples(
        self,
        collection_id: UUID,
        offset: int = 0,
        limit: int = 100,
        entity_names: Optional[List[str]] = None,
        triple_ids: Optional[List[str]] = None,
    ) -> dict:
        conditions = []
        params = [str(collection_id)]

        if triple_ids:
            conditions.append(f"id = ANY(${len(params) + 1})")
            params.append([str(ele) for ele in triple_ids])  # type: ignore

        if entity_names:
            conditions.append(
                f"subject = ANY(${len(params) + 1}) or object = ANY(${len(params) + 1})"
            )
            params.append([str(ele) for ele in entity_names])  # type: ignore

        query = f"""
            SELECT id, subject, predicate, object, description
            FROM {self._get_table_name("triple_raw")}
            WHERE document_id = ANY(
                SELECT document_id FROM {self._get_table_name("document_info")}
                WHERE $1 = ANY(collection_ids)
            )
            {" AND " + " AND ".join(conditions) if conditions else ""}
            ORDER BY id
            OFFSET ${len(params) + 1} LIMIT ${len(params) + 2}
        """
        params.extend([offset, limit])  # type: ignore

        triples = await self.fetch_query(query, params)
        triples = [Triple(**triple) for triple in triples]
        total_entries = await self.get_triple_count(
            collection_id=collection_id
        )

        return {"triples": triples, "total_entries": total_entries}

    async def structured_query(self):
        raise NotImplementedError

    async def update_extraction_prompt(self):
        raise NotImplementedError

    async def update_kg_search_prompt(self):
        raise NotImplementedError

    async def upsert_triples(self):
        raise NotImplementedError

    async def get_entity_count(
        self,
        collection_id: Optional[UUID] = None,
        document_id: Optional[UUID] = None,
        distinct: bool = False,
        entity_table_name: str = "entity_embedding",
    ) -> int:
        if collection_id is None and document_id is None:
            raise ValueError(
                "Either collection_id or document_id must be provided."
            )

        conditions = []
        params = []

        if collection_id:
            conditions.append(
                f"""
                document_id = ANY(
                    SELECT document_id FROM {self._get_table_name("document_info")}
                    WHERE $1 = ANY(collection_ids)
                )
                """
            )
            params.append(str(collection_id))
        else:
            conditions.append("document_id = $1")
            params.append(str(document_id))

        if distinct:
            count_value = "DISTINCT name"
        else:
            count_value = "*"

        QUERY = f"""
            SELECT COUNT({count_value}) FROM {self._get_table_name(entity_table_name)}
            WHERE {" AND ".join(conditions)}
        """
        return (await self.fetch_query(QUERY, params))[0]["count"]

    async def get_triple_count(
        self,
        collection_id: Optional[UUID] = None,
        document_id: Optional[UUID] = None,
    ) -> int:
        if collection_id is None and document_id is None:
            raise ValueError(
                "Either collection_id or document_id must be provided."
            )

        conditions = []
        params = []

        if collection_id:
            conditions.append(
                f"""
                document_id = ANY(
                    SELECT document_id FROM {self._get_table_name("document_info")}
                    WHERE $1 = ANY(collection_ids)
                )
                """
            )
            params.append(str(collection_id))
        else:
            conditions.append("document_id = $1")
            params.append(str(document_id))

        QUERY = f"""
            SELECT COUNT(*) FROM {self._get_table_name("triple_raw")}
            WHERE {" AND ".join(conditions)}
        """
        return (await self.fetch_query(QUERY, params))[0]["count"]<|MERGE_RESOLUTION|>--- conflicted
+++ resolved
@@ -240,19 +240,13 @@
             result: asyncpg.Record: result of the upsert operation
         """
         for entity in entities:
-<<<<<<< HEAD
+
             if getattr(entity, embedding_col_name, None) is not None:
                 setattr(entity, embedding_col_name, str(  # type: ignore
                     getattr(entity, embedding_col_name)
                 ))
 
         logger.info(f"Upserting {len(entities)} entities into {table_name}")
-=======
-            if entity.description_embedding is not None:
-                entity.description_embedding = str(  # type: ignore
-                    entity.description_embedding
-                )
->>>>>>> c9be2c53
 
         return await self._add_objects(entities, table_name)
 
