import json
import logging
import time
from typing import Any, Dict, List, Optional, Tuple
from uuid import UUID

import asyncpg

from core.base import (
    CommunityReport,
    DatabaseProvider,
    EmbeddingProvider,
    Entity,
    KGConfig,
    KGExtraction,
    KGExtractionStatus,
    KGProvider,
    Triple,
)
from shared.abstractions import (
    KGCreationSettings,
    KGEnrichmentSettings,
    KGEntityDeduplicationSettings,
)
from shared.abstractions.vector import VectorQuantizationType
from shared.api.models.kg.responses import (
    KGCreationEstimationResponse,
    KGEnrichmentEstimationResponse,
    KGDeduplicationEstimationResponse,
)
from shared.utils import _decorate_vector_type, llm_cost_per_million_tokens
from shared.abstractions.graph import EntityLevel

logger = logging.getLogger()


# TODO - Refactor this to `PostgresKGHandler`
class PostgresKGProvider(KGProvider):

    def __init__(
        self,
        config: KGConfig,
        db_provider: DatabaseProvider,
        embedding_provider: EmbeddingProvider,
        *args: Any,
        **kwargs: Any,
    ) -> None:
        super().__init__(config, *args, **kwargs)

        self.db_provider = db_provider
        self.embedding_provider = embedding_provider

        try:
            import networkx as nx

            self.nx = nx
        except ImportError as exc:
            raise ImportError(
                "NetworkX is not installed. Please install it to use this module."
            ) from exc

    def _get_table_name(self, base_name: str) -> str:
        return f"{self.db_provider.project_name}.{base_name}"

    async def initialize(self):
        logger.info(
            f"Initializing PostgresKGProvider for project {self.db_provider.project_name}"
        )
        await self.create_tables(
            embedding_dim=self.embedding_provider.config.base_dimension,
            quantization_type=self.embedding_provider.config.quantization_settings.quantization_type,
        )

    async def execute_query(
        self, query: str, params: Optional[list[Any]] = None
    ) -> Any:
        return await self.db_provider.connection_manager.execute_query(
            query, params
        )

    async def execute_many(
        self,
        query: str,
        params: Optional[list[tuple[Any]]] = None,
        batch_size: int = 1000,
    ) -> Any:
        return await self.db_provider.connection_manager.execute_many(
            query, params, batch_size
        )

    async def fetch_query(
        self,
        query: str,
        params: Optional[Any] = None,  # TODO: make this strongly typed
    ) -> Any:
        return await self.db_provider.connection_manager.fetch_query(
            query, params
        )

    async def create_tables(
        self, embedding_dim: int, quantization_type: VectorQuantizationType
    ):
        # raw entities table
        # create schema

        vector_column_str = _decorate_vector_type(
            f"({embedding_dim})", quantization_type
        )

        query = f"""
            CREATE TABLE IF NOT EXISTS {self._get_table_name("entity_raw")} (
            id SERIAL PRIMARY KEY,
            category TEXT NOT NULL,
            name TEXT NOT NULL,
            description TEXT NOT NULL,
            extraction_ids UUID[] NOT NULL,
            document_id UUID NOT NULL,
            attributes JSONB
        );
        """
        await self.execute_query(query)

        # raw triples table, also the final table. this will have embeddings.
        query = f"""
            CREATE TABLE IF NOT EXISTS {self._get_table_name("triple_raw")} (
            id SERIAL PRIMARY KEY,
            subject TEXT NOT NULL,
            predicate TEXT NOT NULL,
            object TEXT NOT NULL,
            weight FLOAT NOT NULL,
            description TEXT NOT NULL,
            embedding {vector_column_str},
            extraction_ids UUID[] NOT NULL,
            document_id UUID NOT NULL,
            attributes JSONB NOT NULL
        );
        """
        await self.execute_query(query)

        # embeddings tables
        query = f"""
            CREATE TABLE IF NOT EXISTS {self._get_table_name("entity_embedding")} (
            id SERIAL PRIMARY KEY,
            name TEXT NOT NULL,
            description TEXT NOT NULL,
            extraction_ids UUID[] NOT NULL,
            description_embedding {vector_column_str} NOT NULL,
            document_id UUID NOT NULL,
            UNIQUE (name, document_id)
            );
        """

        await self.execute_query(query)

        # deduplicated entities table
        query = f"""
            CREATE TABLE IF NOT EXISTS {self._get_table_name("entity_collection")} (
            id SERIAL PRIMARY KEY,
            name TEXT NOT NULL,
            description TEXT,
            extraction_ids UUID[] NOT NULL,
            document_ids UUID[] NOT NULL,
            collection_id UUID NOT NULL,
            description_embedding {vector_column_str},
            attributes JSONB,
            UNIQUE (name, collection_id, attributes)
        );"""

        await self.execute_query(query)

        # communities table, result of the Leiden algorithm
        query = f"""
            CREATE TABLE IF NOT EXISTS {self._get_table_name("community")} (
            id SERIAL PRIMARY KEY,
            node TEXT NOT NULL,
            cluster INT NOT NULL,
            parent_cluster INT,
            level INT NOT NULL,
            is_final_cluster BOOLEAN NOT NULL,
            triple_ids INT[] NOT NULL,
            collection_id UUID NOT NULL
        );"""

        await self.execute_query(query)

        # communities_report table
        query = f"""
            CREATE TABLE IF NOT EXISTS {self._get_table_name("community_report")} (
            id SERIAL PRIMARY KEY,
            community_number INT NOT NULL,
            collection_id UUID NOT NULL,
            level INT NOT NULL,
            name TEXT NOT NULL,
            summary TEXT NOT NULL,
            findings TEXT[] NOT NULL,
            rating FLOAT NOT NULL,
            rating_explanation TEXT NOT NULL,
            embedding {vector_column_str} NOT NULL,
            attributes JSONB,
            UNIQUE (community_number, level, collection_id)
        );"""

        await self.execute_query(query)

    async def _add_objects(
        self,
        objects: list[Any],
        table_name: str,
        conflict_columns: list[str] = [],
    ) -> asyncpg.Record:
        """
        Upsert objects into the specified table.
        """
        # Get non-null attributes from the first object
        non_null_attrs = {k: v for k, v in objects[0].items() if v is not None}
        columns = ", ".join(non_null_attrs.keys())

        placeholders = ", ".join(f"${i+1}" for i in range(len(non_null_attrs)))

        if conflict_columns:
            conflict_columns_str = ", ".join(conflict_columns)
            replace_columns_str = ", ".join(
                f"{column} = EXCLUDED.{column}"
                for column in non_null_attrs.keys()
            )
            on_conflict_query = f"ON CONFLICT ({conflict_columns_str}) DO UPDATE SET {replace_columns_str}"
        else:
            on_conflict_query = ""

        QUERY = f"""
            INSERT INTO {self._get_table_name(table_name)} ({columns})
            VALUES ({placeholders})
            {on_conflict_query}
        """

        # Filter out null values for each object
        params = [
            tuple(
                (json.dumps(v) if isinstance(v, dict) else v)
                for v in obj.values()
                if v is not None
            )
            for obj in objects
        ]

        return await self.execute_many(QUERY, params)  # type: ignore

    async def add_entities(
        self,
        entities: list[Entity],
        table_name: str,
        conflict_columns: list[str] = [],
    ) -> asyncpg.Record:
        """
        Upsert entities into the entities_raw table. These are raw entities extracted from the document.

        Args:
            entities: list[Entity]: list of entities to upsert
            collection_name: str: name of the collection

        Returns:
            result: asyncpg.Record: result of the upsert operation
        """
        cleaned_entities = []
        for entity in entities:
            entity_dict = entity.to_dict()
            entity_dict["extraction_ids"] = (
                entity_dict["extraction_ids"]
                if entity_dict.get("extraction_ids")
                else []
            )
            entity_dict["description_embedding"] = (
                str(entity_dict["description_embedding"])
                if entity_dict.get("description_embedding")
                else None
            )
            cleaned_entities.append(entity_dict)

        return await self._add_objects(
            cleaned_entities, table_name, conflict_columns
        )

    async def add_triples(
        self,
        triples: list[Triple],
        table_name: str = "triple_raw",
    ) -> None:
        """
        Upsert triples into the triple_raw table. These are raw triples extracted from the document.

        Args:
            triples: list[Triple]: list of triples to upsert
            table_name: str: name of the table to upsert into

        Returns:
            result: asyncpg.Record: result of the upsert operation
        """
        return await self._add_objects(
            [ele.to_dict() for ele in triples], table_name
        )

    async def add_kg_extractions(
        self,
        kg_extractions: list[KGExtraction],
        table_suffix: str = "_raw",
    ) -> Tuple[int, int]:
        """
        Upsert entities and triples into the database. These are raw entities and triples extracted from the document fragments.

        Args:
            kg_extractions: list[KGExtraction]: list of KG extractions to upsert
            table_suffix: str: suffix to add to the table names

        Returns:
            total_entities: int: total number of entities upserted
            total_relationships: int: total number of relationships upserted
        """

        total_entities, total_relationships = 0, 0

        for extraction in kg_extractions:

            total_entities, total_relationships = (
                total_entities + len(extraction.entities),
                total_relationships + len(extraction.triples),
            )

            if extraction.entities:
                if not extraction.entities[0].extraction_ids:
                    for i in range(len(extraction.entities)):
                        extraction.entities[i].extraction_ids = (
                            extraction.extraction_ids
                        )
                        extraction.entities[i].document_id = (
                            extraction.document_id
                        )

                await self.add_entities(
                    extraction.entities,
                    table_name="entity" + table_suffix,
                )

            if extraction.triples:
                if not extraction.triples[0].extraction_ids:
                    for i in range(len(extraction.triples)):
                        extraction.triples[i].extraction_ids = (
                            extraction.extraction_ids
                        )
                    extraction.triples[i].document_id = extraction.document_id

                await self.add_triples(
                    extraction.triples,
                    table_name="triple" + table_suffix,
                )

        return (total_entities, total_relationships)

    async def get_entity_map(
        self, offset: int, limit: int, document_id: UUID
    ) -> Dict[str, Dict[str, List[Dict[str, Any]]]]:

        QUERY1 = f"""
            WITH entities_list AS (
                SELECT DISTINCT name
                FROM {self._get_table_name("entity_raw")}
                WHERE document_id = $1
                ORDER BY name ASC
                LIMIT {limit} OFFSET {offset}
            )
            SELECT e.name, e.description, e.category,
                   (SELECT array_agg(DISTINCT x) FROM unnest(e.extraction_ids) x) AS extraction_ids,
                   e.document_id
            FROM {self._get_table_name("entity_raw")} e
            JOIN entities_list el ON e.name = el.name
            GROUP BY e.name, e.description, e.category, e.extraction_ids, e.document_id
            ORDER BY e.name;"""

        entities_list = await self.fetch_query(QUERY1, [document_id])
        entities_list = [
            Entity(
                name=entity["name"],
                description=entity["description"],
                category=entity["category"],
                extraction_ids=entity["extraction_ids"],
                document_id=entity["document_id"],
            )
            for entity in entities_list
        ]

        QUERY2 = f"""
            WITH entities_list AS (

                SELECT DISTINCT name
                FROM {self._get_table_name("entity_raw")}
                WHERE document_id = $1
                ORDER BY name ASC
                LIMIT {limit} OFFSET {offset}
            )

            SELECT DISTINCT t.subject, t.predicate, t.object, t.weight, t.description,
                   (SELECT array_agg(DISTINCT x) FROM unnest(t.extraction_ids) x) AS extraction_ids, t.document_id
            FROM {self._get_table_name("triple_raw")} t
            JOIN entities_list el ON t.subject = el.name
            ORDER BY t.subject, t.predicate, t.object;
        """

        triples_list = await self.fetch_query(QUERY2, [document_id])
        triples_list = [
            Triple(
                subject=triple["subject"],
                predicate=triple["predicate"],
                object=triple["object"],
                weight=triple["weight"],
                description=triple["description"],
                extraction_ids=triple["extraction_ids"],
                document_id=triple["document_id"],
            )
            for triple in triples_list
        ]

        entity_map: Dict[str, Dict[str, List[Any]]] = {}
        for entity in entities_list:
            if entity.name not in entity_map:
                entity_map[entity.name] = {"entities": [], "triples": []}
            entity_map[entity.name]["entities"].append(entity)

        for triple in triples_list:
            if triple.subject in entity_map:
                entity_map[triple.subject]["triples"].append(triple)
            if triple.object in entity_map:
                entity_map[triple.object]["triples"].append(triple)

        return entity_map

    async def upsert_embeddings(
        self,
        data: List[Tuple[Any]],
        table_name: str,
    ) -> None:
        QUERY = f"""
            INSERT INTO {self._get_table_name(table_name)} (name, description, description_embedding, extraction_ids, document_id)
            VALUES ($1, $2, $3, $4, $5)
            ON CONFLICT (name, document_id) DO UPDATE SET
                description = EXCLUDED.description,
                description_embedding = EXCLUDED.description_embedding,
                extraction_ids = EXCLUDED.extraction_ids,
                document_id = EXCLUDED.document_id
            """
        return await self.execute_many(QUERY, data)

    async def upsert_entities(self, entities: List[Entity]) -> None:
        QUERY = """
            INSERT INTO $1.$2 (category, name, description, description_embedding, extraction_ids, document_id, attributes)
            VALUES ($1, $2, $3, $4, $5, $6, $7)
            """

        table_name = self._get_table_name("entities")
        query = QUERY.format(table_name)
        await self.execute_query(query, entities)

    async def vector_query(self, query: str, **kwargs: Any) -> Any:

        query_embedding = kwargs.get("query_embedding", None)
        search_type = kwargs.get("search_type", "__Entity__")
        embedding_type = kwargs.get("embedding_type", "description_embedding")
        property_names = kwargs.get("property_names", ["name", "description"])
        filters = kwargs.get("filters", {})
        entities_level = kwargs.get("entities_level", EntityLevel.DOCUMENT)
        limit = kwargs.get("limit", 10)

        table_name = ""
        if search_type == "__Entity__":
            table_name = (
                "entity_collection"
                if entities_level == EntityLevel.COLLECTION
                else "entity_embedding"
            )
        elif search_type == "__Relationship__":
            table_name = "triple_raw"
        elif search_type == "__Community__":
            table_name = "community_report"
        else:
            raise ValueError(f"Invalid search type: {search_type}")

        property_names_str = ", ".join(property_names)

        collection_ids_dict = filters.get("collection_ids", {})
        filter_query = ""
        if collection_ids_dict:
            filter_query = "WHERE collection_id = ANY($3)"
            filter_ids = collection_ids_dict["$overlap"]

            if search_type == "__Community__":
                logger.info(f"Searching in collection ids: {filter_ids}")

            if (
                search_type == "__Entity__"
                or search_type == "__Relationship__"
            ):
                filter_query = "WHERE document_id = ANY($3)"
                # TODO - This seems like a hack, we will need a better way to filter by collection ids for entities and relationships
                query = f"""
                    SELECT distinct document_id FROM {self._get_table_name('document_info')} WHERE $1 = ANY(collection_ids)
                """
                filter_ids = [
                    doc_id["document_id"]
                    for doc_id in await self.fetch_query(query, filter_ids)
                ]
                logger.info(f"Searching in document ids: {filter_ids}")

        QUERY = f"""
            SELECT {property_names_str} FROM {self._get_table_name(table_name)} {filter_query} ORDER BY {embedding_type} <=> $1 LIMIT $2;
        """

        if filter_query != "":
            results = await self.fetch_query(
                QUERY, (str(query_embedding), limit, filter_ids)
            )
        else:
            results = await self.fetch_query(
                QUERY, (str(query_embedding), limit)
            )

        for result in results:
            yield {
                property_name: result[property_name]
                for property_name in property_names
            }

    async def get_all_triples(self, collection_id: UUID) -> List[Triple]:

        # getting all documents for a collection
        QUERY = f"""
            select distinct document_id from {self._get_table_name("document_info")} where $1 = ANY(collection_ids)
        """
        document_ids = await self.fetch_query(QUERY, [collection_id])
        document_ids = [doc_id["document_id"] for doc_id in document_ids]

        QUERY = f"""
            SELECT id, subject, predicate, weight, object FROM {self._get_table_name("triple_raw")} WHERE document_id = ANY($1)
        """
        triples = await self.fetch_query(QUERY, [document_ids])
        return [Triple(**triple) for triple in triples]

    async def add_communities(self, communities: List[Any]) -> None:
        QUERY = f"""
            INSERT INTO {self._get_table_name("community")} (node, cluster, parent_cluster, level, is_final_cluster, triple_ids, collection_id)
            VALUES ($1, $2, $3, $4, $5, $6, $7)
            """
        await self.execute_many(QUERY, communities)

    async def get_communities(
        self,
        collection_id: UUID,
        offset: int = 0,
        limit: int = 100,
        levels: Optional[list[int]] = None,
        community_numbers: Optional[list[int]] = None,
    ) -> dict:

        query_parts = [
            f"""
            SELECT id, community_number, collection_id, level, name, summary, findings, rating, rating_explanation
            FROM {self._get_table_name('community_report')} WHERE collection_id = $1 ORDER BY community_number LIMIT $2 OFFSET $3
            """
        ]
        params = [collection_id, limit, offset]

        if levels is not None:
            query_parts.append(f"AND level = ANY(${len(params) + 1})")
            params.append(levels)

        if community_numbers is not None:
            query_parts.append(
                f"AND community_number = ANY(${len(params) + 1})"
            )
            params.append(community_numbers)

        QUERY = " ".join(query_parts)

        communities = await self.fetch_query(QUERY, params)
        communities = [
            CommunityReport(**community) for community in communities
        ]

        return {
            "communities": communities,
            "total_entries": (await self.get_community_count(collection_id)),
        }

    async def get_community_count(self, collection_id: UUID) -> int:
        QUERY = f"""
            SELECT COUNT(*) FROM {self._get_table_name("community_report")} WHERE collection_id = $1
        """
        return (await self.fetch_query(QUERY, [collection_id]))[0]["count"]

    async def add_community_report(
        self, community_report: CommunityReport
    ) -> None:

        # TODO: Fix in the short term.
        # we need to do this because postgres insert needs to be a string
        community_report.embedding = str(community_report.embedding)  # type: ignore[assignment]

        non_null_attrs = {
            k: v for k, v in community_report.__dict__.items() if v is not None
        }
        columns = ", ".join(non_null_attrs.keys())
        placeholders = ", ".join(f"${i+1}" for i in range(len(non_null_attrs)))

        conflict_columns = ", ".join(
            [f"{k} = EXCLUDED.{k}" for k in non_null_attrs.keys()]
        )

        QUERY = f"""
            INSERT INTO {self._get_table_name("community_report")} ({columns})
            VALUES ({placeholders})
            ON CONFLICT (community_number, level, collection_id) DO UPDATE SET
                {conflict_columns}
            """

        await self.execute_many(QUERY, [tuple(non_null_attrs.values())])

    async def perform_graph_clustering(
        self,
        collection_id: UUID,
        leiden_params: Dict[str, Any],
    ) -> int:
        """
        Leiden clustering algorithm to cluster the knowledge graph triples into communities.

        Available parameters and defaults:
            max_cluster_size: int = 1000,
            starting_communities: Optional[Dict[str, int]] = None,
            extra_forced_iterations: int = 0,
            resolution: Union[int, float] = 1.0,
            randomness: Union[int, float] = 0.001,
            use_modularity: bool = True,
            random_seed: Optional[int] = None,
            weight_attribute: str = "weight",
            is_weighted: Optional[bool] = None,
            weight_default: Union[int, float] = 1.0,
            check_directed: bool = True,
        """

        start_time = time.time()
        triples = await self.get_all_triples(collection_id)

        logger.info(f"Clustering with settings: {str(leiden_params)}")

        G = self.nx.Graph()
        for triple in triples:
            G.add_edge(
                triple.subject,
                triple.object,
                weight=triple.weight,
                id=triple.id,
            )

        logger.info(f"Computing Leiden communities started.")

        hierarchical_communities = await self._compute_leiden_communities(
            G, leiden_params
        )

        logger.info(
            f"Computing Leiden communities completed, time {time.time() - start_time:.2f} seconds."
        )

        # caching the triple ids
        triple_ids_cache = dict[str, list[int]]()
        for triple in triples:
            if triple.subject not in triple_ids_cache:
                if triple.subject is not None:
                    triple_ids_cache[triple.subject] = []
            if triple.object not in triple_ids_cache:
                if triple.object is not None:
                    triple_ids_cache[triple.object] = []
            if triple.subject is not None and triple.id is not None:
                triple_ids_cache[triple.subject].append(triple.id)
            if triple.object is not None and triple.id is not None:
                triple_ids_cache[triple.object].append(triple.id)

        def triple_ids(node: str) -> list[int]:
            return triple_ids_cache.get(node, [])

        logger.info(
            f"Cached {len(triple_ids_cache)} triple ids, time {time.time() - start_time:.2f} seconds."
        )

        # upsert the communities into the database.
        inputs = [
            (
                str(item.node),
                item.cluster,
                item.parent_cluster,
                item.level,
                item.is_final_cluster,
                triple_ids(item.node),
                collection_id,
            )
            for item in hierarchical_communities
        ]

        await self.add_communities(inputs)

        num_communities = len(
            set([item.cluster for item in hierarchical_communities])
        )

        logger.info(
            f"Generated {num_communities} communities, time {time.time() - start_time:.2f} seconds."
        )

        return num_communities

    async def _compute_leiden_communities(
        self,
        graph: Any,
        leiden_params: Dict[str, Any],
    ) -> Any:
        """Compute Leiden communities."""
        try:
            from graspologic.partition import hierarchical_leiden

            if "random_seed" not in leiden_params:
                leiden_params["random_seed"] = (
                    7272  # add seed to control randomness
                )

            start_time = time.time()
            logger.info(
                f"Running Leiden clustering with params: {leiden_params}"
            )

            community_mapping = hierarchical_leiden(graph, **leiden_params)

            logger.info(
                f"Leiden clustering completed in {time.time() - start_time:.2f} seconds."
            )
            return community_mapping

        except ImportError as e:
            raise ImportError("Please install the graspologic package.") from e

    async def get_community_details(
        self, community_number: int, collection_id: UUID
    ) -> Tuple[int, List[Dict[str, Any]], List[Dict[str, Any]]]:

        QUERY = f"""
            SELECT level FROM {self._get_table_name("community")} WHERE cluster = $1 AND collection_id = $2
            LIMIT 1
        """
        level = (
            await self.fetch_query(QUERY, [community_number, collection_id])
        )[0]["level"]

        # selecting table name based on entity level
        # check if there are any entities in the community that are not in the entity_embedding table
        query = f"""
            SELECT COUNT(*) FROM {self._get_table_name("entity_collection")} WHERE collection_id = $1
        """
        entity_count = (await self.fetch_query(query, [collection_id]))[0][
            "count"
        ]
        table_name = (
            "entity_collection" if entity_count > 0 else "entity_embedding"
        )

        QUERY = f"""
            WITH node_triple_ids AS (
                SELECT node, triple_ids
                FROM {self._get_table_name("community")}
                WHERE cluster = $1 AND collection_id = $2
            )
            SELECT DISTINCT
                e.id AS id,
                e.name AS name,
                e.description AS description
            FROM node_triple_ids nti
            JOIN {self._get_table_name(table_name)} e ON e.name = nti.node;
        """
        entities = await self.fetch_query(
            QUERY, [community_number, collection_id]
        )
        entities = [Entity(**entity) for entity in entities]

        QUERY = f"""
            WITH node_triple_ids AS (

                SELECT node, triple_ids
                FROM {self._get_table_name("community")}
                WHERE cluster = $1 AND collection_id = $2
            )
            SELECT DISTINCT
                t.id, t.subject, t.predicate, t.object, t.weight, t.description
            FROM node_triple_ids nti
            JOIN {self._get_table_name("triple_raw")} t ON t.id = ANY(nti.triple_ids);
        """
        triples = await self.fetch_query(
            QUERY, [community_number, collection_id]
        )
        triples = [Triple(**triple) for triple in triples]

        return level, entities, triples

    # async def client(self):
    #     return None

    async def get_community_reports(
        self, collection_id: UUID
    ) -> List[CommunityReport]:
        QUERY = f"""
            SELECT *c FROM {self._get_table_name("community_report")} WHERE collection_id = $1
        """
        return await self.fetch_query(QUERY, [collection_id])

    async def check_community_reports_exist(
        self, collection_id: UUID, offset: int, limit: int
    ) -> List[int]:
        QUERY = f"""
            SELECT distinct community_number FROM {self._get_table_name("community_report")} WHERE collection_id = $1 AND community_number >= $2 AND community_number < $3
        """
        community_numbers = await self.fetch_query(
            QUERY, [collection_id, offset, offset + limit]
        )
        return [item["community_number"] for item in community_numbers]

    async def delete_graph_for_collection(
        self, collection_id: UUID, cascade: bool = False
    ) -> None:

        # don't delete if status is PROCESSING.
        QUERY = f"""
            SELECT kg_enrichment_status FROM {self._get_table_name("collections")} WHERE collection_id = $1
        """
        status = (await self.fetch_query(QUERY, [collection_id]))[0][
            "kg_enrichment_status"
        ]
        if status == KGExtractionStatus.PROCESSING.value:
            return

        # remove all triples for these documents.
        DELETE_QUERIES = [
            f"DELETE FROM {self._get_table_name("community")} WHERE collection_id = $1;",
            f"DELETE FROM {self._get_table_name("community_report")} WHERE collection_id = $1;",
        ]

        document_ids_response = await self.db_provider.documents_in_collection(
            collection_id
        )

        # This type ignore is due to insufficient typing of the documents_in_collection method
        document_ids = [doc.id for doc in document_ids_response["results"]]  # type: ignore

        # TODO: make these queries more efficient. Pass the document_ids as params.
        if cascade:
            DELETE_QUERIES += [
                f"DELETE FROM {self._get_table_name("entity_raw")} WHERE document_id = ANY($1::uuid[]);",
                f"DELETE FROM {self._get_table_name("triple_raw")} WHERE document_id = ANY($1::uuid[]);",
                f"DELETE FROM {self._get_table_name("entity_embedding")} WHERE document_id = ANY($1::uuid[]);",
                f"DELETE FROM {self._get_table_name("entity_collection")} WHERE collection_id = $1;",
            ]

            # setting the kg_creation_status to PENDING for this collection.
            QUERY = f"""
                UPDATE {self._get_table_name("document_info")} SET kg_extraction_status = $1 WHERE $2::uuid = ANY(collection_ids)
            """
            await self.execute_query(
                QUERY, [KGExtractionStatus.PENDING, collection_id]
            )

        for query in DELETE_QUERIES:
            if "community" in query or "entity_collection" in query:
                await self.execute_query(query, [collection_id])
            else:
                await self.execute_query(query, [document_ids])

        # set status to PENDING for this collection.
        QUERY = f"""
            UPDATE {self._get_table_name("collections")} SET kg_enrichment_status = $1 WHERE collection_id = $2
        """
        await self.execute_query(
            QUERY, [KGExtractionStatus.PENDING, collection_id]
        )

    async def delete_node_via_document_id(
        self, document_id: UUID, collection_id: UUID
    ) -> None:
        # don't delete if status is PROCESSING.
        QUERY = f"""
            SELECT kg_enrichment_status FROM {self._get_table_name("collections")} WHERE collection_id = $1
        """
        status = (await self.fetch_query(QUERY, [collection_id]))[0][
            "kg_enrichment_status"
        ]
        if status == KGExtractionStatus.PROCESSING.value:
            return

        # Execute separate DELETE queries
        delete_queries = [
            f"DELETE FROM {self._get_table_name('entity_raw')} WHERE document_id = $1",
            f"DELETE FROM {self._get_table_name('triple_raw')} WHERE document_id = $1",
            f"DELETE FROM {self._get_table_name('entity_embedding')} WHERE document_id = $1",
        ]

        for query in delete_queries:
            await self.execute_query(query, [document_id])

        # Check if this is the last document in the collection
        documents = await self.db_provider.documents_in_collection(
            collection_id
        )
        count = documents["total_entries"]

        if count == 0:
            # If it's the last document, delete collection-related data
            collection_queries = [
                f"DELETE FROM {self._get_table_name('community')} WHERE collection_id = $1",
                f"DELETE FROM {self._get_table_name('community_report')} WHERE collection_id = $1",
            ]
            for query in collection_queries:
                await self.execute_query(
                    query, [collection_id]
                )  # Ensure collection_id is in a list

            # set status to PENDING for this collection.
            QUERY = f"""
                UPDATE {self._get_table_name("collections")} SET kg_enrichment_status = $1 WHERE collection_id = $2
            """
            await self.execute_query(
                QUERY, [KGExtractionStatus.PENDING, collection_id]
            )
            return None
        return None

    def _get_str_estimation_output(self, x: tuple[Any, Any]) -> str:
        if isinstance(x[0], int) and isinstance(x[1], int):
            return " - ".join(map(str, x))
        else:
            return " - ".join(f"{round(a, 2)}" for a in x)

    async def get_existing_entity_extraction_ids(
        self, document_id: UUID
    ) -> list[str]:
        QUERY = f"""
            SELECT DISTINCT unnest(extraction_ids) AS extraction_id FROM {self._get_table_name("entity_raw")} WHERE document_id = $1
        """
        extraction_ids = [
            item["extraction_id"]
            for item in await self.fetch_query(QUERY, [document_id])
        ]
        return extraction_ids

    async def get_creation_estimate(
        self, collection_id: UUID, kg_creation_settings: KGCreationSettings
    ) -> KGCreationEstimationResponse:

        # todo: harmonize the document_id and id fields: postgres table contains document_id, but other places use id.
        document_ids = [
            doc.id
            for doc in (
                await self.db_provider.documents_in_collection(collection_id)  # type: ignore
            )["results"]
        ]

        query = f"""
            SELECT document_id, COUNT(*) as chunk_count
<<<<<<< HEAD
            FROM {self._get_table_name("vector")}
=======
            FROM {self._get_table_name("vectors")}
>>>>>>> 6e5bc12f
            WHERE document_id = ANY($1)
            GROUP BY document_id
        """

        chunk_counts = await self.fetch_query(query, [document_ids])

        total_chunks = (
            sum(doc["chunk_count"] for doc in chunk_counts)
            // kg_creation_settings.extraction_merge_count
        )  # 4 chunks per llm
        estimated_entities = (
            total_chunks * 10,
            total_chunks * 20,
        )  # 25 entities per 4 chunks
        estimated_triples = (
            int(estimated_entities[0] * 1.25),
            int(estimated_entities[1] * 1.5),
        )  # Assuming 1.25 triples per entity on average

        estimated_llm_calls = (
            total_chunks * 2 + estimated_entities[0],
            total_chunks * 2 + estimated_entities[1],
        )

        total_in_out_tokens = (
            2000 * estimated_llm_calls[0] // 1000000,
            2000 * estimated_llm_calls[1] // 1000000,
        )  # in millions

        estimated_cost = (
            total_in_out_tokens[0]
            * llm_cost_per_million_tokens(
                kg_creation_settings.generation_config.model
            ),
            total_in_out_tokens[1]
            * llm_cost_per_million_tokens(
                kg_creation_settings.generation_config.model
            ),
        )

        total_time_in_minutes = (
            total_in_out_tokens[0] * 10 / 60,
            total_in_out_tokens[1] * 10 / 60,
        )  # 10 minutes per million tokens

        return KGCreationEstimationResponse(
            message='Ran Graph Creation Estimate (not the actual run). Note that these are estimated ranges, actual values may vary. To run the KG creation process, run `create-graph` with `--run` in the cli, or `run_type="run"` in the client.',
            document_count=len(document_ids),
            number_of_jobs_created=len(document_ids) + 1,
            total_chunks=total_chunks,
            estimated_entities=self._get_str_estimation_output(
                estimated_entities
            ),
            estimated_triples=self._get_str_estimation_output(
                estimated_triples
            ),
            estimated_llm_calls=self._get_str_estimation_output(
                estimated_llm_calls
            ),
            estimated_total_in_out_tokens_in_millions=self._get_str_estimation_output(
                total_in_out_tokens
            ),
            estimated_cost_in_usd=self._get_str_estimation_output(
                estimated_cost
            ),
            estimated_total_time_in_minutes="Depends on your API key tier. Accurate estimate coming soon. Rough estimate: "
            + self._get_str_estimation_output(total_time_in_minutes),
        )

    async def get_enrichment_estimate(
        self, collection_id: UUID, kg_enrichment_settings: KGEnrichmentSettings
    ) -> KGEnrichmentEstimationResponse:

        document_ids = [
            doc.id
            for doc in (
                await self.db_provider.documents_in_collection(collection_id)  # type: ignore
            )["results"]
        ]

        QUERY = f"""
            SELECT COUNT(*) FROM {self._get_table_name("entity_embedding")} WHERE document_id = ANY($1);
        """
        entity_count = (await self.fetch_query(QUERY, [document_ids]))[0][
            "count"
        ]

        if not entity_count:
            raise ValueError(
                "No entities found in the graph. Please run `create-graph` first."
            )

        QUERY = f"""
            SELECT COUNT(*) FROM {self._get_table_name("triple_raw")} WHERE document_id = ANY($1);
        """
        triple_count = (await self.fetch_query(QUERY, [document_ids]))[0][
            "count"
        ]

        estimated_llm_calls = (entity_count // 10, entity_count // 5)
        estimated_total_in_out_tokens_in_millions = (
            2000 * estimated_llm_calls[0] / 1000000,
            2000 * estimated_llm_calls[1] / 1000000,
        )
        cost_per_million_tokens = llm_cost_per_million_tokens(
            kg_enrichment_settings.generation_config.model
        )
        estimated_cost = (
            estimated_total_in_out_tokens_in_millions[0]
            * cost_per_million_tokens,
            estimated_total_in_out_tokens_in_millions[1]
            * cost_per_million_tokens,
        )

        estimated_total_time = (
            estimated_total_in_out_tokens_in_millions[0] * 10 / 60,
            estimated_total_in_out_tokens_in_millions[1] * 10 / 60,
        )

        return KGEnrichmentEstimationResponse(
            message='Ran Graph Enrichment Estimate (not the actual run). Note that these are estimated ranges, actual values may vary. To run the KG enrichment process, run `enrich-graph` with `--run` in the cli, or `run_type="run"` in the client.',
            total_entities=entity_count,
            total_triples=triple_count,
            estimated_llm_calls=self._get_str_estimation_output(
                estimated_llm_calls
            ),
            estimated_total_in_out_tokens_in_millions=self._get_str_estimation_output(
                estimated_total_in_out_tokens_in_millions
            ),
            estimated_cost_in_usd=self._get_str_estimation_output(
                estimated_cost
            ),
            estimated_total_time_in_minutes="Depends on your API key tier. Accurate estimate coming soon. Rough estimate: "
            + self._get_str_estimation_output(estimated_total_time),
        )

    async def create_vector_index(self):
        # need to implement this. Just call vector db provider's create_vector_index method.
        # this needs to be run periodically for every collection.
        raise NotImplementedError

    async def delete_triples(self, triple_ids: list[int]):
        # need to implement this.
        raise NotImplementedError

    async def get_schema(self):
        # somehow get the rds from the postgres db.
        raise NotImplementedError

    async def get_entities(
        self,
        collection_id: UUID,
        offset: int = 0,
        limit: int = -1,
        entity_ids: Optional[List[str]] = None,
        entity_names: Optional[List[str]] = None,
        entity_table_name: str = "entity_embedding",
    ) -> dict:
        conditions = []
        params: list = [collection_id]

        if entity_ids:
            conditions.append(f"id = ANY(${len(params) + 1})")
            params.append(entity_ids)

        if entity_names:
            conditions.append(f"name = ANY(${len(params) + 1})")
            params.append(entity_names)

        if limit != -1:
            params.extend([offset, limit])
            offset_limit_clause = (
                f"OFFSET ${len(params) - 1} LIMIT ${len(params)}"
            )
        else:
            params.append(offset)
            offset_limit_clause = f"OFFSET ${len(params)}"

        if entity_table_name == "entity_collection":
            # entity deduplicated table has document_ids, not document_id.
            # we directly use the collection_id to get the entities list.
            query = f"""
            SELECT id, name, description, extraction_ids, document_ids
            FROM {self._get_table_name(entity_table_name)}
            WHERE collection_id = $1
            {" AND " + " AND ".join(conditions) if conditions else ""}
            ORDER BY id
            {offset_limit_clause}
            """
        else:
            query = f"""
            SELECT id, name, description, extraction_ids, document_id
            FROM {self._get_table_name(entity_table_name)}
            WHERE document_id = ANY(
                SELECT document_id FROM {self._get_table_name("document_info")}
                WHERE $1 = ANY(collection_ids)
            )
            {" AND " + " AND ".join(conditions) if conditions else ""}
            ORDER BY id
            {offset_limit_clause}
        """

        results = await self.fetch_query(query, params)

        entities = [Entity(**entity) for entity in results]

        total_entries = await self.get_entity_count(
            collection_id=collection_id, entity_table_name=entity_table_name
        )

        return {"entities": entities, "total_entries": total_entries}

    async def get_triples(
        self,
        collection_id: UUID,
        offset: int = 0,
        limit: int = 100,
        entity_names: Optional[List[str]] = None,
        triple_ids: Optional[List[str]] = None,
    ) -> dict:
        conditions = []
        params = [str(collection_id)]

        if triple_ids:
            conditions.append(f"id = ANY(${len(params) + 1})")
            params.append([str(ele) for ele in triple_ids])  # type: ignore

        if entity_names:
            conditions.append(
                f"subject = ANY(${len(params) + 1}) or object = ANY(${len(params) + 1})"
            )
            params.append([str(ele) for ele in entity_names])  # type: ignore

        query = f"""
            SELECT id, subject, predicate, object, description
            FROM {self._get_table_name("triple_raw")}
            WHERE document_id = ANY(
                SELECT document_id FROM {self._get_table_name("document_info")}
                WHERE $1 = ANY(collection_ids)
            )
            {" AND " + " AND ".join(conditions) if conditions else ""}
            ORDER BY id
            OFFSET ${len(params) + 1} LIMIT ${len(params) + 2}
        """
        params.extend([offset, limit])  # type: ignore

        triples = await self.fetch_query(query, params)
        triples = [Triple(**triple) for triple in triples]
        total_entries = await self.get_triple_count(
            collection_id=collection_id
        )

        return {"triples": triples, "total_entries": total_entries}

    async def structured_query(self):
        raise NotImplementedError

    async def update_extraction_prompt(self):
        raise NotImplementedError

    async def update_kg_search_prompt(self):
        raise NotImplementedError

    async def upsert_triples(self):
        raise NotImplementedError

    async def get_entity_count(
        self,
        collection_id: Optional[UUID] = None,
        document_id: Optional[UUID] = None,
        distinct: bool = False,
        entity_table_name: str = "entity_embedding",
    ) -> int:
        if collection_id is None and document_id is None:
            raise ValueError(
                "Either collection_id or document_id must be provided."
            )

        conditions = []
        params = []

        if entity_table_name == "entity_collection":

            if document_id:
                raise ValueError(
                    "document_id is not supported for entity_collection table"
                )

            if collection_id:
                conditions.append("collection_id = $1")
                params.append(str(collection_id))

        else:
            if collection_id:
                conditions.append(
                    f"""
                    document_id = ANY(
                        SELECT document_id FROM {self._get_table_name("document_info")}
                        WHERE $1 = ANY(collection_ids)
                    )
                    """
                )
                params.append(str(collection_id))
            else:
                conditions.append("document_id = $1")
                params.append(str(document_id))

        if distinct:
            count_value = "DISTINCT name"
        else:
            count_value = "*"

        QUERY = f"""
            SELECT COUNT({count_value}) FROM {self._get_table_name(entity_table_name)}
            WHERE {" AND ".join(conditions)}
        """
        return (await self.fetch_query(QUERY, params))[0]["count"]

    async def get_triple_count(
        self,
        collection_id: Optional[UUID] = None,
        document_id: Optional[UUID] = None,
    ) -> int:
        if collection_id is None and document_id is None:
            raise ValueError(
                "Either collection_id or document_id must be provided."
            )

        conditions = []
        params = []

        if collection_id:
            conditions.append(
                f"""
                document_id = ANY(
                    SELECT document_id FROM {self._get_table_name("document_info")}
                    WHERE $1 = ANY(collection_ids)
                )
                """
            )
            params.append(str(collection_id))
        else:
            conditions.append("document_id = $1")
            params.append(str(document_id))

        QUERY = f"""
            SELECT COUNT(*) FROM {self._get_table_name("triple_raw")}
            WHERE {" AND ".join(conditions)}
        """
        return (await self.fetch_query(QUERY, params))[0]["count"]

    async def update_entity_descriptions(self, entities: list[Entity]):

        query = f"""
            UPDATE {self._get_table_name("entity_collection")}
            SET description = $3, description_embedding = $4
            WHERE name = $1 AND collection_id = $2
        """

        inputs = [
            (
                entity.name,
                entity.collection_id,
                entity.description,
                entity.description_embedding,
            )
            for entity in entities
        ]

        await self.execute_many(query, inputs)  # type: ignore

    async def get_deduplication_estimate(
        self,
        collection_id: UUID,
        kg_deduplication_settings: KGEntityDeduplicationSettings,
    ):
        # number of documents in collection
        query = f"""
            SELECT name, count(name)
            FROM {self._get_table_name("entity_embedding")}
            WHERE document_id = ANY(
                SELECT document_id FROM {self._get_table_name("document_info")}
                WHERE $1 = ANY(collection_ids)
            )
            GROUP BY name
            HAVING count(name) >= 5
        """
        entities = await self.fetch_query(query, [collection_id])
        num_entities = len(entities)

        estimated_llm_calls = (num_entities, num_entities)
        estimated_total_in_out_tokens_in_millions = (
            estimated_llm_calls[0] * 1000 / 1000000,
            estimated_llm_calls[1] * 5000 / 1000000,
        )
        estimated_cost_in_usd = (
            estimated_total_in_out_tokens_in_millions[0]
            * llm_cost_per_million_tokens(
                kg_deduplication_settings.generation_config.model
            ),
            estimated_total_in_out_tokens_in_millions[1]
            * llm_cost_per_million_tokens(
                kg_deduplication_settings.generation_config.model
            ),
        )

        estimated_total_time_in_minutes = (
            estimated_total_in_out_tokens_in_millions[0] * 10 / 60,
            estimated_total_in_out_tokens_in_millions[1] * 10 / 60,
        )

        return KGDeduplicationEstimationResponse(
            message='Ran Deduplication Estimate (not the actual run). Note that these are estimated ranges, actual values may vary. To run the Deduplication process, run `deduplicate-entities` with `--run` in the cli, or `run_type="run"` in the client.',
            num_entities=num_entities,
            estimated_llm_calls=self._get_str_estimation_output(
                estimated_llm_calls
            ),
            estimated_total_in_out_tokens_in_millions=self._get_str_estimation_output(
                estimated_total_in_out_tokens_in_millions
            ),
            estimated_cost_in_usd=self._get_str_estimation_output(
                estimated_cost_in_usd
            ),
            estimated_total_time_in_minutes=self._get_str_estimation_output(
                estimated_total_time_in_minutes
            ),
        )<|MERGE_RESOLUTION|>--- conflicted
+++ resolved
@@ -966,11 +966,7 @@
 
         query = f"""
             SELECT document_id, COUNT(*) as chunk_count
-<<<<<<< HEAD
             FROM {self._get_table_name("vector")}
-=======
-            FROM {self._get_table_name("vectors")}
->>>>>>> 6e5bc12f
             WHERE document_id = ANY($1)
             GROUP BY document_id
         """
