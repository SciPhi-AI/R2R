--- conflicted
+++ resolved
@@ -4,11 +4,6 @@
 from uuid import UUID
 
 import asyncpg
-<<<<<<< HEAD
-import asyncio
-from graspologic.partition import HierarchicalClusters
-=======
->>>>>>> 7301e33c
 
 from core.base import (
     CommunityReport,
