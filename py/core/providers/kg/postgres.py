--- conflicted
+++ resolved
@@ -1,10 +1,6 @@
 import json
 import logging
-<<<<<<< HEAD
-from typing import Any, Dict, List, Optional, Tuple
-=======
 from typing import Any, Dict, List, Optional, Tuple, Union
->>>>>>> cbffd688
 from uuid import UUID
 
 import asyncpg
@@ -479,16 +475,7 @@
         triples = await self.fetch_query(QUERY, [document_ids])
         return triples
 
-<<<<<<< HEAD
-    async def add_communities(
-        self,
-        communities: List[
-            Tuple[str, int, Optional[int], int, bool, List[int]]
-        ],
-    ) -> None:
-=======
     async def add_communities(self, communities: List[Any]) -> None:
->>>>>>> cbffd688
         QUERY = f"""
             INSERT INTO {self._get_table_name("community")} (node, cluster, parent_cluster, level, is_final_cluster, triple_ids)
             VALUES ($1, $2, $3, $4, $5, $6)
@@ -655,7 +642,9 @@
     # async def client(self):
     #     return None
 
-    async def get_community_reports(self, collection_id: UUID) -> List[CommunityReport]:
+    async def get_community_reports(
+        self, collection_id: UUID
+    ) -> List[CommunityReport]:
         QUERY = f"""
             SELECT * FROM {self._get_table_name("community_report")} WHERE collection_id = $1
         """
