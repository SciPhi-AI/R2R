import json
import logging
import time
from typing import Any, Dict, List, Optional, Tuple
from uuid import UUID

import asyncpg

from core.base import (
    CommunityReport,
    DatabaseProvider,
    EmbeddingProvider,
    Entity,
    KGConfig,
    KGExtraction,
    KGExtractionStatus,
    KGProvider,
    Triple,
)
from shared.abstractions import (
    KGCreationSettings,
    KGEnrichmentSettings,
    KGEntityDeduplicationSettings,
)
from shared.abstractions.vector import VectorQuantizationType
from shared.api.models.kg.responses import (
    KGCreationEstimationResponse,
    KGEnrichmentEstimationResponse,
    KGDeduplicationEstimationResponse,
)
from shared.utils import _decorate_vector_type, llm_cost_per_million_tokens
from shared.abstractions.graph import EntityLevel

logger = logging.getLogger()


# TODO - Refactor this to `PostgresKGHandler`
class PostgresKGProvider(KGProvider):

    def __init__(
        self,
        config: KGConfig,
        db_provider: DatabaseProvider,
        embedding_provider: EmbeddingProvider,
        *args: Any,
        **kwargs: Any,
    ) -> None:
        super().__init__(config, *args, **kwargs)

        self.db_provider = db_provider
        self.embedding_provider = embedding_provider

        try:
            import networkx as nx

            self.nx = nx
        except ImportError as exc:
            raise ImportError(
                "NetworkX is not installed. Please install it to use this module."
            ) from exc

    def _get_table_name(self, base_name: str) -> str:
        return f"{self.db_provider.project_name}.{base_name}"

    async def initialize(self):
        logger.info(
            f"Initializing PostgresKGProvider for project {self.db_provider.project_name}"
        )
        await self.create_tables(
            embedding_dim=self.embedding_provider.config.base_dimension,
            quantization_type=self.embedding_provider.config.quantization_settings.quantization_type,
        )

    async def execute_query(
        self, query: str, params: Optional[list[Any]] = None
    ) -> Any:
        return await self.db_provider.connection_manager.execute_query(
            query, params
        )

    async def execute_many(
        self,
        query: str,
        params: Optional[list[tuple[Any]]] = None,
        batch_size: int = 1000,
    ) -> Any:
        return await self.db_provider.connection_manager.execute_many(
            query, params, batch_size
        )

    async def fetch_query(
        self,
        query: str,
        params: Optional[Any] = None,  # TODO: make this strongly typed
    ) -> Any:
        return await self.db_provider.connection_manager.fetch_query(
            query, params
        )

    async def create_tables(
        self, embedding_dim: int, quantization_type: VectorQuantizationType
    ):
        # raw entities table
        # create schema

        vector_column_str = _decorate_vector_type(
            f"({embedding_dim})", quantization_type
        )

        query = f"""
            CREATE TABLE IF NOT EXISTS {self._get_table_name("chunk_entity")} (
            id SERIAL PRIMARY KEY,
            category TEXT NOT NULL,
            name TEXT NOT NULL,
            description TEXT NOT NULL,
            extraction_ids UUID[] NOT NULL,
            document_id UUID NOT NULL,
            attributes JSONB
        );
        """
        await self.execute_query(query)

        # raw triples table, also the final table. this will have embeddings.
        query = f"""
            CREATE TABLE IF NOT EXISTS {self._get_table_name("chunk_triple")} (
            id SERIAL PRIMARY KEY,
            subject TEXT NOT NULL,
            predicate TEXT NOT NULL,
            object TEXT NOT NULL,
            weight FLOAT NOT NULL,
            description TEXT NOT NULL,
            embedding {vector_column_str},
            extraction_ids UUID[] NOT NULL,
            document_id UUID NOT NULL,
            attributes JSONB NOT NULL
        );
        """
        await self.execute_query(query)

        # embeddings tables
        query = f"""
            CREATE TABLE IF NOT EXISTS {self._get_table_name("document_entity")} (
            id SERIAL PRIMARY KEY,
            name TEXT NOT NULL,
            description TEXT NOT NULL,
            extraction_ids UUID[] NOT NULL,
            description_embedding {vector_column_str} NOT NULL,
            document_id UUID NOT NULL,
            UNIQUE (name, document_id)
            );
        """

        await self.execute_query(query)

        # deduplicated entities table
        query = f"""
            CREATE TABLE IF NOT EXISTS {self._get_table_name("collection_entity")} (
            id SERIAL PRIMARY KEY,
            name TEXT NOT NULL,
            description TEXT,
            extraction_ids UUID[] NOT NULL,
            document_ids UUID[] NOT NULL,
            collection_id UUID NOT NULL,
            description_embedding {vector_column_str},
            attributes JSONB,
            UNIQUE (name, collection_id, attributes)
        );"""

        await self.execute_query(query)

        # communities table, result of the Leiden algorithm
        query = f"""
            CREATE TABLE IF NOT EXISTS {self._get_table_name("community_info")} (
            id SERIAL PRIMARY KEY,
            node TEXT NOT NULL,
            cluster INT NOT NULL,
            parent_cluster INT,
            level INT NOT NULL,
            is_final_cluster BOOLEAN NOT NULL,
            triple_ids INT[] NOT NULL,
            collection_id UUID NOT NULL
        );"""

        await self.execute_query(query)

        # communities_report table
        query = f"""
            CREATE TABLE IF NOT EXISTS {self._get_table_name("community_report")} (
            id SERIAL PRIMARY KEY,
            community_number INT NOT NULL,
            collection_id UUID NOT NULL,
            level INT NOT NULL,
            name TEXT NOT NULL,
            summary TEXT NOT NULL,
            findings TEXT[] NOT NULL,
            rating FLOAT NOT NULL,
            rating_explanation TEXT NOT NULL,
            embedding {vector_column_str} NOT NULL,
            attributes JSONB,
            UNIQUE (community_number, level, collection_id)
        );"""

        await self.execute_query(query)

    async def _add_objects(
        self,
        objects: list[Any],
        table_name: str,
        conflict_columns: list[str] = [],
    ) -> asyncpg.Record:
        """
        Upsert objects into the specified table.
        """
        # Get non-null attributes from the first object
        non_null_attrs = {k: v for k, v in objects[0].items() if v is not None}
        columns = ", ".join(non_null_attrs.keys())

        placeholders = ", ".join(f"${i+1}" for i in range(len(non_null_attrs)))

        if conflict_columns:
            conflict_columns_str = ", ".join(conflict_columns)
            replace_columns_str = ", ".join(
                f"{column} = EXCLUDED.{column}"
                for column in non_null_attrs.keys()
            )
            on_conflict_query = f"ON CONFLICT ({conflict_columns_str}) DO UPDATE SET {replace_columns_str}"
        else:
            on_conflict_query = ""

        QUERY = f"""
            INSERT INTO {self._get_table_name(table_name)} ({columns})
            VALUES ({placeholders})
            {on_conflict_query}
        """

        # Filter out null values for each object
        params = [
            tuple(
                (json.dumps(v) if isinstance(v, dict) else v)
                for v in obj.values()
                if v is not None
            )
            for obj in objects
        ]

        return await self.execute_many(QUERY, params)  # type: ignore

    async def add_entities(
        self,
        entities: list[Entity],
        table_name: str,
        conflict_columns: list[str] = [],
    ) -> asyncpg.Record:
        """
        Upsert entities into the entities_raw table. These are raw entities extracted from the document.

        Args:
            entities: list[Entity]: list of entities to upsert
            collection_name: str: name of the collection

        Returns:
            result: asyncpg.Record: result of the upsert operation
        """
        cleaned_entities = []
        for entity in entities:
            entity_dict = entity.to_dict()
            entity_dict["extraction_ids"] = (
                entity_dict["extraction_ids"]
                if entity_dict.get("extraction_ids")
                else []
            )
            entity_dict["description_embedding"] = (
                str(entity_dict["description_embedding"])
                if entity_dict.get("description_embedding")
                else None
            )
            cleaned_entities.append(entity_dict)

        return await self._add_objects(
            cleaned_entities, table_name, conflict_columns
        )

    async def add_triples(
        self,
        triples: list[Triple],
        table_name: str = "chunk_triple",
    ) -> None:
        """
        Upsert triples into the chunk_triple table. These are raw triples extracted from the document.

        Args:
            triples: list[Triple]: list of triples to upsert
            table_name: str: name of the table to upsert into

        Returns:
            result: asyncpg.Record: result of the upsert operation
        """
        return await self._add_objects(
            [ele.to_dict() for ele in triples], table_name
        )

    async def add_kg_extractions(
        self,
        kg_extractions: list[KGExtraction],
        table_prefix: str = "chunk_",
    ) -> Tuple[int, int]:
        """
        Upsert entities and triples into the database. These are raw entities and triples extracted from the document fragments.

        Args:
            kg_extractions: list[KGExtraction]: list of KG extractions to upsert
            table_prefix: str: prefix to add to the table names

        Returns:
            total_entities: int: total number of entities upserted
            total_relationships: int: total number of relationships upserted
        """

        total_entities, total_relationships = 0, 0

        for extraction in kg_extractions:

            total_entities, total_relationships = (
                total_entities + len(extraction.entities),
                total_relationships + len(extraction.triples),
            )

            if extraction.entities:
                if not extraction.entities[0].extraction_ids:
                    for i in range(len(extraction.entities)):
                        extraction.entities[i].extraction_ids = (
                            extraction.extraction_ids
                        )
                        extraction.entities[i].document_id = (
                            extraction.document_id
                        )

                await self.add_entities(
                    extraction.entities,
                    table_name=table_prefix + "entity",
                )

            if extraction.triples:
                if not extraction.triples[0].extraction_ids:
                    for i in range(len(extraction.triples)):
                        extraction.triples[i].extraction_ids = (
                            extraction.extraction_ids
                        )
                    extraction.triples[i].document_id = extraction.document_id

                await self.add_triples(
                    extraction.triples,
                    table_name=table_prefix + "triple",
                )

        return (total_entities, total_relationships)

    async def get_entity_map(
        self, offset: int, limit: int, document_id: UUID
    ) -> Dict[str, Dict[str, List[Dict[str, Any]]]]:

        QUERY1 = f"""
            WITH entities_list AS (
                SELECT DISTINCT name
                FROM {self._get_table_name("chunk_entity")}
                WHERE document_id = $1
                ORDER BY name ASC
                LIMIT {limit} OFFSET {offset}
            )
            SELECT e.name, e.description, e.category,
                   (SELECT array_agg(DISTINCT x) FROM unnest(e.extraction_ids) x) AS extraction_ids,
                   e.document_id
            FROM {self._get_table_name("chunk_entity")} e
            JOIN entities_list el ON e.name = el.name
            GROUP BY e.name, e.description, e.category, e.extraction_ids, e.document_id
            ORDER BY e.name;"""

        entities_list = await self.fetch_query(QUERY1, [document_id])
        entities_list = [
            Entity(
                name=entity["name"],
                description=entity["description"],
                category=entity["category"],
                extraction_ids=entity["extraction_ids"],
                document_id=entity["document_id"],
            )
            for entity in entities_list
        ]

        QUERY2 = f"""
            WITH entities_list AS (

                SELECT DISTINCT name
                FROM {self._get_table_name("chunk_entity")}
                WHERE document_id = $1
                ORDER BY name ASC
                LIMIT {limit} OFFSET {offset}
            )

            SELECT DISTINCT t.subject, t.predicate, t.object, t.weight, t.description,
                   (SELECT array_agg(DISTINCT x) FROM unnest(t.extraction_ids) x) AS extraction_ids, t.document_id
            FROM {self._get_table_name("chunk_triple")} t
            JOIN entities_list el ON t.subject = el.name
            ORDER BY t.subject, t.predicate, t.object;
        """

        triples_list = await self.fetch_query(QUERY2, [document_id])
        triples_list = [
            Triple(
                subject=triple["subject"],
                predicate=triple["predicate"],
                object=triple["object"],
                weight=triple["weight"],
                description=triple["description"],
                extraction_ids=triple["extraction_ids"],
                document_id=triple["document_id"],
            )
            for triple in triples_list
        ]

        entity_map: Dict[str, Dict[str, List[Any]]] = {}
        for entity in entities_list:
            if entity.name not in entity_map:
                entity_map[entity.name] = {"entities": [], "triples": []}
            entity_map[entity.name]["entities"].append(entity)

        for triple in triples_list:
            if triple.subject in entity_map:
                entity_map[triple.subject]["triples"].append(triple)
            if triple.object in entity_map:
                entity_map[triple.object]["triples"].append(triple)

        return entity_map

    async def upsert_embeddings(
        self,
        data: List[Tuple[Any]],
        table_name: str,
    ) -> None:
        QUERY = f"""
            INSERT INTO {self._get_table_name(table_name)} (name, description, description_embedding, extraction_ids, document_id)
            VALUES ($1, $2, $3, $4, $5)
            ON CONFLICT (name, document_id) DO UPDATE SET
                description = EXCLUDED.description,
                description_embedding = EXCLUDED.description_embedding,
                extraction_ids = EXCLUDED.extraction_ids,
                document_id = EXCLUDED.document_id
            """
        return await self.execute_many(QUERY, data)

    async def upsert_entities(self, entities: List[Entity]) -> None:
        QUERY = """
            INSERT INTO $1.$2 (category, name, description, description_embedding, extraction_ids, document_id, attributes)
            VALUES ($1, $2, $3, $4, $5, $6, $7)
            """

        table_name = self._get_table_name("entities")
        query = QUERY.format(table_name)
        await self.execute_query(query, entities)

    async def vector_query(self, query: str, **kwargs: Any) -> Any:

        query_embedding = kwargs.get("query_embedding", None)
        search_type = kwargs.get("search_type", "__Entity__")
        embedding_type = kwargs.get("embedding_type", "description_embedding")
        property_names = kwargs.get("property_names", ["name", "description"])
        filters = kwargs.get("filters", {})
        entities_level = kwargs.get("entities_level", EntityLevel.DOCUMENT)
        limit = kwargs.get("limit", 10)

        table_name = ""
        if search_type == "__Entity__":
            table_name = (
                "collection_entity"
                if entities_level == EntityLevel.COLLECTION
                else "document_entity"
            )
        elif search_type == "__Relationship__":
            table_name = "chunk_triple"
        elif search_type == "__Community__":
            table_name = "community_report"
        else:
            raise ValueError(f"Invalid search type: {search_type}")

        property_names_str = ", ".join(property_names)

        collection_ids_dict = filters.get("collection_ids", {})
        filter_query = ""
        if collection_ids_dict:
            filter_query = "WHERE collection_id = ANY($3)"
            filter_ids = collection_ids_dict["$overlap"]

            if search_type == "__Community__":
                logger.info(f"Searching in collection ids: {filter_ids}")

            if (
                search_type == "__Entity__"
                or search_type == "__Relationship__"
            ):
                filter_query = "WHERE document_id = ANY($3)"
                # TODO - This seems like a hack, we will need a better way to filter by collection ids for entities and relationships
                query = f"""
                    SELECT distinct document_id FROM {self._get_table_name('document_info')} WHERE $1 = ANY(collection_ids)
                """
                filter_ids = [
                    doc_id["document_id"]
                    for doc_id in await self.fetch_query(query, filter_ids)
                ]
                logger.info(f"Searching in document ids: {filter_ids}")

        QUERY = f"""
            SELECT {property_names_str} FROM {self._get_table_name(table_name)} {filter_query} ORDER BY {embedding_type} <=> $1 LIMIT $2;
        """

        if filter_query != "":
            results = await self.fetch_query(
                QUERY, (str(query_embedding), limit, filter_ids)
            )
        else:
            results = await self.fetch_query(
                QUERY, (str(query_embedding), limit)
            )

        for result in results:
            yield {
                property_name: result[property_name]
                for property_name in property_names
            }

    async def get_all_triples(self, collection_id: UUID) -> List[Triple]:

        # getting all documents for a collection
        QUERY = f"""
            select distinct document_id from {self._get_table_name("document_info")} where $1 = ANY(collection_ids)
        """
        document_ids = await self.fetch_query(QUERY, [collection_id])
        document_ids = [doc_id["document_id"] for doc_id in document_ids]

        QUERY = f"""
            SELECT id, subject, predicate, weight, object FROM {self._get_table_name("chunk_triple")} WHERE document_id = ANY($1)
        """
        triples = await self.fetch_query(QUERY, [document_ids])
        return [Triple(**triple) for triple in triples]

    async def add_communities(self, communities: List[Any]) -> None:
        QUERY = f"""
            INSERT INTO {self._get_table_name("community_info")} (node, cluster, parent_cluster, level, is_final_cluster, triple_ids, collection_id)
            VALUES ($1, $2, $3, $4, $5, $6, $7)
            """
        await self.execute_many(QUERY, communities)

    async def get_communities(
        self,
        collection_id: UUID,
        offset: int = 0,
        limit: int = 100,
        levels: Optional[list[int]] = None,
        community_numbers: Optional[list[int]] = None,
    ) -> dict:

        query_parts = [
            f"""
            SELECT id, community_number, collection_id, level, name, summary, findings, rating, rating_explanation
            FROM {self._get_table_name('community_report')} WHERE collection_id = $1 ORDER BY community_number LIMIT $2 OFFSET $3
            """
        ]
        params = [collection_id, limit, offset]

        if levels is not None:
            query_parts.append(f"AND level = ANY(${len(params) + 1})")
            params.append(levels)

        if community_numbers is not None:
            query_parts.append(
                f"AND community_number = ANY(${len(params) + 1})"
            )
            params.append(community_numbers)

        QUERY = " ".join(query_parts)

        communities = await self.fetch_query(QUERY, params)
        communities = [
            CommunityReport(**community) for community in communities
        ]

        return {
            "communities": communities,
            "total_entries": (await self.get_community_count(collection_id)),
        }

    async def get_community_count(self, collection_id: UUID) -> int:
        QUERY = f"""
            SELECT COUNT(*) FROM {self._get_table_name("community_report")} WHERE collection_id = $1
        """
        return (await self.fetch_query(QUERY, [collection_id]))[0]["count"]

    async def add_community_report(
        self, community_report: CommunityReport
    ) -> None:

        # TODO: Fix in the short term.
        # we need to do this because postgres insert needs to be a string
        community_report.embedding = str(community_report.embedding)  # type: ignore[assignment]

        non_null_attrs = {
            k: v for k, v in community_report.__dict__.items() if v is not None
        }
        columns = ", ".join(non_null_attrs.keys())
        placeholders = ", ".join(f"${i+1}" for i in range(len(non_null_attrs)))

        conflict_columns = ", ".join(
            [f"{k} = EXCLUDED.{k}" for k in non_null_attrs.keys()]
        )

        QUERY = f"""
            INSERT INTO {self._get_table_name("community_report")} ({columns})
            VALUES ({placeholders})
            ON CONFLICT (community_number, level, collection_id) DO UPDATE SET
                {conflict_columns}
            """

        await self.execute_many(QUERY, [tuple(non_null_attrs.values())])

    async def perform_graph_clustering(
        self,
        collection_id: UUID,
        leiden_params: Dict[str, Any],
    ) -> int:
        """
        Leiden clustering algorithm to cluster the knowledge graph triples into communities.

        Available parameters and defaults:
            max_cluster_size: int = 1000,
            starting_communities: Optional[Dict[str, int]] = None,
            extra_forced_iterations: int = 0,
            resolution: Union[int, float] = 1.0,
            randomness: Union[int, float] = 0.001,
            use_modularity: bool = True,
            random_seed: Optional[int] = None,
            weight_attribute: str = "weight",
            is_weighted: Optional[bool] = None,
            weight_default: Union[int, float] = 1.0,
            check_directed: bool = True,
        """

        start_time = time.time()
        triples = await self.get_all_triples(collection_id)

        logger.info(f"Clustering with settings: {str(leiden_params)}")

        G = self.nx.Graph()
        for triple in triples:
            G.add_edge(
                triple.subject,
                triple.object,
                weight=triple.weight,
                id=triple.id,
            )

        logger.info(f"Computing Leiden communities started.")

        hierarchical_communities = await self._compute_leiden_communities(
            G, leiden_params
        )

        logger.info(
            f"Computing Leiden communities completed, time {time.time() - start_time:.2f} seconds."
        )

        # caching the triple ids
        triple_ids_cache = dict[str, list[int]]()
        for triple in triples:
            if triple.subject not in triple_ids_cache:
                if triple.subject is not None:
                    triple_ids_cache[triple.subject] = []
            if triple.object not in triple_ids_cache:
                if triple.object is not None:
                    triple_ids_cache[triple.object] = []
            if triple.subject is not None and triple.id is not None:
                triple_ids_cache[triple.subject].append(triple.id)
            if triple.object is not None and triple.id is not None:
                triple_ids_cache[triple.object].append(triple.id)

        def triple_ids(node: str) -> list[int]:
            return triple_ids_cache.get(node, [])

        logger.info(
            f"Cached {len(triple_ids_cache)} triple ids, time {time.time() - start_time:.2f} seconds."
        )

        # upsert the communities into the database.
        inputs = [
            (
                str(item.node),
                item.cluster,
                item.parent_cluster,
                item.level,
                item.is_final_cluster,
                triple_ids(item.node),
                collection_id,
            )
            for item in hierarchical_communities
        ]

        await self.add_communities(inputs)

        num_communities = len(
            set([item.cluster for item in hierarchical_communities])
        )

        logger.info(
            f"Generated {num_communities} communities, time {time.time() - start_time:.2f} seconds."
        )

        return num_communities

    async def _compute_leiden_communities(
        self,
        graph: Any,
        leiden_params: Dict[str, Any],
    ) -> Any:
        """Compute Leiden communities."""
        try:
            from graspologic.partition import hierarchical_leiden

            if "random_seed" not in leiden_params:
                leiden_params["random_seed"] = (
                    7272  # add seed to control randomness
                )

            start_time = time.time()
            logger.info(
                f"Running Leiden clustering with params: {leiden_params}"
            )

            community_mapping = hierarchical_leiden(graph, **leiden_params)

            logger.info(
                f"Leiden clustering completed in {time.time() - start_time:.2f} seconds."
            )
            return community_mapping

        except ImportError as e:
            raise ImportError("Please install the graspologic package.") from e

    async def get_community_details(
        self, community_number: int, collection_id: UUID
    ) -> Tuple[int, List[Dict[str, Any]], List[Dict[str, Any]]]:

        QUERY = f"""
            SELECT level FROM {self._get_table_name("community_info")} WHERE cluster = $1 AND collection_id = $2
            LIMIT 1
        """
        level = (
            await self.fetch_query(QUERY, [community_number, collection_id])
        )[0]["level"]

        # selecting table name based on entity level
        # check if there are any entities in the community that are not in the entity_embedding table
        query = f"""
            SELECT COUNT(*) FROM {self._get_table_name("collection_entity")} WHERE collection_id = $1
        """
        entity_count = (await self.fetch_query(query, [collection_id]))[0][
            "count"
        ]
        table_name = (
            "collection_entity" if entity_count > 0 else "document_entity"
        )

        QUERY = f"""
            WITH node_triple_ids AS (
                SELECT node, triple_ids
                FROM {self._get_table_name("community_info")}
                WHERE cluster = $1 AND collection_id = $2
            )
            SELECT DISTINCT
                e.id AS id,
                e.name AS name,
                e.description AS description
            FROM node_triple_ids nti
            JOIN {self._get_table_name(table_name)} e ON e.name = nti.node;
        """
        entities = await self.fetch_query(
            QUERY, [community_number, collection_id]
        )
        entities = [Entity(**entity) for entity in entities]

        QUERY = f"""
            WITH node_triple_ids AS (
                SELECT node, triple_ids
                FROM {self._get_table_name("community_info")}
                WHERE cluster = $1 and collection_id = $2
            )
            SELECT DISTINCT
                t.id, t.subject, t.predicate, t.object, t.weight, t.description
            FROM node_triple_ids nti
            JOIN {self._get_table_name("chunk_triple")} t ON t.id = ANY(nti.triple_ids);
        """
        triples = await self.fetch_query(
            QUERY, [community_number, collection_id]
        )
        triples = [Triple(**triple) for triple in triples]

        return level, entities, triples

    # async def client(self):
    #     return None

    async def get_community_reports(
        self, collection_id: UUID
    ) -> List[CommunityReport]:
        QUERY = f"""
            SELECT *c FROM {self._get_table_name("community_report")} WHERE collection_id = $1
        """
        return await self.fetch_query(QUERY, [collection_id])

    async def check_community_reports_exist(
        self, collection_id: UUID, offset: int, limit: int
    ) -> List[int]:
        QUERY = f"""
            SELECT distinct community_number FROM {self._get_table_name("community_report")} WHERE collection_id = $1 AND community_number >= $2 AND community_number < $3
        """
        community_numbers = await self.fetch_query(
            QUERY, [collection_id, offset, offset + limit]
        )
        return [item["community_number"] for item in community_numbers]

    async def delete_graph_for_collection(
        self, collection_id: UUID, cascade: bool = False
    ) -> None:

        # don't delete if status is PROCESSING.
        QUERY = f"""
            SELECT kg_enrichment_status FROM {self._get_table_name("collections")} WHERE collection_id = $1
        """
        status = (await self.fetch_query(QUERY, [collection_id]))[0][
            "kg_enrichment_status"
        ]
        if status == KGExtractionStatus.PROCESSING.value:
            return

        # remove all triples for these documents.
        DELETE_QUERIES = [
<<<<<<< HEAD
            f"DELETE FROM {self._get_table_name('community_info')} WHERE collection_id = $1;",
            f"DELETE FROM {self._get_table_name('community_report')} WHERE collection_id = $1;",
=======
            f"DELETE FROM {self._get_table_name("community_info")} WHERE collection_id = $1;",
            f"DELETE FROM {self._get_table_name("community_report")} WHERE collection_id = $1;",
>>>>>>> f6e27891
        ]

        document_ids_response = await self.db_provider.documents_in_collection(
            collection_id
        )

        # This type ignore is due to insufficient typing of the documents_in_collection method
        document_ids = [doc.id for doc in document_ids_response["results"]]  # type: ignore

        # TODO: make these queries more efficient. Pass the document_ids as params.
        if cascade:
            DELETE_QUERIES += [
                f"DELETE FROM {self._get_table_name("chunk_entity")} WHERE document_id = ANY($1::uuid[]);",
                f"DELETE FROM {self._get_table_name("chunk_triple")} WHERE document_id = ANY($1::uuid[]);",
                f"DELETE FROM {self._get_table_name("document_entity")} WHERE document_id = ANY($1::uuid[]);",
                f"DELETE FROM {self._get_table_name("collection_entity")} WHERE collection_id = $1;",
            ]

            # setting the kg_creation_status to PENDING for this collection.
            QUERY = f"""
                UPDATE {self._get_table_name("document_info")} SET kg_extraction_status = $1 WHERE $2::uuid = ANY(collection_ids)
            """
            await self.execute_query(
                QUERY, [KGExtractionStatus.PENDING, collection_id]
            )

        for query in DELETE_QUERIES:
            if "community" in query or "collection_entity" in query:
                await self.execute_query(query, [collection_id])
            else:
                await self.execute_query(query, [document_ids])

        # set status to PENDING for this collection.
        QUERY = f"""
            UPDATE {self._get_table_name("collections")} SET kg_enrichment_status = $1 WHERE collection_id = $2
        """
        await self.execute_query(
            QUERY, [KGExtractionStatus.PENDING, collection_id]
        )

    async def delete_node_via_document_id(
        self, document_id: UUID, collection_id: UUID
    ) -> None:
        # don't delete if status is PROCESSING.
        QUERY = f"""
            SELECT kg_enrichment_status FROM {self._get_table_name("collections")} WHERE collection_id = $1
        """
        status = (await self.fetch_query(QUERY, [collection_id]))[0][
            "kg_enrichment_status"
        ]
        if status == KGExtractionStatus.PROCESSING.value:
            return

        # Execute separate DELETE queries
        delete_queries = [
            f"DELETE FROM {self._get_table_name('chunk_entity')} WHERE document_id = $1",
            f"DELETE FROM {self._get_table_name('chunk_triple')} WHERE document_id = $1",
            f"DELETE FROM {self._get_table_name('document_entity')} WHERE document_id = $1",
        ]

        for query in delete_queries:
            await self.execute_query(query, [document_id])

        # Check if this is the last document in the collection
        documents = await self.db_provider.documents_in_collection(
            collection_id
        )
        count = documents["total_entries"]

        if count == 0:
            # If it's the last document, delete collection-related data
            collection_queries = [
                f"DELETE FROM {self._get_table_name('community_info')} WHERE collection_id = $1",
                f"DELETE FROM {self._get_table_name('community_report')} WHERE collection_id = $1",
            ]
            for query in collection_queries:
                await self.execute_query(
                    query, [collection_id]
                )  # Ensure collection_id is in a list

            # set status to PENDING for this collection.
            QUERY = f"""
                UPDATE {self._get_table_name("collections")} SET kg_enrichment_status = $1 WHERE collection_id = $2
            """
            await self.execute_query(
                QUERY, [KGExtractionStatus.PENDING, collection_id]
            )
            return None
        return None

    def _get_str_estimation_output(self, x: tuple[Any, Any]) -> str:
        if isinstance(x[0], int) and isinstance(x[1], int):
            return " - ".join(map(str, x))
        else:
            return " - ".join(f"{round(a, 2)}" for a in x)

    async def get_existing_entity_extraction_ids(
        self, document_id: UUID
    ) -> list[str]:
        QUERY = f"""
            SELECT DISTINCT unnest(extraction_ids) AS extraction_id FROM {self._get_table_name("chunk_entity")} WHERE document_id = $1
        """
        extraction_ids = [
            item["extraction_id"]
            for item in await self.fetch_query(QUERY, [document_id])
        ]
        return extraction_ids

    async def get_creation_estimate(
        self, collection_id: UUID, kg_creation_settings: KGCreationSettings
    ) -> KGCreationEstimationResponse:

        # todo: harmonize the document_id and id fields: postgres table contains document_id, but other places use id.
        document_ids = [
            doc.id
            for doc in (
                await self.db_provider.documents_in_collection(collection_id)  # type: ignore
            )["results"]
        ]

        query = f"""
            SELECT document_id, COUNT(*) as chunk_count
            FROM {self._get_table_name("vectors")}
            WHERE document_id = ANY($1)
            GROUP BY document_id
        """

        chunk_counts = await self.fetch_query(query, [document_ids])

        total_chunks = (
            sum(doc["chunk_count"] for doc in chunk_counts)
            // kg_creation_settings.extraction_merge_count
        )  # 4 chunks per llm
        estimated_entities = (
            total_chunks * 10,
            total_chunks * 20,
        )  # 25 entities per 4 chunks
        estimated_triples = (
            int(estimated_entities[0] * 1.25),
            int(estimated_entities[1] * 1.5),
        )  # Assuming 1.25 triples per entity on average

        estimated_llm_calls = (
            total_chunks * 2 + estimated_entities[0],
            total_chunks * 2 + estimated_entities[1],
        )

        total_in_out_tokens = (
            2000 * estimated_llm_calls[0] // 1000000,
            2000 * estimated_llm_calls[1] // 1000000,
        )  # in millions

        estimated_cost = (
            total_in_out_tokens[0]
            * llm_cost_per_million_tokens(
                kg_creation_settings.generation_config.model
            ),
            total_in_out_tokens[1]
            * llm_cost_per_million_tokens(
                kg_creation_settings.generation_config.model
            ),
        )

        total_time_in_minutes = (
            total_in_out_tokens[0] * 10 / 60,
            total_in_out_tokens[1] * 10 / 60,
        )  # 10 minutes per million tokens

        return KGCreationEstimationResponse(
            message='Ran Graph Creation Estimate (not the actual run). Note that these are estimated ranges, actual values may vary. To run the KG creation process, run `create-graph` with `--run` in the cli, or `run_type="run"` in the client.',
            document_count=len(document_ids),
            number_of_jobs_created=len(document_ids) + 1,
            total_chunks=total_chunks,
            estimated_entities=self._get_str_estimation_output(
                estimated_entities
            ),
            estimated_triples=self._get_str_estimation_output(
                estimated_triples
            ),
            estimated_llm_calls=self._get_str_estimation_output(
                estimated_llm_calls
            ),
            estimated_total_in_out_tokens_in_millions=self._get_str_estimation_output(
                total_in_out_tokens
            ),
            estimated_cost_in_usd=self._get_str_estimation_output(
                estimated_cost
            ),
            estimated_total_time_in_minutes="Depends on your API key tier. Accurate estimate coming soon. Rough estimate: "
            + self._get_str_estimation_output(total_time_in_minutes),
        )

    async def get_enrichment_estimate(
        self, collection_id: UUID, kg_enrichment_settings: KGEnrichmentSettings
    ) -> KGEnrichmentEstimationResponse:

        document_ids = [
            doc.id
            for doc in (
                await self.db_provider.documents_in_collection(collection_id)  # type: ignore
            )["results"]
        ]

        QUERY = f"""
            SELECT COUNT(*) FROM {self._get_table_name("document_entity")} WHERE document_id = ANY($1);
        """
        entity_count = (await self.fetch_query(QUERY, [document_ids]))[0][
            "count"
        ]

        if not entity_count:
            raise ValueError(
                "No entities found in the graph. Please run `create-graph` first."
            )

        QUERY = f"""
            SELECT COUNT(*) FROM {self._get_table_name("chunk_triple")} WHERE document_id = ANY($1);
        """
        triple_count = (await self.fetch_query(QUERY, [document_ids]))[0][
            "count"
        ]

        estimated_llm_calls = (entity_count // 10, entity_count // 5)
        estimated_total_in_out_tokens_in_millions = (
            2000 * estimated_llm_calls[0] / 1000000,
            2000 * estimated_llm_calls[1] / 1000000,
        )
        cost_per_million_tokens = llm_cost_per_million_tokens(
            kg_enrichment_settings.generation_config.model
        )
        estimated_cost = (
            estimated_total_in_out_tokens_in_millions[0]
            * cost_per_million_tokens,
            estimated_total_in_out_tokens_in_millions[1]
            * cost_per_million_tokens,
        )

        estimated_total_time = (
            estimated_total_in_out_tokens_in_millions[0] * 10 / 60,
            estimated_total_in_out_tokens_in_millions[1] * 10 / 60,
        )

        return KGEnrichmentEstimationResponse(
            message='Ran Graph Enrichment Estimate (not the actual run). Note that these are estimated ranges, actual values may vary. To run the KG enrichment process, run `enrich-graph` with `--run` in the cli, or `run_type="run"` in the client.',
            total_entities=entity_count,
            total_triples=triple_count,
            estimated_llm_calls=self._get_str_estimation_output(
                estimated_llm_calls
            ),
            estimated_total_in_out_tokens_in_millions=self._get_str_estimation_output(
                estimated_total_in_out_tokens_in_millions
            ),
            estimated_cost_in_usd=self._get_str_estimation_output(
                estimated_cost
            ),
            estimated_total_time_in_minutes="Depends on your API key tier. Accurate estimate coming soon. Rough estimate: "
            + self._get_str_estimation_output(estimated_total_time),
        )

    async def create_vector_index(self):
        # need to implement this. Just call vector db provider's create_vector_index method.
        # this needs to be run periodically for every collection.
        raise NotImplementedError

    async def delete_triples(self, triple_ids: list[int]):
        # need to implement this.
        raise NotImplementedError

    async def get_schema(self):
        # somehow get the rds from the postgres db.
        raise NotImplementedError

    async def get_entities(
        self,
        collection_id: UUID,
        offset: int = 0,
        limit: int = -1,
        entity_ids: Optional[List[str]] = None,
        entity_names: Optional[List[str]] = None,
        entity_table_name: str = "document_entity",
    ) -> dict:
        conditions = []
        params: list = [collection_id]

        if entity_ids:
            conditions.append(f"id = ANY(${len(params) + 1})")
            params.append(entity_ids)

        if entity_names:
            conditions.append(f"name = ANY(${len(params) + 1})")
            params.append(entity_names)

        if limit != -1:
            params.extend([offset, limit])
            offset_limit_clause = (
                f"OFFSET ${len(params) - 1} LIMIT ${len(params)}"
            )
        else:
            params.append(offset)
            offset_limit_clause = f"OFFSET ${len(params)}"

        if entity_table_name == "collection_entity":
            # entity deduplicated table has document_ids, not document_id.
            # we directly use the collection_id to get the entities list.
            query = f"""
            SELECT id, name, description, extraction_ids, document_ids
            FROM {self._get_table_name(entity_table_name)}
            WHERE collection_id = $1
            {" AND " + " AND ".join(conditions) if conditions else ""}
            ORDER BY id
            {offset_limit_clause}
            """
        else:
            query = f"""
            SELECT id, name, description, extraction_ids, document_id
            FROM {self._get_table_name(entity_table_name)}
            WHERE document_id = ANY(
                SELECT document_id FROM {self._get_table_name("document_info")}
                WHERE $1 = ANY(collection_ids)
            )
            {" AND " + " AND ".join(conditions) if conditions else ""}
            ORDER BY id
            {offset_limit_clause}
        """

        results = await self.fetch_query(query, params)

        entities = [Entity(**entity) for entity in results]

        total_entries = await self.get_entity_count(
            collection_id=collection_id, entity_table_name=entity_table_name
        )

        return {"entities": entities, "total_entries": total_entries}

    async def get_triples(
        self,
        collection_id: UUID,
        offset: int = 0,
        limit: int = 100,
        entity_names: Optional[List[str]] = None,
        triple_ids: Optional[List[str]] = None,
    ) -> dict:
        conditions = []
        params = [str(collection_id)]

        if triple_ids:
            conditions.append(f"id = ANY(${len(params) + 1})")
            params.append([str(ele) for ele in triple_ids])  # type: ignore

        if entity_names:
            conditions.append(
                f"subject = ANY(${len(params) + 1}) or object = ANY(${len(params) + 1})"
            )
            params.append([str(ele) for ele in entity_names])  # type: ignore

        query = f"""
            SELECT id, subject, predicate, object, description
            FROM {self._get_table_name("chunk_triple")}
            WHERE document_id = ANY(
                SELECT document_id FROM {self._get_table_name("document_info")}
                WHERE $1 = ANY(collection_ids)
            )
            {" AND " + " AND ".join(conditions) if conditions else ""}
            ORDER BY id
            OFFSET ${len(params) + 1} LIMIT ${len(params) + 2}
        """
        params.extend([offset, limit])  # type: ignore

        triples = await self.fetch_query(query, params)
        triples = [Triple(**triple) for triple in triples]
        total_entries = await self.get_triple_count(
            collection_id=collection_id
        )

        return {"triples": triples, "total_entries": total_entries}

    async def structured_query(self):
        raise NotImplementedError

    async def update_extraction_prompt(self):
        raise NotImplementedError

    async def update_kg_search_prompt(self):
        raise NotImplementedError

    async def upsert_triples(self):
        raise NotImplementedError

    async def get_entity_count(
        self,
        collection_id: Optional[UUID] = None,
        document_id: Optional[UUID] = None,
        distinct: bool = False,
        entity_table_name: str = "document_entity",
    ) -> int:
        if collection_id is None and document_id is None:
            raise ValueError(
                "Either collection_id or document_id must be provided."
            )

        conditions = []
        params = []

        if entity_table_name == "collection_entity":

            if document_id:
                raise ValueError(
                    "document_id is not supported for collection_entity table"
                )

            if collection_id:
                conditions.append("collection_id = $1")
                params.append(str(collection_id))

        else:
            if collection_id:
                conditions.append(
                    f"""
                    document_id = ANY(
                        SELECT document_id FROM {self._get_table_name("document_info")}
                        WHERE $1 = ANY(collection_ids)
                    )
                    """
                )
                params.append(str(collection_id))
            else:
                conditions.append("document_id = $1")
                params.append(str(document_id))

        if distinct:
            count_value = "DISTINCT name"
        else:
            count_value = "*"

        QUERY = f"""
            SELECT COUNT({count_value}) FROM {self._get_table_name(entity_table_name)}
            WHERE {" AND ".join(conditions)}
        """
        return (await self.fetch_query(QUERY, params))[0]["count"]

    async def get_triple_count(
        self,
        collection_id: Optional[UUID] = None,
        document_id: Optional[UUID] = None,
    ) -> int:
        if collection_id is None and document_id is None:
            raise ValueError(
                "Either collection_id or document_id must be provided."
            )

        conditions = []
        params = []

        if collection_id:
            conditions.append(
                f"""
                document_id = ANY(
                    SELECT document_id FROM {self._get_table_name("document_info")}
                    WHERE $1 = ANY(collection_ids)
                )
                """
            )
            params.append(str(collection_id))
        else:
            conditions.append("document_id = $1")
            params.append(str(document_id))

        QUERY = f"""
            SELECT COUNT(*) FROM {self._get_table_name("chunk_triple")}
            WHERE {" AND ".join(conditions)}
        """
        return (await self.fetch_query(QUERY, params))[0]["count"]

    async def update_entity_descriptions(self, entities: list[Entity]):

        query = f"""
            UPDATE {self._get_table_name("collection_entity")}
            SET description = $3, description_embedding = $4
            WHERE name = $1 AND collection_id = $2
        """

        inputs = [
            (
                entity.name,
                entity.collection_id,
                entity.description,
                entity.description_embedding,
            )
            for entity in entities
        ]

        await self.execute_many(query, inputs)  # type: ignore

    async def get_deduplication_estimate(
        self,
        collection_id: UUID,
        kg_deduplication_settings: KGEntityDeduplicationSettings,
    ):
        # number of documents in collection
        query = f"""
            SELECT name, count(name)
            FROM {self._get_table_name("entity_embedding")}
            WHERE document_id = ANY(
                SELECT document_id FROM {self._get_table_name("document_info")}
                WHERE $1 = ANY(collection_ids)
            )
            GROUP BY name
            HAVING count(name) >= 5
        """
        entities = await self.fetch_query(query, [collection_id])
        num_entities = len(entities)

        estimated_llm_calls = (num_entities, num_entities)
        estimated_total_in_out_tokens_in_millions = (
            estimated_llm_calls[0] * 1000 / 1000000,
            estimated_llm_calls[1] * 5000 / 1000000,
        )
        estimated_cost_in_usd = (
            estimated_total_in_out_tokens_in_millions[0]
            * llm_cost_per_million_tokens(
                kg_deduplication_settings.generation_config.model
            ),
            estimated_total_in_out_tokens_in_millions[1]
            * llm_cost_per_million_tokens(
                kg_deduplication_settings.generation_config.model
            ),
        )

        estimated_total_time_in_minutes = (
            estimated_total_in_out_tokens_in_millions[0] * 10 / 60,
            estimated_total_in_out_tokens_in_millions[1] * 10 / 60,
        )

        return KGDeduplicationEstimationResponse(
            message='Ran Deduplication Estimate (not the actual run). Note that these are estimated ranges, actual values may vary. To run the Deduplication process, run `deduplicate-entities` with `--run` in the cli, or `run_type="run"` in the client.',
            num_entities=num_entities,
            estimated_llm_calls=self._get_str_estimation_output(
                estimated_llm_calls
            ),
            estimated_total_in_out_tokens_in_millions=self._get_str_estimation_output(
                estimated_total_in_out_tokens_in_millions
            ),
            estimated_cost_in_usd=self._get_str_estimation_output(
                estimated_cost_in_usd
            ),
            estimated_total_time_in_minutes=self._get_str_estimation_output(
                estimated_total_time_in_minutes
            ),
        )<|MERGE_RESOLUTION|>--- conflicted
+++ resolved
@@ -841,13 +841,8 @@
 
         # remove all triples for these documents.
         DELETE_QUERIES = [
-<<<<<<< HEAD
-            f"DELETE FROM {self._get_table_name('community_info')} WHERE collection_id = $1;",
-            f"DELETE FROM {self._get_table_name('community_report')} WHERE collection_id = $1;",
-=======
             f"DELETE FROM {self._get_table_name("community_info")} WHERE collection_id = $1;",
             f"DELETE FROM {self._get_table_name("community_report")} WHERE collection_id = $1;",
->>>>>>> f6e27891
         ]
 
         document_ids_response = await self.db_provider.documents_in_collection(
