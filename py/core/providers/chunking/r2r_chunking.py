--- conflicted
+++ resolved
@@ -1,9 +1,5 @@
-<<<<<<< HEAD
-import logging 
-from typing import Any, AsyncGenerator
-=======
+import logging
 from typing import Any, AsyncGenerator, Union
->>>>>>> 675a18c4
 
 from core.base import (
     ChunkingConfig,
@@ -12,13 +8,10 @@
     RecursiveCharacterTextSplitter,
     TextSplitter,
 )
+from core.base.abstractions.document import DocumentExtraction
 
-<<<<<<< HEAD
 logger = logging.getLogger(__name__)
-=======
-from core.base import ChunkingProvider, Method
-from core.base.abstractions.document import DocumentExtraction
->>>>>>> 675a18c4
+
 
 class R2RChunkingProvider(ChunkingProvider):
     def __init__(self, config: ChunkingConfig):
@@ -51,7 +44,9 @@
             self.config = config_override
             self.text_splitter = self._initialize_text_splitter()
 
-    async def chunk(self, parsed_document: Union[str, DocumentExtraction]) -> AsyncGenerator[Any, None]:
+    async def chunk(
+        self, parsed_document: Union[str, DocumentExtraction]
+    ) -> AsyncGenerator[Any, None]:
 
         if isinstance(parsed_document, DocumentExtraction):
             parsed_document = parsed_document.data
@@ -68,7 +63,9 @@
             )
 
     async def chunk_with_override(
-        self, parsed_document: Union[str, DocumentExtraction], config_override: ChunkingConfig
+        self,
+        parsed_document: Union[str, DocumentExtraction],
+        config_override: ChunkingConfig,
     ) -> AsyncGenerator[Any, None]:
         original_config = self.config
         original_splitter = self.text_splitter
