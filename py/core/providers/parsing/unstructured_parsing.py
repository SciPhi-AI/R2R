--- conflicted
+++ resolved
@@ -92,13 +92,10 @@
             )
 
         for iteration, element in enumerate(elements):
-<<<<<<< HEAD
 
             if not isinstance(element, dict):
                 element = element.to_dict()
 
-=======
->>>>>>> b5fb31b8
             for key, value in element.items():
                 if key == "text":
                     text = value
