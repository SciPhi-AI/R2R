import logging
import os
import time
from io import BytesIO
from typing import AsyncGenerator

from core.base import (
    Document,
    DocumentExtraction,
    DocumentType,
    ParsingProvider,
    generate_id_from_label,
)

logger = logging.getLogger(__name__)


class UnstructuredParsingProvider(ParsingProvider):
    def __init__(self, use_api, config):
        try:
            from unstructured.partition.auto import partition

            self.partition = partition
        except ImportError as e:
            raise ImportError(
                "Please install the unstructured package to use the unstructured parsing provider."
            ) from e
        if config.excluded_parsers:
            logger.warning(
                "Excluded parsers are not supported by the unstructured parsing provider."
            )

        self.use_api = use_api
        if self.use_api:
            from unstructured.staging.base import dict_to_elements
            from unstructured_client import UnstructuredClient
            from unstructured_client.models import operations, shared
            from unstructured_client.models.errors import SDKError

            try:
                self.unstructured_api_auth = os.environ["UNSTRUCTURED_API_KEY"]
            except KeyError:
                raise ValueError(
                    "UNSTRUCTURED_API_KEY environment variable is not set"
                )

            self.unstructured_api_url = os.environ.get(
                "UNSTRUCTURED_API_URL",
                "https://api.unstructured.io/general/v0/general",
            )

            self.client = UnstructuredClient(
                api_key_auth=self.unstructured_api_auth,
                server_url=self.unstructured_api_url,
            )
            self.shared = shared
            self.operations = operations
            self.dict_to_elements = dict_to_elements

        super().__init__(config)

    async def parse(
        self, document: Document
    ) -> AsyncGenerator[DocumentExtraction, None]:
        data = document.data
        if isinstance(data, bytes):
            data = BytesIO(data)

        # TODO - Include check on excluded parsers here.
        t0 = time.time()
        if self.use_api:
            logger.info(f"Using API to parse document {document.id}")
            files = self.shared.Files(
                content=data.read() if isinstance(data, BytesIO) else data,
                file_name=document.metadata.get("filename", "unknown_file"),
            )

            req = self.operations.PartitionRequest(
                self.shared.PartitionParameters(
                    files=files,
                    split_pdf_page=True,
                    split_pdf_allow_failed=True,
                    split_pdf_concurrency_level=15,
                )
            )
            elements = self.client.general.partition(req)
            elements = [element for element in elements.elements]

        else:
            logger.info(
                f"Using local unstructured to parse document {document.id}"
            )
            elements = self.partition(
                file=data, **self.config.chunking_config.dict()
            )

        for iteration, element in enumerate(elements):
<<<<<<< HEAD
            yield DocumentExtraction(
=======

            if isinstance(element, dict):
                element_dict = element

            for key, value in element.items():
                if key != "text":
                    if key == "metadata":
                        for k, v in value.items():
                            if k not in document.metadata:
                                document.metadata[k] = v
                            else:
                                document.metadata[f"unstructured_{k}"] = v
                    elif key in document.metadata:
                        document.metadata[f"unstructured_{key}"] = value
                    else:
                        document.metadata[key] = value
                else:
                    text = value

            # indicate that the document was chunked using unstructured
            # nullifies the need for chunking in the pipeline
            document.metadata["partitioned_by_unstructured"] = True

            # creating the text extraction
            extraction = DocumentExtraction(
>>>>>>> f048f7a3
                id=generate_id_from_label(f"{document.id}-{iteration}"),
                document_id=document.id,
                user_id=document.user_id,
                group_ids=document.group_ids,
                data=text,
                metadata=document.metadata,
            )
<<<<<<< HEAD
=======

            yield extraction
>>>>>>> f048f7a3

        logger.debug(
            f"Parsed document with id={document.id}, title={document.metadata.get('title', None)}, "
            f"user_id={document.metadata.get('user_id', None)}, metadata={document.metadata} "
            f"into {iteration + 1} extractions in t={time.time() - t0:.2f} seconds."
        )

    def get_parser_for_document_type(self, doc_type: DocumentType) -> str:
        return "unstructured"<|MERGE_RESOLUTION|>--- conflicted
+++ resolved
@@ -95,9 +95,6 @@
             )
 
         for iteration, element in enumerate(elements):
-<<<<<<< HEAD
-            yield DocumentExtraction(
-=======
 
             if isinstance(element, dict):
                 element_dict = element
@@ -123,7 +120,6 @@
 
             # creating the text extraction
             extraction = DocumentExtraction(
->>>>>>> f048f7a3
                 id=generate_id_from_label(f"{document.id}-{iteration}"),
                 document_id=document.id,
                 user_id=document.user_id,
@@ -131,11 +127,8 @@
                 data=text,
                 metadata=document.metadata,
             )
-<<<<<<< HEAD
-=======
 
             yield extraction
->>>>>>> f048f7a3
 
         logger.debug(
             f"Parsed document with id={document.id}, title={document.metadata.get('title', None)}, "
