--- conflicted
+++ resolved
@@ -28,18 +28,6 @@
         self.use_api = use_api
         if self.use_api:
             try:
-<<<<<<< HEAD
-                from unstructured_client import UnstructuredClient
-                from unstructured_client.models import operations, shared
-
-            except ImportError:
-                raise ImportError(
-                    "Please install the unstructured package to use the unstructured parsing provider."
-                )
-
-            try:
-=======
->>>>>>> 2092d8ae
                 self.unstructured_api_auth = os.environ["UNSTRUCTURED_API_KEY"]
             except KeyError as e:
                 raise ValueError(
