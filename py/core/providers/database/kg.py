--- conflicted
+++ resolved
@@ -97,19 +97,8 @@
             name TEXT NOT NULL,
             category TEXT,
             description TEXT NOT NULL,
-            chunk_ids UUID[],
-            description_embedding {vector_column_str},
-            document_ids UUID[],
-            document_id UUID,
-            graph_ids UUID[],
-<<<<<<< HEAD
-            user_id UUID REFERENCES {self._get_table_name("users")}(user_id),
-=======
-            created_by UUID REFERENCES {self._get_table_name("users")}(user_id),
->>>>>>> 70ab046c
-            last_modified_by UUID REFERENCES {self._get_table_name("users")}(user_id),
-            created_at TIMESTAMPTZ DEFAULT NOW(),
-            updated_at TIMESTAMPTZ DEFAULT NOW(),
+            chunk_ids UUID[] NOT NULL,
+            document_id UUID NOT NULL,
             attributes JSONB
             );
         """
@@ -165,17 +154,7 @@
         description: str,
         description_embedding: str,
         attributes: dict,
-        chunk_ids: Optional[list[UUID]] = None,  # not exposed on the API
-        document_id: Optional[UUID] = None,
-        document_ids: Optional[list[UUID]] = None,  # not exposed on the API
-<<<<<<< HEAD
-        user_id: Optional[UUID] = None,
-        last_modified_by: Optional[UUID] = None,
-=======
-        created_by: Optional[UUID] = None,
-        updated_by: Optional[UUID] = None,
->>>>>>> 70ab046c
-        entity_table_name: str = "entity",
+        auth_user: Optional[Any] = None,
     ) -> UUID:  # type: ignore
         """Create a new entity in the database.
 
@@ -185,28 +164,14 @@
             description: Description of the entity
             description_embedding: Embedding of the description
             attributes: Attributes of the entity
-            chunk_ids: Optional list of UUIDs of the chunks the entity belongs to
-            document_id: Optional UUID of the document the entity belongs to
-            document_ids: Optional list of UUIDs of the documents the entity belongs to
-<<<<<<< HEAD
-            user_id: Optional UUID of the user who created the entity
-            last_modified_by: Optional UUID of the user who last modified the entity
-=======
-            auth_user: User object
->>>>>>> 70ab046c
 
         Returns:
             UUID of the created entity
         """
 
         QUERY = f"""
-<<<<<<< HEAD
-            INSERT INTO {self._get_table_name(entity_table_name)} (name, category, description, description_embedding, attributes, chunk_ids, document_id, document_ids, user_id, last_modified_by) VALUES ($1, $2, $3, $4, $5, $6, $7, $8, $9, $10)
-            RETURNING id, name, category, description, document_id, document_ids, user_id, last_modified_by, created_at, updated_at, attributes
-=======
-            INSERT INTO {self._get_table_name(entity_table_name)} (name, category, description, description_embedding, attributes, chunk_ids, document_id, document_ids, created_by, last_modified_by) VALUES ($1, $2, $3, $4, $5, $6, $7, $8, $9, $10)
-            RETURNING id, name, category, description, document_id, document_ids, created_by, last_modified_by, created_at, updated_at, attributes
->>>>>>> 70ab046c
+            INSERT INTO {self._get_table_name("entity")} (name, category, description, description_embedding, attributes, created_by, last_modified_by) VALUES ($1, $2, $3, $4, $5, $6, $7)
+            RETURNING id, name, category, description, created_by, last_modified_by, created_at, updated_at, attributes
         """
 
         output = await self.connection_manager.fetch_query(
@@ -216,17 +181,9 @@
                 category,
                 description,
                 description_embedding,
-                str(attributes),
-                chunk_ids,
-                document_id,
-                document_ids,
-<<<<<<< HEAD
-                user_id,
-                last_modified_by,
-=======
-                created_by,
-                updated_by,
->>>>>>> 70ab046c
+                attributes,
+                auth_user.id,
+                auth_user.id,
             ],
         )
 
@@ -897,161 +854,33 @@
             rating FLOAT NOT NULL,
             rating_explanation TEXT NOT NULL,
             embedding {vector_column_str} NOT NULL,
-            created_at TIMESTAMP WITH TIME ZONE DEFAULT CURRENT_TIMESTAMP,
-            updated_at TIMESTAMP WITH TIME ZONE DEFAULT CURRENT_TIMESTAMP,
-<<<<<<< HEAD
-            user_id UUID REFERENCES {self._get_table_name("users")}(user_id),
-            last_modified_by UUID REFERENCES {self._get_table_name("users")}(user_id),
-=======
-            created_by UUID REFERENCES {self._get_table_name("users")}(user_id),
-            updated_by UUID REFERENCES {self._get_table_name("users")}(user_id),
->>>>>>> 70ab046c
             attributes JSONB,
             UNIQUE (community_number, level, graph_id, collection_id)
         );"""
 
         await self.connection_manager.execute_query(query)
 
-    async def create(
-        self,
-        graph_id: UUID,
-        name: str,
-        summary: str,
-        embedding: str,
-        findings: list[str],
-        rating: Optional[float],
-        rating_explanation: Optional[str],
-        level: Optional[int],
-        attributes: Optional[dict],
-        auth_user: Any,
-    ) -> None:
-
-        if not auth_user.is_superuser:
-            if not await self._check_permissions(graph_id, auth_user.id):
-                raise R2RException(
-                    "You do not have permission to create this community.",
-                    403,
-                )
-
-        QUERY = f"""
-            INSERT INTO {self._get_table_name("graph_community")}
-<<<<<<< HEAD
-            (graph_id, name, summary, findings, rating, rating_explanation, embedding, level, attributes, user_id, last_modified_by)
-            VALUES ($1, $2, $3, $4, $5, $6, $7, $8, $9, $10, $11)
-            RETURNING id, graph_id, name, summary, findings, rating, rating_explanation, level, attributes, user_id, last_modified_by
-=======
-            (graph_id, name, summary, findings, rating, rating_explanation, embedding, level, attributes, created_by, updated_by)
-            VALUES ($1, $2, $3, $4, $5, $6, $7, $8, $9, $10, $11)
-            RETURNING id, graph_id, name, summary, findings, rating, rating_explanation, level, attributes, created_by, updated_by
->>>>>>> 70ab046c
-        """
-
-        params = [
-            graph_id,
-            name,
-            summary,
-            findings,
-            rating,
-            rating_explanation,
-            embedding,
-            level,
-            attributes,
-            auth_user.id,
-            auth_user.id,
-        ]
-
-        return await self.connection_manager.fetchrow_query(QUERY, params)
-
-    async def update(
-        self,
-        id: UUID,
-        community_id: UUID,
-        name: Optional[str],
-        summary: Optional[str],
-        embedding: Optional[str],
-        findings: Optional[list[str]],
-        rating: Optional[float],
-        rating_explanation: Optional[str],
-        level: Optional[int],
-        attributes: Optional[dict],
-        auth_user: Any,
-    ) -> None:
-
-        if not auth_user.is_superuser:
-            if not await self._check_permissions(id, auth_user.id):
-                raise R2RException(
-                    "You do not have permission to update this community.",
-                    403,
-                )
-
-        update_fields = []
-        params = [community_id]  # type: ignore
-        if name is not None:
-            update_fields.append(f"name = ${len(params)+1}")
-            params.append(name)
-
-        if summary is not None:
-            update_fields.append(f"summary = ${len(params)+1}")
-            params.append(summary)
-
-        if embedding is not None:
-            update_fields.append(f"embedding = ${len(params)+1}")
-            params.append(embedding)
-
-        if findings is not None:
-            update_fields.append(f"findings = ${len(params)+1}")
-            params.append(findings)
-
-        if rating is not None:
-            update_fields.append(f"rating = ${len(params)+1}")
-            params.append(rating)
-
-        if rating_explanation is not None:
-            update_fields.append(f"rating_explanation = ${len(params)+1}")
-            params.append(rating_explanation)
-
-        if level is not None:
-            update_fields.append(f"level = ${len(params)+1}")
-            params.append(level)
-
-        if attributes is not None:
-            update_fields.append(f"attributes = ${len(params)+1}")
-            params.append(attributes)
-
-<<<<<<< HEAD
-        update_fields.append(f"last_modified_by = ${len(params)+1}")
-=======
-        update_fields.append(f"updated_by = ${len(params)+1}")
->>>>>>> 70ab046c
-        params.append(auth_user.id)
-
-        update_fields.append(f"updated_at = CURRENT_TIMESTAMP")
-
-        QUERY = f"""
-            UPDATE {self._get_table_name("graph_community")} SET {", ".join(update_fields)} WHERE id = $1
-<<<<<<< HEAD
-            RETURNING id, graph_id, name, summary, findings, rating, rating_explanation, attributes, level, user_id, last_modified_by, updated_at
-=======
-            RETURNING id, graph_id, name, summary, findings, rating, rating_explanation, attributes, level, created_by, updated_by, updated_at
->>>>>>> 70ab046c
-        """
-        return await self.connection_manager.fetchrow_query(QUERY, params)
-
-    async def delete(
-        self, graph_id: UUID, community_id: UUID, auth_user: Any
-    ) -> None:
-
-        if not auth_user.is_superuser:
-            if not await self._check_permissions(graph_id, auth_user.id):
-                raise R2RException(
-                    "You do not have permission to delete this community.",
-                    403,
-                )
-
-        QUERY = f"""
-            DELETE FROM {self._get_table_name("graph_community")} WHERE id = $1
-        """
-        await self.connection_manager.execute_query(QUERY, [community_id])
+    async def create(self, communities: list[Community]) -> None:
+        await _add_objects(
+            objects=[community.__dict__ for community in communities],
+            full_table_name=self._get_table_name("graph_community"),
+            connection_manager=self.connection_manager,
+        )
+
+    async def update(self, community: Community) -> None:
+        return await _update_object(
+            object=community.__dict__,
+            full_table_name=self._get_table_name("graph_community"),
+            connection_manager=self.connection_manager,
+            id_column="id",
+        )
+
+    async def delete(self, community: Community) -> None:
+        return await _delete_object(
+            object_id=community.id,  # type: ignore
+            full_table_name=self._get_table_name("graph_community"),
+            connection_manager=self.connection_manager,
+        )
 
     async def get(
         self,
@@ -1072,13 +901,7 @@
         if community_id is None:
 
             QUERY = f"""
-                SELECT
-<<<<<<< HEAD
-                    id, graph_id, name, summary, findings, rating, rating_explanation, level, attributes, user_id, last_modified_by, created_at, updated_at
-=======
-                    id, graph_id, name, summary, findings, rating, rating_explanation, level, attributes, created_by, updated_by, created_at, updated_at
->>>>>>> 70ab046c
-                FROM {self._get_table_name("graph_community")} WHERE graph_id = $1
+                SELECT * FROM {self._get_table_name("graph_community")} WHERE graph_id = $1
                 OFFSET $2 LIMIT $3
             """
             params = [graph_id, offset, limit]
@@ -1102,13 +925,7 @@
 
         else:
             QUERY = f"""
-                SELECT
-<<<<<<< HEAD
-                    id, graph_id, name, summary, findings, rating, rating_explanation, level, attributes, user_id, last_modified_by, created_at, updated_at
-=======
-                    id, graph_id, name, summary, findings, rating, rating_explanation, level, attributes, created_by, updated_by, created_at, updated_at
->>>>>>> 70ab046c
-                FROM {self._get_table_name("graph_community")} WHERE graph_id = $1 AND id = $2
+                SELECT * FROM {self._get_table_name("graph_community")} WHERE graph_id = $1 AND id = $2
             """
             params = [graph_id, community_id]
             return [
