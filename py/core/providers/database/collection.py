import json
import logging
from typing import Any, Optional
from uuid import UUID, uuid4
from fastapi import HTTPException
<<<<<<< HEAD
from asyncpg.exceptions import UniqueViolationError
=======
>>>>>>> 22c0e26e

from core.base import (
    CollectionHandler,
    DatabaseConfig,
    KGExtractionStatus,
    R2RException,
    generate_default_user_collection_id,
)
from core.base.abstractions import DocumentInfo, DocumentType, IngestionStatus
from core.base.api.models import CollectionResponse
from core.utils import (
    generate_default_user_collection_id,
)

from .base import PostgresConnectionManager

logger = logging.getLogger()


class PostgresCollectionHandler(CollectionHandler):
    TABLE_NAME = "collections"

    def __init__(
        self,
        project_name: str,
        connection_manager: PostgresConnectionManager,
        config: DatabaseConfig,
    ):
        self.config = config
        super().__init__(project_name, connection_manager)

    # TODO: Need to add user_id in migration script
    async def create_tables(self) -> None:
        query = f"""
        CREATE TABLE IF NOT EXISTS {self._get_table_name(PostgresCollectionHandler.TABLE_NAME)} (
            collection_id UUID PRIMARY KEY DEFAULT uuid_generate_v4(),
            user_id UUID,
            name TEXT NOT NULL,
            description TEXT,
            kg_enrichment_status TEXT DEFAULT 'PENDING',
            created_at TIMESTAMPTZ DEFAULT NOW(),
            updated_at TIMESTAMPTZ DEFAULT NOW()
        );
        """
        await self.connection_manager.execute_query(query)

    async def collection_exists(self, collection_id: UUID) -> bool:
        """Check if a collection exists."""
        query = f"""
            SELECT 1 FROM {self._get_table_name(PostgresCollectionHandler.TABLE_NAME)}
            WHERE collection_id = $1
        """
        result = await self.connection_manager.fetchrow_query(
            query, [collection_id]
        )
        return result is not None

    async def create_collection(
        self,
        user_id: UUID,
        name: Optional[str] = None,
        description: str = "",
        collection_id: Optional[UUID] = None,
    ) -> CollectionResponse:
        if not name and not collection_id:
            name = self.config.default_collection_name
            collection_id = generate_default_user_collection_id(user_id)

        query = f"""
            INSERT INTO {self._get_table_name(PostgresCollectionHandler.TABLE_NAME)}
            (collection_id, user_id, name, description)
            VALUES ($1, $2, $3, $4)
            RETURNING collection_id, user_id, name, description, created_at, updated_at
        """
        params = [
            collection_id or uuid4(),
            user_id,
            name,
            description,
        ]

        try:
            result = await self.connection_manager.fetchrow_query(
                query, params
            )
            if not result:
                raise R2RException(
                    status_code=404, message="Collection not found"
                )

            return CollectionResponse(
                collection_id=result["collection_id"],
                user_id=result["user_id"],
                name=result["name"],
                description=result["description"],
                created_at=result["created_at"],
                updated_at=result["updated_at"],
                user_count=0,
                document_count=0,
            )
        except UniqueViolationError:
            raise R2RException(
                status_code=409,
                message="Collection with this ID already exists",
            )

    async def update_collection(
        self,
        collection_id: UUID,
        name: Optional[str] = None,
        description: Optional[str] = None,
    ) -> CollectionResponse:
        """Update an existing collection."""
        if not await self.collection_exists(collection_id):
            raise R2RException(status_code=404, message="Collection not found")

        update_fields = []
        params: list = []

        if name is not None:
            update_fields.append("name = $1")
            params.append(name)

        if description is not None:
            update_fields.append(f"description = ${len(params) + 1}")
            params.append(description)

        if not update_fields:
            raise R2RException(status_code=400, message="No fields to update")

        update_fields.append("updated_at = NOW()")
        params.append(collection_id)

        query = f"""
            WITH updated_collection AS (
                UPDATE {self._get_table_name(PostgresCollectionHandler.TABLE_NAME)}
                SET {', '.join(update_fields)}
                WHERE collection_id = ${len(params)}
                RETURNING collection_id, user_id, name, description, created_at, updated_at
            )
            SELECT
                uc.*,
                COUNT(DISTINCT u.user_id) FILTER (WHERE u.user_id IS NOT NULL) as user_count,
                COUNT(DISTINCT d.document_id) FILTER (WHERE d.document_id IS NOT NULL) as document_count
            FROM updated_collection uc
            LEFT JOIN {self._get_table_name('users')} u ON uc.collection_id = ANY(u.collection_ids)
            LEFT JOIN {self._get_table_name('document_info')} d ON uc.collection_id = ANY(d.collection_ids)
            GROUP BY uc.collection_id, uc.user_id, uc.name, uc.description, uc.created_at, uc.updated_at
        """

        result = await self.connection_manager.fetchrow_query(query, params)
        if not result:
            raise R2RException(status_code=404, message="Collection not found")

        return CollectionResponse(
            collection_id=result["collection_id"],
            user_id=result["user_id"],
            name=result["name"],
            description=result["description"],
            created_at=result["created_at"],
            updated_at=result["updated_at"],
            user_count=result["user_count"],
            document_count=result["document_count"],
        )

    async def delete_collection_relational(self, collection_id: UUID) -> None:
        # async with self.connection_manager.pool.get_connection() as conn:  # type: ignore
        #     async with conn.transaction():
        #         try:
        # Remove collection_id from users
        user_update_query = f"""
            UPDATE {self._get_table_name('users')}
            SET collection_ids = array_remove(collection_ids, $1)
            WHERE $1 = ANY(collection_ids)
        """
        await self.connection_manager.execute_query(
            user_update_query, [collection_id]
        )

        # Remove collection_id from documents
        document_update_query = f"""
            WITH updated AS (
                UPDATE {self._get_table_name('document_info')}
                SET collection_ids = array_remove(collection_ids, $1)
                WHERE $1 = ANY(collection_ids)
                RETURNING 1
            )
            SELECT COUNT(*) AS affected_rows FROM updated
        """
        await self.connection_manager.fetchrow_query(
            document_update_query, [collection_id]
        )

        # Delete the collection
        delete_query = f"""
            DELETE FROM {self._get_table_name(PostgresCollectionHandler.TABLE_NAME)}
            WHERE collection_id = $1
            RETURNING collection_id
        """
        deleted = await self.connection_manager.fetchrow_query(
            delete_query, [collection_id]
        )

        if not deleted:
            raise R2RException(status_code=404, message="Collection not found")

    async def documents_in_collection(
        self, collection_id: UUID, offset: int, limit: int
    ) -> dict[str, list[DocumentInfo] | int]:
        """
        Get all documents in a specific collection with pagination.
        Args:
            collection_id (UUID): The ID of the collection to get documents from.
            offset (int): The number of documents to skip.
            limit (int): The maximum number of documents to return.
        Returns:
            List[DocumentInfo]: A list of DocumentInfo objects representing the documents in the collection.
        Raises:
            R2RException: If the collection doesn't exist.
        """
        if not await self.collection_exists(collection_id):
            raise R2RException(status_code=404, message="Collection not found")
        query = f"""
            SELECT d.document_id, d.user_id, d.type, d.metadata, d.title, d.version,
                d.size_in_bytes, d.ingestion_status, d.kg_extraction_status, d.created_at, d.updated_at,
                COUNT(*) OVER() AS total_entries
            FROM {self._get_table_name('document_info')} d
            WHERE $1 = ANY(d.collection_ids)
            ORDER BY d.created_at DESC
            OFFSET $2
        """

        conditions = [collection_id, offset]
        if limit != -1:
            query += " LIMIT $3"
            conditions.append(limit)

        results = await self.connection_manager.fetch_query(query, conditions)
        documents = [
            DocumentInfo(
                id=row["document_id"],
                collection_ids=[collection_id],
                user_id=row["user_id"],
                document_type=DocumentType(row["type"]),
                metadata=json.loads(row["metadata"]),
                title=row["title"],
                version=row["version"],
                size_in_bytes=row["size_in_bytes"],
                ingestion_status=IngestionStatus(row["ingestion_status"]),
                kg_extraction_status=KGExtractionStatus(
                    row["kg_extraction_status"]
                ),
                created_at=row["created_at"],
                updated_at=row["updated_at"],
            )
            for row in results
        ]
        total_entries = results[0]["total_entries"] if results else 0

        return {"results": documents, "total_entries": total_entries}

    async def get_collections_overview(
        self,
        offset: int,
        limit: int,
        filter_user_ids: Optional[list[UUID]] = None,
        filter_document_ids: Optional[list[UUID]] = None,
        filter_collection_ids: Optional[list[UUID]] = None,
    ) -> dict[str, list[CollectionResponse] | int]:
        conditions = []
        params: list[Any] = []
        param_index = 1

        # Build JOIN clauses based on filters
        document_join = "JOIN" if filter_document_ids else "LEFT JOIN"
        user_join = "JOIN" if filter_user_ids else "LEFT JOIN"

        if filter_user_ids:
            conditions.append(f"u.user_id = ANY(${param_index})")
            params.append(filter_user_ids)
            param_index += 1

        if filter_document_ids:
            conditions.append(f"d.document_id = ANY(${param_index})")
            params.append(filter_document_ids)
            param_index += 1

        if filter_collection_ids:
            conditions.append(f"c.collection_id = ANY(${param_index})")
            params.append(filter_collection_ids)
            param_index += 1

        where_clause = (
            f"WHERE {' AND '.join(conditions)}" if conditions else ""
        )

        query = f"""
<<<<<<< HEAD
            WITH collection_stats AS (
                SELECT
                    c.collection_id,
                    c.user_id,
                    c.name,
                    c.description,
                    c.created_at,
                    c.updated_at,
                    COUNT(DISTINCT u.user_id) FILTER (WHERE u.user_id IS NOT NULL) as user_count,
                    COUNT(DISTINCT d.document_id) FILTER (WHERE d.document_id IS NOT NULL) as document_count
                FROM {self._get_table_name(PostgresCollectionHandler.TABLE_NAME)} c
                {user_join} {self._get_table_name('users')} u ON c.collection_id = ANY(u.collection_ids)
                {document_join} {self._get_table_name('document_info')} d ON c.collection_id = ANY(d.collection_ids)
                {where_clause}
                GROUP BY c.collection_id, c.user_id, c.name, c.description, c.created_at, c.updated_at
=======
            WITH collection_overview AS (
                SELECT g.collection_id, g.name, g.description, g.created_at, g.updated_at, g.kg_enrichment_status,
                    COUNT(DISTINCT u.user_id) AS user_count,
                    COUNT(DISTINCT d.document_id) AS document_count
                FROM {self._get_table_name(PostgresCollectionHandler.TABLE_NAME)} g
                LEFT JOIN {self._get_table_name('users')} u ON g.collection_id = ANY(u.collection_ids)
                LEFT JOIN {self._get_table_name('document_info')} d ON g.collection_id = ANY(d.collection_ids)
                {' WHERE g.collection_id = ANY($1)' if collection_ids else ''}
                GROUP BY g.collection_id, g.name, g.description, g.created_at, g.updated_at, g.kg_enrichment_status
            ),
            counted_overview AS (
                SELECT *, COUNT(*) OVER() AS total_entries
                FROM collection_overview
>>>>>>> 22c0e26e
            )
            SELECT
                *,
                COUNT(*) OVER() AS total_entries
            FROM collection_stats
            ORDER BY created_at DESC
            OFFSET ${param_index}
        """
        params.append(offset)
<<<<<<< HEAD
        param_index += 1
=======
        if limit != -1:
            params.append(limit)

        results = await self.connection_manager.fetch_query(query, params)

        if not results:
            logger.info("No collections found.")
            return {"results": [], "total_entries": 0}

        collections = [
            CollectionOverviewResponse(
                collection_id=row["collection_id"],
                name=row["name"],
                description=row["description"],
                created_at=row["created_at"],
                updated_at=row["updated_at"],
                user_count=row["user_count"],
                document_count=row["document_count"],
                kg_enrichment_status=row["kg_enrichment_status"],
            )
            for row in results
        ]

        total_entries = results[0]["total_entries"] if results else 0

        return {"results": collections, "total_entries": total_entries}
>>>>>>> 22c0e26e

        if limit != -1:
            query += f" LIMIT ${param_index}"
            params.append(limit)

        try:
            results = await self.connection_manager.fetch_query(query, params)
            if not results:
                return {"results": [], "total_entries": 0}

            total_entries = results[0]["total_entries"] if results else 0

            collections = [
                CollectionResponse(
                    collection_id=row["collection_id"],
                    user_id=row["user_id"],
                    name=row["name"],
                    description=row["description"],
                    created_at=row["created_at"],
                    updated_at=row["updated_at"],
                    user_count=row["user_count"],
                    document_count=row["document_count"],
                )
                for row in results
            ]

            return {"results": collections, "total_entries": total_entries}
        except Exception as e:
            raise HTTPException(
                status_code=500,
                detail=f"An error occurred while fetching collections: {e}",
            )

    async def assign_document_to_collection_relational(
        self,
        document_id: UUID,
        collection_id: UUID,
    ) -> UUID:
        """
        Assign a document to a collection.

        Args:
            document_id (UUID): The ID of the document to assign.
            collection_id (UUID): The ID of the collection to assign the document to.

        Raises:
            R2RException: If the collection doesn't exist, if the document is not found,
                        or if there's a database error.
        """
        try:
            if not await self.collection_exists(collection_id):
                raise R2RException(
                    status_code=404, message="Collection not found"
                )

            # First, check if the document exists
            document_check_query = f"""
                SELECT 1 FROM {self._get_table_name('document_info')}
                WHERE document_id = $1
            """
            document_exists = await self.connection_manager.fetchrow_query(
                document_check_query, [document_id]
            )

            if not document_exists:
                raise R2RException(
                    status_code=404, message="Document not found"
                )

            # If document exists, proceed with the assignment
            assign_query = f"""
                UPDATE {self._get_table_name('document_info')}
                SET collection_ids = array_append(collection_ids, $1)
                WHERE document_id = $2 AND NOT ($1 = ANY(collection_ids))
                RETURNING document_id
            """
            result = await self.connection_manager.fetchrow_query(
                assign_query, [collection_id, document_id]
            )

            if not result:
                # Document exists but was already assigned to the collection
                raise R2RException(
                    status_code=409,
                    message="Document is already assigned to the collection",
                )

            return collection_id

        except R2RException:
            # Re-raise R2RExceptions as they are already handled
            raise
        except Exception as e:
            raise HTTPException(
                status_code=500,
                detail=f"An error '{e}' occurred while assigning the document to the collection",
            )

    async def remove_document_from_collection_relational(
        self, document_id: UUID, collection_id: UUID
    ) -> None:
        """
        Remove a document from a collection.

        Args:
            document_id (UUID): The ID of the document to remove.
            collection_id (UUID): The ID of the collection to remove the document from.

        Raises:
            R2RException: If the collection doesn't exist or if the document is not in the collection.
        """
        if not await self.collection_exists(collection_id):
            raise R2RException(status_code=404, message="Collection not found")

        query = f"""
            UPDATE {self._get_table_name('document_info')}
            SET collection_ids = array_remove(collection_ids, $1)
            WHERE document_id = $2 AND $1 = ANY(collection_ids)
            RETURNING document_id
        """
        result = await self.connection_manager.fetchrow_query(
            query, [collection_id, document_id]
        )

        if not result:
            raise R2RException(
                status_code=404,
                message="Document not found in the specified collection",
            )<|MERGE_RESOLUTION|>--- conflicted
+++ resolved
@@ -3,10 +3,7 @@
 from typing import Any, Optional
 from uuid import UUID, uuid4
 from fastapi import HTTPException
-<<<<<<< HEAD
 from asyncpg.exceptions import UniqueViolationError
-=======
->>>>>>> 22c0e26e
 
 from core.base import (
     CollectionHandler,
@@ -304,7 +301,6 @@
         )
 
         query = f"""
-<<<<<<< HEAD
             WITH collection_stats AS (
                 SELECT
                     c.collection_id,
@@ -313,28 +309,14 @@
                     c.description,
                     c.created_at,
                     c.updated_at,
+                    c.kg_enrichment_status,
                     COUNT(DISTINCT u.user_id) FILTER (WHERE u.user_id IS NOT NULL) as user_count,
                     COUNT(DISTINCT d.document_id) FILTER (WHERE d.document_id IS NOT NULL) as document_count
                 FROM {self._get_table_name(PostgresCollectionHandler.TABLE_NAME)} c
                 {user_join} {self._get_table_name('users')} u ON c.collection_id = ANY(u.collection_ids)
                 {document_join} {self._get_table_name('document_info')} d ON c.collection_id = ANY(d.collection_ids)
                 {where_clause}
-                GROUP BY c.collection_id, c.user_id, c.name, c.description, c.created_at, c.updated_at
-=======
-            WITH collection_overview AS (
-                SELECT g.collection_id, g.name, g.description, g.created_at, g.updated_at, g.kg_enrichment_status,
-                    COUNT(DISTINCT u.user_id) AS user_count,
-                    COUNT(DISTINCT d.document_id) AS document_count
-                FROM {self._get_table_name(PostgresCollectionHandler.TABLE_NAME)} g
-                LEFT JOIN {self._get_table_name('users')} u ON g.collection_id = ANY(u.collection_ids)
-                LEFT JOIN {self._get_table_name('document_info')} d ON g.collection_id = ANY(d.collection_ids)
-                {' WHERE g.collection_id = ANY($1)' if collection_ids else ''}
-                GROUP BY g.collection_id, g.name, g.description, g.created_at, g.updated_at, g.kg_enrichment_status
-            ),
-            counted_overview AS (
-                SELECT *, COUNT(*) OVER() AS total_entries
-                FROM collection_overview
->>>>>>> 22c0e26e
+                GROUP BY c.collection_id, c.user_id, c.name, c.description, c.created_at, c.updated_at, c.kg_enrichment_status
             )
             SELECT
                 *,
@@ -344,36 +326,7 @@
             OFFSET ${param_index}
         """
         params.append(offset)
-<<<<<<< HEAD
         param_index += 1
-=======
-        if limit != -1:
-            params.append(limit)
-
-        results = await self.connection_manager.fetch_query(query, params)
-
-        if not results:
-            logger.info("No collections found.")
-            return {"results": [], "total_entries": 0}
-
-        collections = [
-            CollectionOverviewResponse(
-                collection_id=row["collection_id"],
-                name=row["name"],
-                description=row["description"],
-                created_at=row["created_at"],
-                updated_at=row["updated_at"],
-                user_count=row["user_count"],
-                document_count=row["document_count"],
-                kg_enrichment_status=row["kg_enrichment_status"],
-            )
-            for row in results
-        ]
-
-        total_entries = results[0]["total_entries"] if results else 0
-
-        return {"results": collections, "total_entries": total_entries}
->>>>>>> 22c0e26e
 
         if limit != -1:
             query += f" LIMIT ${param_index}"
@@ -396,7 +349,8 @@
                     updated_at=row["updated_at"],
                     user_count=row["user_count"],
                     document_count=row["document_count"],
-                )
+                    kg_enrichment_status=row["kg_enrichment_status"],
+            )
                 for row in results
             ]
 
@@ -471,7 +425,7 @@
                 status_code=500,
                 detail=f"An error '{e}' occurred while assigning the document to the collection",
             )
-
+        
     async def remove_document_from_collection_relational(
         self, document_id: UUID, collection_id: UUID
     ) -> None:
