import json
import logging
from datetime import datetime
from typing import Optional, Union
from uuid import UUID, uuid4

from core.base import (
    R2RException,
    generate_default_user_collection_id,
    generate_id_from_label,
)
from core.base.abstractions import DocumentInfo, DocumentType, IngestionStatus
from core.base.api.models import CollectionOverviewResponse, CollectionResponse
from core.utils import (
    generate_collection_id_from_name,
    generate_default_user_collection_id,
)

from .base import DatabaseMixin

logger = logging.getLogger(__name__)


class CollectionMixin(DatabaseMixin):
    async def create_table(self) -> None:
        query = f"""
        CREATE TABLE IF NOT EXISTS {self._get_table_name('collections')} (
            collection_id UUID PRIMARY KEY DEFAULT uuid_generate_v4(),
            name TEXT NOT NULL,
            description TEXT,
            kg_enrichment_status TEXT DEFAULT 'PENDING',
            created_at TIMESTAMPTZ DEFAULT NOW(),
            updated_at TIMESTAMPTZ DEFAULT NOW()
        );
        """
        await self.execute_query(query)

    async def create_default_collection(
        self, user_id: Optional[UUID] = None
    ) -> CollectionResponse:
        """Create a default collection if it doesn't exist."""
        config = self.get_config()

        if user_id:
            default_collection_uuid = generate_default_user_collection_id(
                user_id
            )
        else:
<<<<<<< HEAD
            default_collection_uuid = generate_collection_id_from_name(
=======
            default_collection_uuid = generate_id_from_label(
>>>>>>> bcc6ec67
                config.default_collection_name
            )

        if not await self.collection_exists(default_collection_uuid):
            logger.info("Initializing a new default collection...")
            return await self.create_collection(
                name=config.default_collection_name,
                description=config.default_collection_description,
                collection_id=default_collection_uuid,
            )

        return await self.get_collection(default_collection_uuid)

    async def collection_exists(self, collection_id: UUID) -> bool:
        """Check if a collection exists."""
        query = f"""
            SELECT 1 FROM {self._get_table_name('collections')}
            WHERE collection_id = $1
        """
        result = await self.fetchrow_query(query, [collection_id])
        return result is not None

    async def create_collection(
        self,
        name: str,
        description: str = "",
        collection_id: Optional[UUID] = None,
    ) -> CollectionResponse:
        current_time = datetime.utcnow()
        query = f"""
            INSERT INTO {self._get_table_name('collections')} (collection_id, name, description, created_at, updated_at)
            VALUES ($1, $2, $3, $4, $5)
            RETURNING collection_id, name, description, created_at, updated_at
        """
        params = [
            collection_id or uuid4(),
            name,
            description,
            current_time,
            current_time,
        ]

        try:
            async with self.pool.acquire() as conn:  # type: ignore
                row = await conn.fetchrow(query, *params)

            if not row:
                raise R2RException(
                    status_code=500, message="Failed to create collection"
                )

            return CollectionResponse(
                collection_id=row["collection_id"],
                name=row["name"],
                description=row["description"],
                created_at=row["created_at"],
                updated_at=row["updated_at"],
            )
        except Exception as e:
            raise R2RException(
                status_code=500,
                message=f"An error occurred while creating the collection: {str(e)}",
            )

    async def get_collection(self, collection_id: UUID) -> CollectionResponse:
        """Get a collection by its ID."""
        if not await self.collection_exists(collection_id):
            raise R2RException(status_code=404, message="Collection not found")

        query = f"""
            SELECT collection_id, name, description, created_at, updated_at
            FROM {self._get_table_name('collections')}
            WHERE collection_id = $1
        """
        result = await self.fetchrow_query(query, [collection_id])
        if not result:
            raise R2RException(status_code=404, message="Collection not found")

        return CollectionResponse(
            collection_id=result["collection_id"],
            name=result["name"],
            description=result["description"],
            created_at=result["created_at"],
            updated_at=result["updated_at"],
        )

    async def update_collection(
        self,
        collection_id: UUID,
        name: Optional[str] = None,
        description: Optional[str] = None,
    ) -> CollectionResponse:
        """Update an existing collection."""
        if not await self.collection_exists(collection_id):
            raise R2RException(status_code=404, message="Collection not found")

        update_fields = []
        params: list = []

        if name is not None:
            update_fields.append("name = $1")
            params.append(name)

        if description is not None:
            update_fields.append("description = ${}".format(len(params) + 1))
            params.append(description)

        if not update_fields:
            raise R2RException(status_code=400, message="No fields to update")

        update_fields.append("updated_at = NOW()")
        params.append(collection_id)

        query = f"""
            UPDATE {self._get_table_name('collections')}
            SET {', '.join(update_fields)}
            WHERE collection_id = ${len(params)}
            RETURNING collection_id, name, description, created_at, updated_at
        """

        result = await self.fetchrow_query(query, params)
        if not result:
            raise R2RException(status_code=404, message="Collection not found")

        return CollectionResponse(
            collection_id=result["collection_id"],
            name=result["name"],
            description=result["description"],
            created_at=result["created_at"],
            updated_at=result["updated_at"],
        )

    async def delete_collection(self, collection_id: UUID) -> None:
        async with self.pool.acquire() as conn:  # type: ignore
            async with conn.transaction():
                try:
                    # Remove collection_id from users
                    user_update_query = f"""
                        UPDATE {self._get_table_name('users')}
                        SET collection_ids = array_remove(collection_ids, $1)
                        WHERE $1 = ANY(collection_ids)
                    """
                    await conn.execute(user_update_query, collection_id)

                    # Remove collection_id from documents
                    document_update_query = f"""
                        WITH updated AS (
                            UPDATE {self._get_table_name('document_info')}
                            SET collection_ids = array_remove(collection_ids, $1)
                            WHERE $1 = ANY(collection_ids)
                            RETURNING 1
                        )
                        SELECT COUNT(*) AS affected_rows FROM updated
                    """
                    result = await conn.fetchrow(
                        document_update_query, collection_id
                    )
                    affected_rows = result["affected_rows"]

                    # Delete the collection
                    delete_query = f"""
                        DELETE FROM {self._get_table_name('collections')}
                        WHERE collection_id = $1
                        RETURNING collection_id
                    """
                    deleted = await conn.fetchrow(delete_query, collection_id)

                    if not deleted:
                        raise R2RException(
                            status_code=404, message="Collection not found"
                        )

                except Exception as e:
                    logger.error(
                        f"Error deleting collection {collection_id}: {str(e)}"
                    )
                    raise R2RException(
                        status_code=500,
                        message=f"An error occurred while deleting the collection: {str(e)}",
                    )

    async def list_collections(
        self, offset: int = 0, limit: int = -1
    ) -> dict[str, Union[list[CollectionResponse], int]]:
        """List collections with pagination."""
        query = f"""
            SELECT collection_id, name, description, created_at, updated_at, COUNT(*) OVER() AS total_entries
            FROM {self._get_table_name('collections')}
            ORDER BY name
            OFFSET $1
        """

        conditions = [offset]
        if limit != -1:
            query += " LIMIT $2"
            conditions.append(limit)

        results = await self.fetch_query(query, conditions)
        if not results:
            logger.info("No collections found.")
            return {"results": [], "total_entries": 0}

        collections = [
            CollectionResponse(
                collection_id=row["collection_id"],
                name=row["name"],
                description=row["description"],
                created_at=row["created_at"],
                updated_at=row["updated_at"],
            )
            for row in results
        ]
        total_entries = results[0]["total_entries"] if results else 0

        return {"results": collections, "total_entries": total_entries}

    async def get_collections_by_ids(
        self, collection_ids: list[UUID]
    ) -> list[CollectionResponse]:
        query = f"""
            SELECT collection_id, name, description, created_at, updated_at
            FROM {self._get_table_name("collections")}
            WHERE collection_id = ANY($1)
        """
        results = await self.fetch_query(query, [collection_ids])
        if len(results) != len(collection_ids):
            raise R2RException(
                status_code=404,
                message=f"These collections were not found: {set(collection_ids) - {row['collection_id'] for row in results}}",
            )
        return [
            CollectionResponse(
                collection_id=row["collection_id"],
                name=row["name"],
                description=row["description"],
                created_at=row["created_at"],
                updated_at=row["updated_at"],
            )
            for row in results
        ]

    async def documents_in_collection(
        self, collection_id: UUID, offset: int = 0, limit: int = -1
    ) -> dict[str, Union[list[DocumentInfo], int]]:
        """
        Get all documents in a specific collection with pagination.
        Args:
            collection_id (UUID): The ID of the collection to get documents from.
            offset (int): The number of documents to skip.
            limit (int): The maximum number of documents to return.
        Returns:
            List[DocumentInfo]: A list of DocumentInfo objects representing the documents in the collection.
        Raises:
            R2RException: If the collection doesn't exist.
        """
        if not await self.collection_exists(collection_id):
            raise R2RException(status_code=404, message="Collection not found")
        query = f"""
            SELECT d.document_id, d.user_id, d.type, d.metadata, d.title, d.version, d.size_in_bytes, d.ingestion_status, d.created_at, d.updated_at, COUNT(*) OVER() AS total_entries
            FROM {self._get_table_name('document_info')} d
            WHERE $1 = ANY(d.collection_ids)
            ORDER BY d.created_at DESC
            OFFSET $2
        """

        conditions = [collection_id, offset]
        if limit != -1:
            query += " LIMIT $3"
            conditions.append(limit)

        results = await self.fetch_query(query, conditions)
        documents = [
            DocumentInfo(
                id=row["document_id"],
                user_id=row["user_id"],
                type=DocumentType(row["type"]),
                metadata=json.loads(row["metadata"]),
                title=row["title"],
                version=row["version"],
                size_in_bytes=row["size_in_bytes"],
                ingestion_status=IngestionStatus(row["ingestion_status"]),
                created_at=row["created_at"],
                updated_at=row["updated_at"],
                collection_ids=[collection_id],
            )
            for row in results
        ]
        total_entries = results[0]["total_entries"] if results else 0

        return {"results": documents, "total_entries": total_entries}

    async def get_collections_overview(
        self,
        collection_ids: Optional[list[UUID]] = None,
        offset: int = 0,
        limit: int = -1,
    ) -> dict[str, Union[list[CollectionOverviewResponse], int]]:
        """Get an overview of collections, optionally filtered by collection IDs, with pagination."""
        query = f"""
            WITH collection_overview AS (
                SELECT g.collection_id, g.name, g.description, g.created_at, g.updated_at,
                    COUNT(DISTINCT u.user_id) AS user_count,
                    COUNT(DISTINCT d.document_id) AS document_count
                FROM {self._get_table_name('collections')} g
                LEFT JOIN {self._get_table_name('users')} u ON g.collection_id = ANY(u.collection_ids)
                LEFT JOIN {self._get_table_name('document_info')} d ON g.collection_id = ANY(d.collection_ids)
                {' WHERE g.collection_id = ANY($1)' if collection_ids else ''}
                GROUP BY g.collection_id, g.name, g.description, g.created_at, g.updated_at
            ),
            counted_overview AS (
                SELECT *, COUNT(*) OVER() AS total_entries
                FROM collection_overview
            )
            SELECT * FROM counted_overview
            ORDER BY name
            OFFSET ${2 if collection_ids else 1}
            {f'LIMIT ${3 if collection_ids else 2}' if limit != -1 else ''}
        """

        params: list = []
        if collection_ids:
            params.append(collection_ids)
        params.append(offset)
        if limit != -1:
            params.append(limit)

        results = await self.fetch_query(query, params)

        if not results:
            logger.info("No collections found.")
            return {"results": [], "total_entries": 0}

        collections = [
            CollectionOverviewResponse(
                collection_id=row["collection_id"],
                name=row["name"],
                description=row["description"],
                created_at=row["created_at"],
                updated_at=row["updated_at"],
                user_count=row["user_count"],
                document_count=row["document_count"],
            )
            for row in results
        ]

        total_entries = results[0]["total_entries"] if results else 0

        return {"results": collections, "total_entries": total_entries}

    async def get_collections_for_user(
        self, user_id: UUID, offset: int = 0, limit: int = -1
    ) -> dict[str, Union[list[CollectionResponse], int]]:
        query = f"""
            SELECT g.collection_id, g.name, g.description, g.created_at, g.updated_at, COUNT(*) OVER() AS total_entries
            FROM {self._get_table_name('collections')} g
            JOIN {self._get_table_name('users')} u ON g.collection_id = ANY(u.collection_ids)
            WHERE u.user_id = $1
            ORDER BY g.name
            OFFSET $2
        """

        params = [user_id, offset]
        if limit != -1:
            query += " LIMIT $3"
            params.append(limit)

        results = await self.fetch_query(query, params)

        collections = [
            CollectionResponse(
                collection_id=row["collection_id"],
                name=row["name"],
                description=row["description"],
                created_at=row["created_at"],
                updated_at=row["updated_at"],
            )
            for row in results
        ]
        total_entries = results[0]["total_entries"] if results else 0

        return {"results": collections, "total_entries": total_entries}

    async def assign_document_to_collection(
        self,
        document_id: UUID,
        collection_id: UUID,
    ) -> UUID:
        """
        Assign a document to a collection.

        Args:
            document_id (UUID): The ID of the document to assign.
            collection_id (UUID): The ID of the collection to assign the document to.

        Raises:
            R2RException: If the collection doesn't exist, if the document is not found,
                        or if there's a database error.
        """
        try:
            if not await self.collection_exists(collection_id):
                raise R2RException(
                    status_code=404, message="Collection not found"
                )

            # First, check if the document exists
            document_check_query = f"""
                SELECT 1 FROM {self._get_table_name('document_info')}
                WHERE document_id = $1
            """
            document_exists = await self.fetchrow_query(
                document_check_query, [document_id]
            )

            if not document_exists:
                raise R2RException(
                    status_code=404, message="Document not found"
                )

            # If document exists, proceed with the assignment
            assign_query = f"""
                UPDATE {self._get_table_name('document_info')}
                SET collection_ids = array_append(collection_ids, $1)
                WHERE document_id = $2 AND NOT ($1 = ANY(collection_ids))
                RETURNING document_id
            """
            result = await self.fetchrow_query(
                assign_query, [collection_id, document_id]
            )

            if not result:
                # Document exists but was already assigned to the collection
                raise R2RException(
                    status_code=409,
                    message="Document is already assigned to the collection",
                )

            return collection_id

        except R2RException:
            # Re-raise R2RExceptions as they are already handled
            raise
        except Exception as e:
            raise R2RException(
                status_code=500,
                message=f"An error '{e}' occurred while assigning the document to the collection",
            )

    async def document_collections(
        self, document_id: UUID, offset: int = 0, limit: int = -1
    ) -> dict[str, Union[list[CollectionResponse], int]]:
        query = f"""
            SELECT g.collection_id, g.name, g.description, g.created_at, g.updated_at, COUNT(*) OVER() AS total_entries
            FROM {self._get_table_name('collections')} g
            JOIN {self._get_table_name('document_info')} d ON g.collection_id = ANY(d.collection_ids)
            WHERE d.document_id = $1
            ORDER BY g.name
            OFFSET $2
        """

        conditions: list = [document_id, offset]
        if limit != -1:
            query += " LIMIT $3"
            conditions.append(limit)

        results = await self.fetch_query(query, conditions)

        collections = [
            CollectionResponse(
                collection_id=row["collection_id"],
                name=row["name"],
                description=row["description"],
                created_at=row["created_at"],
                updated_at=row["updated_at"],
            )
            for row in results
        ]

        total_entries = results[0]["total_entries"] if results else 0

        return {"results": collections, "total_entries": total_entries}

    async def remove_document_from_collection(
        self, document_id: UUID, collection_id: UUID
    ) -> None:
        """
        Remove a document from a collection.

        Args:
            document_id (UUID): The ID of the document to remove.
            collection_id (UUID): The ID of the collection to remove the document from.

        Raises:
            R2RException: If the collection doesn't exist or if the document is not in the collection.
        """
        if not await self.collection_exists(collection_id):
            raise R2RException(status_code=404, message="Collection not found")

        query = f"""
            UPDATE {self._get_table_name('document_info')}
            SET collection_ids = array_remove(collection_ids, $1)
            WHERE document_id = $2 AND $1 = ANY(collection_ids)
            RETURNING document_id
        """
        result = await self.fetchrow_query(query, [collection_id, document_id])

        if not result:
            raise R2RException(
                status_code=404,
                message="Document not found in the specified collection",
            )<|MERGE_RESOLUTION|>--- conflicted
+++ resolved
@@ -46,11 +46,7 @@
                 user_id
             )
         else:
-<<<<<<< HEAD
             default_collection_uuid = generate_collection_id_from_name(
-=======
-            default_collection_uuid = generate_id_from_label(
->>>>>>> bcc6ec67
                 config.default_collection_name
             )
 
