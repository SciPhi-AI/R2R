import json
from datetime import datetime
from typing import Optional
from uuid import UUID

from core.base import R2RException
from core.base.abstractions import DocumentInfo, DocumentType, IngestionStatus
from core.base.api.models.auth.responses import UserResponse
from core.base.api.models.management.responses import (
    GroupOverviewResponse,
    GroupResponse,
)

from .base import DatabaseMixin
import logging

logger = logging.getLogger(__name__)


class CollectionMixin(DatabaseMixin):
    async def create_table(self) -> None:
        query = f"""
        CREATE TABLE IF NOT EXISTS {self._get_table_name('collections')} (
            collection_id UUID PRIMARY KEY DEFAULT uuid_generate_v4(),
            name TEXT NOT NULL,
            description TEXT,
            created_at TIMESTAMPTZ DEFAULT NOW(),
            updated_at TIMESTAMPTZ DEFAULT NOW()
        );
        """
        await self.execute_query(query)

    async def collection_exists(self, collection_id: UUID) -> bool:
        """Check if a collection exists."""
        query = f"""
            SELECT 1 FROM {self._get_table_name('collections')}
            WHERE collection_id = $1
        """
        result = await self.execute_query(query, [collection_id])
        return bool(result)

    async def create_collection(
        self, name: str, description: str = ""
    ) -> GroupResponse:
        current_time = datetime.utcnow()
        query = f"""
            INSERT INTO {self._get_table_name('collections')} (name, description, created_at, updated_at)
            VALUES ($1, $2, $3, $4)
            RETURNING collection_id, name, description, created_at, updated_at
        """
        params = [name, description, current_time, current_time]

        try:
            async with self.pool.acquire() as conn:
                row = await conn.fetchrow(query, *params)

            if not row:
                raise R2RException(
                    status_code=500, message="Failed to create collection"
                )

            return GroupResponse(
                collection_id=row["collection_id"],
                name=row["name"],
                description=row["description"],
                created_at=row["created_at"],
                updated_at=row["updated_at"],
            )
        except Exception as e:
            raise R2RException(
                status_code=500,
                message=f"An error occurred while creating the collection: {str(e)}",
            )

    async def get_collection(self, collection_id: UUID) -> GroupResponse:
        """Get a collection by its ID."""
        if not await self.collection_exists(collection_id):
            raise R2RException(status_code=404, message="Collection not found")

        query = f"""
            SELECT collection_id, name, description, created_at, updated_at
            FROM {self._get_table_name('collections')}
            WHERE collection_id = $1
        """
        result = await self.fetchrow_query(query, [collection_id])
        if not result:
            raise R2RException(status_code=404, message="Collection not found")

        return GroupResponse(
            collection_id=result["collection_id"],
            name=result["name"],
            description=result["description"],
            created_at=result["created_at"],
            updated_at=result["updated_at"],
        )

    async def update_collection(
        self, collection_id: UUID, name: str, description: str
    ) -> GroupResponse:
        """Update an existing collection."""
        if not await self.collection_exists(collection_id):
            raise R2RException(status_code=404, message="Collection not found")

        query = f"""
            UPDATE {self._get_table_name('collections')}
            SET name = $1, description = $2, updated_at = NOW()
            WHERE collection_id = $3
            RETURNING collection_id, name, description, created_at, updated_at
        """
        result = await self.fetchrow_query(
            query, [name, description, collection_id]
        )
        if not result:
            raise R2RException(status_code=404, message="Collection not found")

        return GroupResponse(
            collection_id=result["collection_id"],
            name=result["name"],
            description=result["description"],
            created_at=result["created_at"],
            updated_at=result["updated_at"],
        )

    async def delete_collection(self, collection_id: UUID) -> None:
        # Remove collection_id from users
        user_update_query = f"""
            UPDATE {self._get_table_name('users')}
            SET collection_ids = array_remove(collection_ids, $1)
            WHERE $1 = ANY(collection_ids)
        """
        await self.execute_query(user_update_query, [collection_id])

        # Delete the collection
        delete_query = f"""
            DELETE FROM {self._get_table_name('collections')}
            WHERE collection_id = $1
        """
        result = await self.execute_query(delete_query, [collection_id])

        if result == "DELETE 0":
            raise R2RException(status_code=404, message="Collection not found")

    async def list_collections(
        self, offset: int = 0, limit: int = -1
    ) -> list[GroupResponse]:
        """List collections with pagination."""
        query = f"""
            SELECT collection_id, name, description, created_at, updated_at, COUNT(*) OVER() AS total_entries
            FROM {self._get_table_name('collections')}
            ORDER BY name
            OFFSET $1
        """

        conditions = [offset]
        if limit != -1:
            query += " LIMIT $2"
            conditions.append(limit)

        results = await self.fetch_query(query, conditions)
        if not results:
            logger.info("No collections found.")
            return [], 0

        collections = [
            GroupResponse(
                collection_id=row["collection_id"],
                name=row["name"],
                description=row["description"],
                created_at=row["created_at"],
                updated_at=row["updated_at"],
            )
            for row in results
        ]
        total_entries = results[0]["total_entries"]

        return {"results": collections, "total_entries": total_entries}

    async def get_collections_by_ids(
        self, collection_ids: list[UUID]
    ) -> list[GroupResponse]:
        query = f"""
            SELECT collection_id, name, description, created_at, updated_at
            FROM {self._get_table_name("collections")}
            WHERE collection_id = ANY($1)
        """
        results = await self.fetch_query(query, [collection_ids])
        if len(results) != len(collection_ids):
            raise R2RException(
                status_code=404,
                message=f"These collections were not found: {set(collection_ids) - {row['collection_id'] for row in results}}",
            )
        return [
            GroupResponse(
                collection_id=row["collection_id"],
                name=row["name"],
                description=row["description"],
                created_at=row["created_at"],
                updated_at=row["updated_at"],
            )
            for row in results
        ]

    async def add_user_to_collection(
        self, user_id: UUID, collection_id: UUID
    ) -> bool:
        """Add a user to a collection."""
        if not await self.collection_exists(collection_id):
            raise R2RException(status_code=404, message="Collection not found")

        query = f"""
            UPDATE {self._get_table_name('users')}
            SET collection_ids = array_append(collection_ids, $1)
            WHERE user_id = $2 AND NOT ($1 = ANY(collection_ids))
            RETURNING user_id
        """
        result = await self.fetchrow_query(query, [collection_id, user_id])
        return bool(result)

    async def remove_user_from_collection(
        self, user_id: UUID, collection_id: UUID
    ) -> None:
        """Remove a user from a collection."""
        if not await self.collection_exists(collection_id):
            raise R2RException(status_code=404, message="Collection not found")

        query = f"""
            UPDATE {self._get_table_name('users')}
            SET collection_ids = array_remove(collection_ids, $1)
            WHERE user_id = $2 AND $1 = ANY(collection_ids)
            RETURNING user_id
        """
        result = await self.fetchrow_query(query, [collection_id, user_id])
        if not result:
            raise R2RException(
                status_code=404,
                message="User is not a member of the specified collection",
            )

    async def get_users_in_collection(
        self, collection_id: UUID, offset: int = 0, limit: int = -1
    ) -> list[UserResponse]:
        """
        Get all users in a specific collection with pagination.

        Args:
            collection_id (UUID): The ID of the collection to get users from.
            offset (int): The number of users to skip.
            limit (int): The maximum number of users to return.

        Returns:
            List[UserResponse]: A list of UserResponse objects representing the users in the collection.

        Raises:
            R2RException: If the collection doesn't exist.
        """
        if not await self.collection_exists(collection_id):
            raise R2RException(status_code=404, message="Collection not found")

        query = f"""
            SELECT u.user_id, u.email, u.is_active, u.is_superuser, u.created_at, u.updated_at,
                u.is_verified, u.collection_ids, u.name, u.bio, u.profile_picture, COUNT(*) OVER() AS total_entries
            FROM {self._get_table_name('users')} u
            WHERE $1 = ANY(u.collection_ids)
            ORDER BY u.name
            OFFSET $2
        """

        conditions = [collection_id, offset]
        if limit != -1:
            query += " LIMIT $3"
            conditions.append(limit)

        results = await self.fetch_query(query, conditions)

        users = [
            UserResponse(
                id=row["user_id"],
                email=row["email"],
                is_active=row["is_active"],
                is_superuser=row["is_superuser"],
                created_at=row["created_at"],
                updated_at=row["updated_at"],
                is_verified=row["is_verified"],
                collection_ids=row["collection_ids"],
                name=row["name"],
                bio=row["bio"],
                profile_picture=row["profile_picture"],
                hashed_password=None,
                verification_code_expiry=None,
            )
            for row in results
        ]
        total_entries = results[0]["total_entries"]

        return {"results": users, "total_entries": total_entries}

    async def documents_in_collection(
        self, collection_id: UUID, offset: int = 0, limit: int = -1
    ) -> list[DocumentInfo]:
        """
        Get all documents in a specific collection with pagination.
        Args:
            collection_id (UUID): The ID of the collection to get documents from.
            offset (int): The number of documents to skip.
            limit (int): The maximum number of documents to return.
        Returns:
            List[DocumentInfo]: A list of DocumentInfo objects representing the documents in the collection.
        Raises:
            R2RException: If the collection doesn't exist.
        """
        if not await self.collection_exists(collection_id):
            raise R2RException(status_code=404, message="Collection not found")
        query = f"""
            SELECT d.document_id, d.user_id, d.type, d.metadata, d.title, d.version, d.size_in_bytes, d.ingestion_status, d.created_at, d.updated_at
            FROM {self._get_table_name('document_info')} d
            WHERE $1 = ANY(d.collection_ids)
            ORDER BY d.created_at DESC
            OFFSET $2
        """

        conditions = [collection_id, offset]
        if limit != -1:
            query += " LIMIT $3"
            conditions.append(limit)

        results = await self.fetch_query(query, conditions)
        documents = [
            DocumentInfo(
                id=row["document_id"],
                user_id=row["user_id"],
                type=DocumentType(row["type"]),
                metadata=json.loads(row["metadata"]),
                title=row["title"],
                version=row["version"],
                size_in_bytes=row["size_in_bytes"],
                ingestion_status=IngestionStatus(row["ingestion_status"]),
                created_at=row["created_at"],
                updated_at=row["updated_at"],
                collection_ids=[collection_id],
            )
            for row in results
        ]
        total_entries = results[0]["total_entries"]

        return {"results": documents, "total_entries": total_entries}

    async def get_collections_overview(
        self,
        collection_ids: Optional[list[UUID]] = None,
        offset: int = 0,
        limit: int = -1,
    ) -> list[GroupOverviewResponse]:
<<<<<<< HEAD
        """Get an overview of collections, optionally filtered by group IDs, with pagination."""
=======
        """Get an overview of collections, optionally filtered by collection IDs, with pagination."""
>>>>>>> 2c1e6a08
        query = f"""
            WITH collection_overview AS (
                SELECT g.collection_id, g.name, g.description, g.created_at, g.updated_at,
                    COUNT(DISTINCT u.user_id) AS user_count,
                    COUNT(DISTINCT d.document_id) AS document_count
                FROM {self._get_table_name('collections')} g
                LEFT JOIN {self._get_table_name('users')} u ON g.collection_id = ANY(u.collection_ids)
                LEFT JOIN {self._get_table_name('document_info')} d ON g.collection_id = ANY(d.collection_ids)
        """
        params = []
        if collection_ids:
            query += " WHERE g.collection_id = ANY($1)"
            params.append(collection_ids)

        query += """
                GROUP BY g.collection_id, g.name, g.description, g.created_at, g.updated_at
            ),
            counted_overview AS (
                SELECT *, COUNT(*) OVER() AS total_entries
                FROM group_overview
            )
<<<<<<< HEAD
            SELECT * FROM counted_overview
=======
            SELECT * FROM collection_overview
>>>>>>> 2c1e6a08
            ORDER BY name
            OFFSET ${} LIMIT ${}
        """.format(
            len(params) + 1, len(params) + 2
        )

        params.extend([offset, limit])

        results = await self.fetch_query(query, params)

        if not results:
            logger.info("No collections found.")
            return [], 0

        collections = [
            GroupOverviewResponse(
                collection_id=row["collection_id"],
                name=row["name"],
                description=row["description"],
                created_at=row["created_at"],
                updated_at=row["updated_at"],
                user_count=row["user_count"],
                document_count=row["document_count"],
            )
            for row in results
        ]

        total_entries = results[0]["total_entries"] if results else 0

        return {"results": collections, "total_entries": total_entries}

    async def get_collections_for_user(
        self, user_id: UUID, offset: int = 0, limit: int = -1
    ) -> list[GroupResponse]:
        query = f"""
            SELECT g.collection_id, g.name, g.description, g.created_at, g.updated_at
            FROM {self._get_table_name('collections')} g
            JOIN {self._get_table_name('users')} u ON g.collection_id = ANY(u.collection_ids)
            WHERE u.user_id = $1
            ORDER BY g.name
            OFFSET $2
        """

        conditions = [user_id, offset]
        if limit != -1:
            query += " LIMIT $3"
            conditions.append(limit)

        results = await self.fetch_query(query, [user_id, offset, limit])

        collections = [
            GroupResponse(
                collection_id=row["collection_id"],
                name=row["name"],
                description=row["description"],
                created_at=row["created_at"],
                updated_at=row["updated_at"],
            )
            for row in results
        ]
        total_entries = results[0]["total_entries"]

        return {"results": collections, "total_entries": total_entries}

    async def assign_document_to_collection(
        self, document_id: UUID, collection_id: UUID
    ) -> None:
        """
        Assign a document to a collection.

        Args:
            document_id (UUID): The ID of the document to assign.
            collection_id (UUID): The ID of the collection to assign the document to.

        Raises:
            R2RException: If the collection doesn't exist, if the document is not found,
                        or if there's a database error.
        """
        try:
            if not await self.collection_exists(collection_id):
                raise R2RException(
                    status_code=404, message="Collection not found"
                )

            # First, check if the document exists
            document_check_query = f"""
                SELECT 1 FROM {self._get_table_name('document_info')}
                WHERE document_id = $1
            """
            document_exists = await self.fetchrow_query(
                document_check_query, [document_id]
            )

            if not document_exists:
                raise R2RException(
                    status_code=404, message="Document not found"
                )

            # If document exists, proceed with the assignment
            assign_query = f"""
                UPDATE {self._get_table_name('document_info')}
                SET collection_ids = array_append(collection_ids, $1)
                WHERE document_id = $2 AND NOT ($1 = ANY(collection_ids))
                RETURNING document_id
            """
            result = await self.fetchrow_query(
                assign_query, [collection_id, document_id]
            )

            if not result:
                # Document exists but was already assigned to the collection
                raise R2RException(
                    status_code=409,
                    message="Document is already assigned to the collection",
                )

        except R2RException:
            # Re-raise R2RExceptions as they are already handled
            raise
        except Exception as e:
            raise R2RException(
                status_code=500,
                message=f"An error '{e}' occurred while assigning the document to the collection",
            )

    async def document_collections(
        self, document_id: UUID, offset: int = 0, limit: int = -1
    ) -> list[GroupResponse]:
        query = f"""
            SELECT g.collection_id, g.name, g.description, g.created_at, g.updated_at
            FROM {self._get_table_name('collections')} g
            JOIN {self._get_table_name('document_info')} d ON g.collection_id = ANY(d.collection_ids)
            WHERE d.document_id = $1
            ORDER BY g.name
            OFFSET $2
        """

        conditions = [document_id, offset]
        if limit != -1:
            query += " LIMIT $3"
            conditions.append(limit)

        results = await self.fetch_query(query, conditions)

        collections = [
            GroupResponse(
                collection_id=row["collection_id"],
                name=row["name"],
                description=row["description"],
                created_at=row["created_at"],
                updated_at=row["updated_at"],
            )
            for row in results
        ]

        total_entries = results[0]["total_entries"]

        return {"results": collections, "total_entries": total_entries}

    async def remove_document_from_collection(
        self, document_id: UUID, collection_id: UUID
    ) -> None:
        """
        Remove a document from a collection.

        Args:
            document_id (UUID): The ID of the document to remove.
            collection_id (UUID): The ID of the collection to remove the document from.

        Raises:
            R2RException: If the collection doesn't exist or if the document is not in the collection.
        """
        if not await self.collection_exists(collection_id):
            raise R2RException(status_code=404, message="Collection not found")

        query = f"""
            UPDATE {self._get_table_name('document_info')}
            SET collection_ids = array_remove(collection_ids, $1)
            WHERE document_id = $2 AND $1 = ANY(collection_ids)
            RETURNING document_id
        """
        result = await self.fetchrow_query(query, [collection_id, document_id])

        if not result:
            raise R2RException(
                status_code=404,
                message="Document not found in the specified collection",
            )<|MERGE_RESOLUTION|>--- conflicted
+++ resolved
@@ -350,11 +350,7 @@
         offset: int = 0,
         limit: int = -1,
     ) -> list[GroupOverviewResponse]:
-<<<<<<< HEAD
-        """Get an overview of collections, optionally filtered by group IDs, with pagination."""
-=======
         """Get an overview of collections, optionally filtered by collection IDs, with pagination."""
->>>>>>> 2c1e6a08
         query = f"""
             WITH collection_overview AS (
                 SELECT g.collection_id, g.name, g.description, g.created_at, g.updated_at,
@@ -376,11 +372,7 @@
                 SELECT *, COUNT(*) OVER() AS total_entries
                 FROM group_overview
             )
-<<<<<<< HEAD
-            SELECT * FROM counted_overview
-=======
             SELECT * FROM collection_overview
->>>>>>> 2c1e6a08
             ORDER BY name
             OFFSET ${} LIMIT ${}
         """.format(
