--- conflicted
+++ resolved
@@ -1,12 +1,6 @@
 from . import exc
 from .client import Client
-<<<<<<< HEAD
-from .collection import (
-    Collection,
-)
-=======
 from .collection import Collection
->>>>>>> 975a4057
 
 __project__ = "vecs"
 __version__ = "0.4.2"
