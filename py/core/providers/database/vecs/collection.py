--- conflicted
+++ resolved
@@ -801,11 +801,7 @@
                 # Handle JSON-based filters
                 json_col = self.table.c.metadata
                 if key.startswith("metadata."):
-<<<<<<< HEAD
-                    key = key.split("metadata.")[1]
-=======
                     key.split("metadata.")[1]
->>>>>>> 74e881ba
                 if isinstance(value, dict):
                     if len(value) > 1:
                         raise FilterError("only one operator permitted")
