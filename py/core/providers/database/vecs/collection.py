"""
Defines the 'Collection' class

Importing from the `vecs.collection` directly is not supported.
All public classes, enums, and functions are re-exported by the top level `vecs` module.
"""

from __future__ import annotations

import math
import warnings
from dataclasses import dataclass
from enum import Enum
from typing import TYPE_CHECKING, Any, Iterable, Optional, Union
from uuid import UUID, uuid4

from flupy import flu
from sqlalchemy import (
    Column,
    Index,
    MetaData,
    Table,
    and_,
    cast,
    delete,
    func,
    or_,
    select,
    text,
)
from sqlalchemy.dialects import postgresql
from sqlalchemy.types import Float, UserDefinedType

from core.base import VectorSearchResult
from core.base.abstractions import VectorSearchSettings

from .adapter import Adapter, AdapterContext, NoOp, Record
from .exc import (
    ArgError,
    CollectionAlreadyExists,
    CollectionNotFound,
    FilterError,
    MismatchedDimension,
)

if TYPE_CHECKING:
    from vecs.client import Client


class IndexMethod(str, Enum):
    """
    An enum representing the index methods available.

    This class currently only supports the 'ivfflat' method but may
    expand in the future.

    Attributes:
        auto (str): Automatically choose the best available index method.
        ivfflat (str): The ivfflat index method.
        hnsw (str): The hnsw index method.
    """

    auto = "auto"
    ivfflat = "ivfflat"
    hnsw = "hnsw"


class IndexMeasure(str, Enum):
    """
    An enum representing the types of distance measures available for indexing.

    Attributes:
        cosine_distance (str): The cosine distance measure for indexing.
        l2_distance (str): The Euclidean (L2) distance measure for indexing.
        max_inner_product (str): The maximum inner product measure for indexing.
    """

    cosine_distance = "cosine_distance"
    l2_distance = "l2_distance"
    max_inner_product = "max_inner_product"


@dataclass
class IndexArgsIVFFlat:
    """
    A class for arguments that can optionally be supplied to the index creation
    method when building an IVFFlat type index.

    Attributes:
        nlist (int): The number of IVF centroids that the index should use
    """

    n_lists: int


@dataclass
class IndexArgsHNSW:
    """
    A class for arguments that can optionally be supplied to the index creation
    method when building an HNSW type index.

    Ref: https://github.com/pgvector/pgvector#index-options

    Both attributes are Optional in case the user only wants to specify one and
    leave the other as default

    Attributes:
        m (int): Maximum number of connections per node per layer (default: 16)
        ef_construction (int): Size of the dynamic candidate list for
            constructing the graph (default: 64)
    """

    m: Optional[int] = 16
    ef_construction: Optional[int] = 64


INDEX_MEASURE_TO_OPS = {
    # Maps the IndexMeasure enum options to the SQL ops string required by
    # the pgvector `create index` statement
    IndexMeasure.cosine_distance: "vector_cosine_ops",
    IndexMeasure.l2_distance: "vector_l2_ops",
    IndexMeasure.max_inner_product: "vector_ip_ops",
}

INDEX_MEASURE_TO_SQLA_ACC = {
    IndexMeasure.cosine_distance: lambda x: x.cosine_distance,
    IndexMeasure.l2_distance: lambda x: x.l2_distance,
    IndexMeasure.max_inner_product: lambda x: x.max_inner_product,
}


class Vector(UserDefinedType):
    cache_ok = True

    def __init__(self, dim=None):
        super(UserDefinedType, self).__init__()
        self.dim = dim

    def get_col_spec(self, **kw):
        return "VECTOR" if self.dim is None else f"VECTOR({self.dim})"

    def bind_processor(self, dialect):
        def process(value):
            if value is None:
                return value
            if not isinstance(value, list):
                raise ValueError("Expected a list")
            if self.dim is not None and len(value) != self.dim:
                raise ValueError(
                    f"Expected {self.dim} dimensions, not {len(value)}"
                )
            return "[" + ",".join(str(float(v)) for v in value) + "]"

        return process

    def result_processor(self, dialect, coltype):
        return lambda value: (
            value
            if value is None
            else [float(v) for v in value[1:-1].split(",")]
        )

    class comparator_factory(UserDefinedType.Comparator):
        def l2_distance(self, other):
            return self.op("<->", return_type=Float)(other)

        def max_inner_product(self, other):
            return self.op("<#>", return_type=Float)(other)

        def cosine_distance(self, other):
            return self.op("<=>", return_type=Float)(other)


class Collection:
    """
    The `vecs.Collection` class represents a collection of vectors within a PostgreSQL database with pgvector support.
    It provides methods to manage (create, delete, fetch, upsert), index, and perform similarity searches on these vector collections.

    The collections are stored in separate tables in the database, with each vector associated with an identifier and optional metadata.

    Example usage:

        with vecs.create_client(DB_CONNECTION) as vx:
            collection = vx.create_collection(name="docs", dimension=3)
            collection.upsert([("id1", [1, 1, 1], {"key": "value"})])
            # Further operations on 'collection'

    Public Attributes:
        name: The name of the vector collection.
        dimension: The dimension of vectors in the collection.

    Note: Some methods of this class can raise exceptions from the `vecs.exc` module if errors occur.
    """

    COLUMN_VARS = [
        "extraction_id",
        "document_id",
        "user_id",
        "collection_ids",
    ]

    def __init__(
        self,
        name: str,
        dimension: int,
        client: Client,
        adapter: Optional[Adapter] = None,
    ):
        """
        Initializes a new instance of the `Collection` class.

        During expected use, developers initialize instances of `Collection` using the
        `vecs.Client` with `vecs.Client.create_collection(...)` rather than directly.

        Args:
            name (str): The name of the collection.
            dimension (int): The dimension of the vectors in the collection.
            client (Client): The client to use for interacting with the database.
        """
        from core.providers.database.vecs.adapter import Adapter

        self.client = client
        self.name = name
        self.dimension = dimension
        self.table = _build_table(name, client.meta, dimension)
        self._index: Optional[str] = None
        self.adapter = adapter or Adapter(steps=[NoOp(dimension=dimension)])

        reported_dimensions = set(
            [
                x
                for x in [
                    dimension,
                    adapter.exported_dimension if adapter else None,
                ]
                if x is not None
            ]
        )

        if len(reported_dimensions) == 0:
            raise ArgError(
                "One of dimension or adapter must provide a dimension"
            )
        elif len(reported_dimensions) > 1:
            raise MismatchedDimension(
                "Mismatch in the reported dimensions of the selected vector collection and embedding model. Correct the selected embedding model or specify a new vector collection by modifying the `POSTGRES_PROJECT_NAME` environment variable."
            )

    def __repr__(self):
        """
        Returns a string representation of the `Collection` instance.

        Returns:
            str: A string representation of the `Collection` instance.
        """
        return (
            f'vecs.Collection(name="{self.name}", dimension={self.dimension})'
        )

    def __len__(self) -> int:
        """
        Returns the number of vectors in the collection.

        Returns:
            int: The number of vectors in the collection.
        """
        with self.client.Session() as sess:
            with sess.begin():
                stmt = select(func.count()).select_from(self.table)
                return sess.execute(stmt).scalar() or 0

    def _create_if_not_exists(self):
        """
        PRIVATE

        Creates a new collection in the database if it doesn't already exist

        Returns:
            Collection: The found or created collection.
        """
        query = text(
            f"""
        select
            relname as table_name,
            atttypmod as embedding_dim
        from
            pg_class pc
            join pg_attribute pa
                on pc.oid = pa.attrelid
        where
            pc.relnamespace = 'vecs'::regnamespace
            and pc.relkind = 'r'
            and pa.attname = 'vec'
            and not pc.relname ^@ '_'
            and pc.relname = :name
        """
        ).bindparams(name=self.name)
        with self.client.Session() as sess:
            query_result = sess.execute(query).fetchone()

            if query_result:
                _, collection_dimension = query_result
            else:
                collection_dimension = None

        reported_dimensions = set(
            [
                x
                for x in [self.dimension, collection_dimension]
                if x is not None
            ]
        )
        if len(reported_dimensions) > 1:
            raise MismatchedDimension(
                "Mismatch in the reported dimensions of the selected vector collection and embedding model. Correct the selected embedding model or specify a new vector collection by modifying the `POSTGRES_PROJECT_NAME` environment variable."
            )

        if not collection_dimension:
            self.table.create(self.client.engine)

        return self

    def _create(self):
        """
        PRIVATE

        Creates a new collection in the database. Raises a `vecs.exc.CollectionAlreadyExists`
        exception if a collection with the specified name already exists.

        Returns:
            Collection: The newly created collection.
        """

        collection_exists = self.__class__._does_collection_exist(
            self.client, self.name
        )
        if collection_exists:
            raise CollectionAlreadyExists(
                "Collection with requested name already exists"
            )
        self.table.create(self.client.engine)

        unique_string = str(uuid4()).replace("-", "_")[0:7]
        with self.client.Session() as sess:
            sess.execute(
                text(
                    f"""
                    create index ix_meta_{unique_string}
                      on vecs."{self.table.name}"
                      using gin ( metadata jsonb_path_ops )
                    """
                )
            )

            # Create trigger to update fts column
            sess.execute(
                text(
                    f"""
                CREATE TRIGGER tsvector_update_{unique_string} BEFORE INSERT OR UPDATE
                ON vecs."{self.table.name}" FOR EACH ROW EXECUTE FUNCTION
                tsvector_update_trigger(fts, 'pg_catalog.english', text);
            """
                )
            )
        return self

    def _drop(self):
        """
        PRIVATE

        Deletes the collection from the database. Raises a `vecs.exc.CollectionNotFound`
        exception if no collection with the specified name exists.

        Returns:
            Collection: The deleted collection.
        """
        with self.client.Session() as sess:
            sess.execute(text(f"DROP TABLE IF EXISTS {self.name} CASCADE"))
            sess.commit()

        return self

    def upsert(
        self,
        records: Iterable[Record],
    ) -> None:
        chunk_size = 512

        pipeline = flu(self.adapter(records, AdapterContext("upsert"))).chunk(
            chunk_size
        )

        with self.client.Session() as sess:
            with sess.begin():
                for chunk in pipeline:
                    stmt = postgresql.insert(self.table).values(
                        [
                            {
                                "extraction_id": record[0],
                                "document_id": record[1],
                                "user_id": record[2],
                                "collection_ids": record[3],
                                "vec": record[4],
                                "text": record[5],
                                "metadata": record[6],
                                "fts": func.to_tsvector(record[5]),
                            }
                            for record in chunk
                        ]
                    )
                    stmt = stmt.on_conflict_do_update(
                        index_elements=[self.table.c.extraction_id],
                        set_=dict(
                            document_id=stmt.excluded.document_id,
                            user_id=stmt.excluded.user_id,
                            collection_ids=stmt.excluded.collection_ids,
                            vec=stmt.excluded.vec,
                            text=stmt.excluded.text,
                            metadata=stmt.excluded.metadata,
                            fts=stmt.excluded.fts,
                        ),
                    )
                    sess.execute(stmt)
        return None

<<<<<<< HEAD
    def fetch(self, fragment_ids: Iterable[UUID]) -> list[Record]:
=======
    def fetch(self, ids: Iterable[UUID]) -> list[Record]:
>>>>>>> cbfe59b1
        """
        Fetches vectors from the collection by their identifiers.

        Args:
            ids (Iterable[UUID]): An iterable of vector identifiers.

        Returns:
            list[Record]: A list of the fetched vectors.

        Raises:
            ArgError: If ids is not an iterable of UUIDs.
        """
        if isinstance(ids, (str, UUID)):
            raise ArgError("ids must be an iterable of UUIDs")

        chunk_size = 12
        records = []
        with self.client.Session() as sess:
            with sess.begin():
                for id_chunk in flu(ids).chunk(chunk_size):
                    stmt = select(self.table).where(
                        self.table.c.extraction_id.in_(id_chunk)
                    )
                    chunk_records = sess.execute(stmt)
                    records.extend(chunk_records)
        return records

    def delete(
        self,
<<<<<<< HEAD
        fragment_ids: Optional[Iterable[UUID]] = None,
=======
        ids: Optional[Iterable[UUID]] = None,
>>>>>>> cbfe59b1
        filters: Optional[dict[str, Any]] = None,
    ) -> dict[str, dict[str, str]]:
        """
        Deletes vectors from the collection by matching filters or ids.

        Args:
            fragment_ids (Optional[Iterable[UUID]], optional): An iterable of vector fragment identifiers.
            filters (Optional[dict], optional): Filters to apply to the search. Defaults to None.

        Returns:
            dict[str, dict[str, str]]: A dictionary of deleted records, where the key is the fragment_id
            and the value is a dictionary containing 'document_id', 'extraction_id', 'fragment_id', and 'text'.

        Raises:
            ArgError: If neither ids nor filters are provided, or if both are provided.
        """
        if ids is None and filters is None:
            raise ArgError("Either ids or filters must be provided.")

        if ids is not None and filters is not None:
            raise ArgError("Either ids or filters must be provided, not both.")

        if isinstance(ids, (str, UUID)):
            raise ArgError("ids must be an iterable of UUIDs")

        deleted_records = {}

        with self.client.Session() as sess:
            with sess.begin():
                if ids:
                    for id_chunk in flu(ids).chunk(12):
                        delete_stmt = (
                            delete(self.table)
                            .where(self.table.c.extraction_id.in_(id_chunk))
                            .returning(
                                self.table.c.extraction_id,
                                self.table.c.document_id,
                                self.table.c.text,
                            )
                        )
                        result = sess.execute(delete_stmt)
                        for row in result:
                            extraction_id = str(row[0])
                            deleted_records[extraction_id] = {
                                "extraction_id": extraction_id,
                                "document_id": str(row[1]),
                                "text": row[2],
                            }

                if filters:
                    meta_filter = self.build_filters(filters)
                    delete_stmt = (
                        delete(self.table)
                        .where(meta_filter)
                        .returning(
                            self.table.c.extraction_id,
                            self.table.c.document_id,
                            self.table.c.text,
                        )
                    )
                    result = sess.execute(delete_stmt)
                    for row in result:
                        extraction_id = str(row[0])
                        deleted_records[extraction_id] = {
                            "extraction_id": extraction_id,
                            "document_id": str(row[1]),
                            "text": row[2],
                        }
        return deleted_records

    def __getitem__(self, items):
        """
        Fetches a vector from the collection by its identifier.

        Args:
            items (str): The identifier of the vector.

        Returns:
            Record: The fetched vector.
        """
        if not isinstance(items, str):
            raise ArgError("items must be a string id")

        row = self.fetch([items])

        if row == []:
            raise KeyError("no item found with requested id")
        return row[0]

    def semantic_search(
        self,
        vector: list[float],
        search_settings: VectorSearchSettings,
    ) -> Union[list[Record], list[str]]:
        """
        Executes a similarity search in the collection.

        The return type is dependent on arguments *include_value* and *include_metadata*

        Args:
            data (list[float]): The vector to use as the query.
            search_settings (VectorSearchSettings): The search settings to use.

        Returns:
            Union[list[Record], list[str]]: The result of the similarity search.
        """

        try:
            imeasure_obj = IndexMeasure(search_settings.index_measure)
        except ValueError:
            raise ArgError("Invalid index measure")

        if not self.is_indexed_for_measure(imeasure_obj):
            warnings.warn(
                UserWarning(
                    f"Query does not have a covering index for {imeasure_obj}. See Collection.create_index"
                )
            )

        distance_lambda = INDEX_MEASURE_TO_SQLA_ACC.get(imeasure_obj)
        if distance_lambda is None:
            # unreachable
            raise ArgError("invalid distance_measure")  # pragma: no cover

        distance_clause = distance_lambda(self.table.c.vec)(vector)

        cols = [
            self.table.c.extraction_id,
            self.table.c.document_id,
            self.table.c.user_id,
            self.table.c.collection_ids,
            self.table.c.text,
        ]
        if search_settings.include_values:
            cols.append(distance_clause)

        if search_settings.include_metadatas:
            cols.append(self.table.c.metadata)

        stmt = select(*cols)

        if search_settings.filters:
            stmt = stmt.filter(self.build_filters(search_settings.filters))
            stmt = stmt.order_by(distance_clause)
            stmt = stmt.offset(search_settings.offset)
            stmt = stmt.limit(search_settings.search_limit)

        with self.client.Session() as sess:
            with sess.begin():
                # index ignored if greater than n_lists
                sess.execute(
                    text("set local ivfflat.probes = :probes").bindparams(
                        probes=search_settings.probes
                    )
                )
                if self.client._supports_hnsw():
                    sess.execute(
                        text(
                            "set local hnsw.ef_search = :ef_search"
                        ).bindparams(
                            ef_search=max(
                                search_settings.ef_search,
                                search_settings.search_limit,
                            )
                        )
                    )
                if len(cols) == 1:
                    return [str(x) for x in sess.scalars(stmt).fetchall()]
                result = sess.execute(stmt).fetchall()
                return result or []

    def full_text_search(
        self, query_text: str, search_settings: VectorSearchSettings
    ) -> list[VectorSearchResult]:
        # Create a tsquery from the input query
        ts_query = func.websearch_to_tsquery("english", query_text)

        # Use ts_rank for ranking
        rank_function = func.ts_rank(self.table.c.fts, ts_query, 32).label(
            "rank"
        )

        # Build the main query
        stmt = (
            select(
                self.table.c.extraction_id,
                self.table.c.document_id,
                self.table.c.user_id,
                self.table.c.collection_ids,
                self.table.c.text,
                self.table.c.metadata,
                rank_function,
            )
            .where(self.table.c.fts.op("@@")(ts_query))
            .where(self.build_filters(search_settings.filters))
            .order_by(rank_function.desc())
            .offset(search_settings.offset)
            .limit(search_settings.hybrid_search_settings.full_text_limit)
        )

        # Execute the query
        with self.client.Session() as sess:
            results = sess.execute(stmt).fetchall()

        # Convert the results to VectorSearchResult objects
        return [
            VectorSearchResult(
                extraction_id=str(r.id),
                document_id=str(r.document_id),
                user_id=str(r.user_id),
                collection_ids=r.collection_ids,
                text=r.text,
                score=float(r.rank),
                metadata=r.metadata,
            )
            for r in results
        ]

    def build_filters(self, filters: dict):
        """
        PUBLIC

        Builds filters for SQL query based on provided dictionary.

        Args:
            filters (dict): The dictionary specifying filter conditions.

        Raises:
            FilterError: If filter conditions are not correctly formatted.

        Returns:
            The filter clause for the SQL query.
        """

        if not isinstance(filters, dict):
            raise FilterError("filters must be a dict")

        def parse_condition(key, value):
            if key in Collection.COLUMN_VARS:
                # Handle column-based filters
                column = getattr(self.table.c, key)
                if isinstance(value, dict):
                    op, clause = next(iter(value.items()))

                    if op == "$eq":
                        return column == clause
                    elif op == "$ne":
                        return column != clause
                    elif op == "$in":
                        return column.in_(clause)
                    elif op == "$nin":
                        return ~column.in_(clause)
                    elif op == "$overlap":
                        return column.overlap(clause)
                    elif op == "$contains":
                        return column.contains(clause)
                    elif op == "$any":
                        if key == "collection_ids":
                            # Use ANY for UUID array comparison
                            return func.array_to_string(column, ",").like(
                                f"%{clause}%"
                            )
                        # New operator for checking if any element in the array matches
                        return column.any(clause)
                    else:
                        raise FilterError(
                            f"Unsupported operator for column {key}: {op}"
                        )
                else:
                    # Handle direct equality
                    if isinstance(value, str):
                        value = UUID(value)
                    return column == value
            else:
                # Handle JSON-based filters
                json_col = self.table.c.metadata
                if key.startswith("metadata."):
                    key = key.split("metadata.")[1]
                if isinstance(value, dict):
                    if len(value) > 1:
                        raise FilterError("only one operator permitted")
                    operator, clause = next(iter(value.items()))
                    if operator not in (
                        "$eq",
                        "$ne",
                        "$lt",
                        "$lte",
                        "$gt",
                        "$gte",
                        "$in",
                        "$contains",
                    ):
                        raise FilterError("unknown operator")

                    if operator == "$eq" and not hasattr(clause, "__len__"):
                        contains_value = cast({key: clause}, postgresql.JSONB)
                        return json_col.op("@>")(contains_value)

                    if operator == "$in":
                        if not isinstance(clause, list):
                            raise FilterError(
                                "argument to $in filter must be a list"
                            )
                        for elem in clause:
                            if not isinstance(elem, (int, str, float)):
                                raise FilterError(
                                    "argument to $in filter must be a list of scalars"
                                )
                        contains_value = [
                            cast(elem, postgresql.JSONB) for elem in clause
                        ]
                        return json_col.op("->")(key).in_(contains_value)

                    matches_value = cast(clause, postgresql.JSONB)

                    if operator == "$contains":
                        if not isinstance(clause, (int, str, float)):
                            raise FilterError(
                                "argument to $contains filter must be a scalar"
                            )
                        return and_(
                            json_col.op("->")(key).contains(matches_value),
                            func.jsonb_typeof(json_col.op("->")(key))
                            == "array",
                        )

                    return {
                        "$eq": json_col.op("->")(key) == matches_value,
                        "$ne": json_col.op("->")(key) != matches_value,
                        "$lt": json_col.op("->")(key) < matches_value,
                        "$lte": json_col.op("->")(key) <= matches_value,
                        "$gt": json_col.op("->")(key) > matches_value,
                        "$gte": json_col.op("->")(key) >= matches_value,
                    }[operator]
                else:
                    contains_value = cast({key: value}, postgresql.JSONB)
                    return json_col.op("@>")(contains_value)

        def parse_filter(filter_dict):
            conditions = []
            for key, value in filter_dict.items():
                if key == "$and":
                    conditions.append(and_(*[parse_filter(f) for f in value]))
                elif key == "$or":
                    conditions.append(or_(*[parse_filter(f) for f in value]))
                else:
                    conditions.append(parse_condition(key, value))
            return and_(*conditions)

        return parse_filter(filters)

    @classmethod
    def _list_collections(cls, client: "Client") -> list["Collection"]:
        """
        PRIVATE

        Retrieves all collections from the database.

        Args:
            client (Client): The database client.

        Returns:
            list[Collection]: A list of all existing collections.
        """

        query = text(
            """
        select
            relname as table_name,
            atttypmod as embedding_dim
        from
            pg_class pc
            join pg_attribute pa
                on pc.oid = pa.attrelid
        where
            pc.relnamespace = 'vecs'::regnamespace
            and pc.relkind = 'r'
            and pa.attname = 'vec'
            and not pc.relname ^@ '_'
        """
        )
        xc = []
        with client.Session() as sess:
            for name, dimension in sess.execute(query):
                existing_collection = cls(name, dimension, client)
                xc.append(existing_collection)
        return xc

    @classmethod
    def _does_collection_exist(cls, client: "Client", name: str) -> bool:
        """
        PRIVATE

        Checks if a collection with a given name exists within the database

        Args:
            client (Client): The database client.
            name (str): The name of the collection

        Returns:
            Exists: Whether the collection exists or not
        """

        try:
            client.get_collection(name)
            return True
        except CollectionNotFound:
            return False

    @property
    def index(self) -> Optional[str]:
        """
        PRIVATE

        Note:
            The `index` property is private and expected to undergo refactoring.
            Do not rely on it's output.

        Retrieves the SQL name of the collection's vector index, if it exists.

        Returns:
            Optional[str]: The name of the index, or None if no index exists.
        """

        if self._index is None:
            query = text(
                """
            select
                relname as table_name
            from
                pg_class pc
            where
                pc.relnamespace = 'vecs'::regnamespace
                and relname ilike 'ix_vector%'
                and pc.relkind = 'i'
            """
            )
            with self.client.Session() as sess:
                ix_name = sess.execute(query).scalar()
            self._index = ix_name
        return self._index

    def is_indexed_for_measure(self, measure: IndexMeasure):
        """
        Checks if the collection is indexed for a specific measure.

        Args:
            measure (IndexMeasure): The measure to check for.

        Returns:
            bool: True if the collection is indexed for the measure, False otherwise.
        """

        index_name = self.index
        if index_name is None:
            return False

        ops = INDEX_MEASURE_TO_OPS.get(measure)
        if ops is None:
            return False

        if ops in index_name:
            return True

        return False

    def close(self):
        """
        Closes the database connection associated with this collection.

        This method should be called when you are done using the collection to release
        the database resources.
        """
        if self.client:
            self.client.close()

    def create_index(
        self,
        measure: IndexMeasure = IndexMeasure.cosine_distance,
        method: IndexMethod = IndexMethod.auto,
        index_arguments: Optional[
            Union[IndexArgsIVFFlat, IndexArgsHNSW]
        ] = None,
        replace=True,
    ) -> None:
        """
        Creates an index for the collection.

        Note:
            When `vecs` creates an index on a pgvector column in PostgreSQL, it uses a multi-step
            process that enables performant indexes to be built for large collections with low end
            database hardware.

            Those steps are:

            - Creates a new table with a different name
            - Randomly selects records from the existing table
            - Inserts the random records from the existing table into the new table
            - Creates the requested vector index on the new table
            - Upserts all data from the existing table into the new table
            - Drops the existing table
            - Renames the new table to the existing tables name

            If you create dependencies (like views) on the table that underpins
            a `vecs.Collection` the `create_index` step may require you to drop those dependencies before
            it will succeed.

        Args:
            measure (IndexMeasure, optional): The measure to index for. Defaults to 'cosine_distance'.
            method (IndexMethod, optional): The indexing method to use. Defaults to 'auto'.
            index_arguments: (IndexArgsIVFFlat | IndexArgsHNSW, optional): Index type specific arguments
            replace (bool, optional): Whether to replace the existing index. Defaults to True.

        Raises:
            ArgError: If an invalid index method is used, or if *replace* is False and an index already exists.
        """

        if method not in (
            IndexMethod.ivfflat,
            IndexMethod.hnsw,
            IndexMethod.auto,
        ):
            raise ArgError("invalid index method")

        if index_arguments:
            # Disallow case where user submits index arguments but uses the
            # IndexMethod.auto index (index build arguments should only be
            # used with a specific index)
            if method == IndexMethod.auto:
                raise ArgError(
                    "Index build parameters are not allowed when using the IndexMethod.auto index."
                )
            # Disallow case where user specifies one index type but submits
            # index build arguments for the other index type
            if (
                isinstance(index_arguments, IndexArgsHNSW)
                and method != IndexMethod.hnsw
            ) or (
                isinstance(index_arguments, IndexArgsIVFFlat)
                and method != IndexMethod.ivfflat
            ):
                raise ArgError(
                    f"{index_arguments.__class__.__name__} build parameters were supplied but {method} index was specified."
                )

        if method == IndexMethod.auto:
            if self.client._supports_hnsw():
                method = IndexMethod.hnsw
            else:
                method = IndexMethod.ivfflat

        if method == IndexMethod.hnsw and not self.client._supports_hnsw():
            raise ArgError(
                "HNSW Unavailable. Upgrade your pgvector installation to > 0.5.0 to enable HNSW support"
            )

        ops = INDEX_MEASURE_TO_OPS.get(measure)
        if ops is None:
            raise ArgError("Unknown index measure")

        unique_string = str(uuid4()).replace("-", "_")[0:7]

        with self.client.Session() as sess:
            with sess.begin():
                if self.index is not None:
                    if replace:
                        sess.execute(text(f'drop index vecs."{self.index}";'))
                        self._index = None
                    else:
                        raise ArgError(
                            "replace is set to False but an index exists"
                        )

                if method == IndexMethod.ivfflat:
                    if not index_arguments:
                        n_records: int = sess.execute(func.count(self.table.c.extraction_id)).scalar()  # type: ignore

                        n_lists = (
                            int(max(n_records / 1000, 30))
                            if n_records < 1_000_000
                            else int(math.sqrt(n_records))
                        )
                    else:
                        # The following mypy error is ignored because mypy
                        # complains that `index_arguments` is typed as a union
                        # of IndexArgsIVFFlat and IndexArgsHNSW types,
                        # which both don't necessarily contain the `n_lists`
                        # parameter, however we have validated that the
                        # correct type is being used above.
                        n_lists = index_arguments.n_lists  # type: ignore

                    sess.execute(
                        text(
                            f"""
                            create index ix_{ops}_ivfflat_nl{n_lists}_{unique_string}
                              on vecs."{self.table.name}"
                              using ivfflat (vec {ops}) with (lists={n_lists})
                            """
                        )
                    )

                if method == IndexMethod.hnsw:
                    if not index_arguments:
                        index_arguments = IndexArgsHNSW()

                    # See above for explanation of why the following lines
                    # are ignored
                    m = index_arguments.m  # type: ignore
                    ef_construction = index_arguments.ef_construction  # type: ignore

                    sess.execute(
                        text(
                            f"""
                            create index ix_{ops}_hnsw_m{m}_efc{ef_construction}_{unique_string}
                              on vecs."{self.table.name}"
                              using hnsw (vec {ops}) WITH (m={m}, ef_construction={ef_construction});
                            """
                        )
                    )

        return None


def _build_table(name: str, meta: MetaData, dimension: int) -> Table:
    table = Table(
        name,
        meta,
        Column("extraction_id", postgresql.UUID, primary_key=True),
        Column("document_id", postgresql.UUID, nullable=False),
        Column("user_id", postgresql.UUID, nullable=False),
        Column(
            "collection_ids",
            postgresql.ARRAY(postgresql.UUID),
            server_default="{}",
        ),
        Column("vec", Vector(dimension), nullable=False),
        Column("text", postgresql.TEXT, nullable=True),
        Column(
            "fts",
            postgresql.TSVECTOR,
            nullable=False,
            server_default=text("to_tsvector('english'::regconfig, '')"),
        ),
        Column(
            "metadata",
            postgresql.JSONB,
            server_default=text("'{}'::jsonb"),
            nullable=False,
        ),
        # Create a GIN index for the tsvector column
        Index(f"idx_{name}_fts", "fts", postgresql_using="gin"),
        extend_existing=True,
    )

    return table<|MERGE_RESOLUTION|>--- conflicted
+++ resolved
@@ -423,11 +423,7 @@
                     sess.execute(stmt)
         return None
 
-<<<<<<< HEAD
-    def fetch(self, fragment_ids: Iterable[UUID]) -> list[Record]:
-=======
     def fetch(self, ids: Iterable[UUID]) -> list[Record]:
->>>>>>> cbfe59b1
         """
         Fetches vectors from the collection by their identifiers.
 
@@ -457,11 +453,7 @@
 
     def delete(
         self,
-<<<<<<< HEAD
-        fragment_ids: Optional[Iterable[UUID]] = None,
-=======
         ids: Optional[Iterable[UUID]] = None,
->>>>>>> cbfe59b1
         filters: Optional[dict[str, Any]] = None,
     ) -> dict[str, dict[str, str]]:
         """
