--- conflicted
+++ resolved
@@ -182,11 +182,7 @@
             UPDATE {self._get_table_name(PostgresUserHandler.TABLE_NAME)}
             SET email = $1, is_superuser = $2, is_active = $3, is_verified = $4, updated_at = NOW(),
                 name = $5, profile_picture = $6, bio = $7, collection_ids = $8, graph_ids = $9
-<<<<<<< HEAD
-            WHERE user_id = $9
-=======
             WHERE user_id = $10
->>>>>>> 0bf2f04d
             RETURNING user_id, email, is_superuser, is_active, is_verified, created_at, updated_at, name, profile_picture, bio, collection_ids, graph_ids
         """
         result = await self.connection_manager.fetchrow_query(
