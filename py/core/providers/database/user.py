--- conflicted
+++ resolved
@@ -442,16 +442,12 @@
             OFFSET $1
         """
 
-<<<<<<< HEAD
-        params: list[Any] = [offset, limit]
-=======
-        params = [offset]
+        params: list = [offset]
 
         if limit != -1:
             query += " LIMIT $2"
             params.append(limit)
 
->>>>>>> 8bc4c6d3
         if user_ids:
             params.append(user_ids)
 
