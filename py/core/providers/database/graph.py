--- conflicted
+++ resolved
@@ -295,7 +295,6 @@
             update_fields.append(f"category = ${param_index}")
             params.append(category)
             param_index += 1
-<<<<<<< HEAD
 
         if metadata is not None:
             update_fields.append(f"metadata = ${param_index}")
@@ -305,17 +304,6 @@
         if not update_fields:
             raise R2RException(status_code=400, message="No fields to update")
 
-=======
-
-        if metadata is not None:
-            update_fields.append(f"metadata = ${param_index}")
-            params.append(json.dumps(metadata))
-            param_index += 1
-
-        if not update_fields:
-            raise R2RException(status_code=400, message="No fields to update")
-
->>>>>>> 2e1ba7fb
         update_fields.append("updated_at = NOW()")
         params.append(entity_id)
 
@@ -707,21 +695,12 @@
             update_fields.append(f"description = ${param_index}")
             params.append(description)
             param_index += 1
-<<<<<<< HEAD
 
         if description_embedding is not None:
             update_fields.append(f"description_embedding = ${param_index}")
             params.append(description_embedding)
             param_index += 1
 
-=======
-
-        if description_embedding is not None:
-            update_fields.append(f"description_embedding = ${param_index}")
-            params.append(description_embedding)
-            param_index += 1
-
->>>>>>> 2e1ba7fb
         if weight is not None:
             update_fields.append(f"weight = ${param_index}")
             params.append(weight)
@@ -977,7 +956,6 @@
 
         if not update_fields:
             raise R2RException(status_code=400, message="No fields to update")
-<<<<<<< HEAD
 
         update_fields.append("updated_at = NOW()")
         params.append(community_id)
@@ -1019,13 +997,38 @@
 
         query = f"""
             DELETE FROM {self._get_table_name(table_name)}
-            WHERE id = $1 AND graph_id = $2
-        """
-
+            WHERE id = $1 AND collection_id = $2
+        """
+        print("query = ", query)
+        print("parent_id = ", parent_id)
+        print("community_id = ", community_id)
         params = [community_id, parent_id]
 
         try:
-            await self.connection_manager.execute_query(query, params)
+            results = await self.connection_manager.execute_query(
+                query, params
+            )
+            print("results = ", results)
+        except Exception as e:
+            raise HTTPException(
+                status_code=500,
+                detail=f"An error occurred while deleting the community: {e}",
+            )
+        table_name = "graph_community_info"
+        query = f"""
+            DELETE FROM {self._get_table_name(table_name)}
+            WHERE id = $1 AND collection_id = $2
+        """
+        print("query = ", query)
+        print("parent_id = ", parent_id)
+        print("community_id = ", community_id)
+        params = [community_id, parent_id]
+
+        try:
+            results = await self.connection_manager.execute_query(
+                query, params
+            )
+            print("results = ", results)
         except Exception as e:
             raise HTTPException(
                 status_code=500,
@@ -1101,156 +1104,6 @@
 
             communities.append(Community(**community_dict))
 
-=======
-
-        update_fields.append("updated_at = NOW()")
-        params.append(community_id)
-
-        query = f"""
-            UPDATE {self._get_table_name(table_name)}
-            SET {", ".join(update_fields)}
-            WHERE id = ${param_index}\
-            RETURNING id, community_id, name, summary, findings, rating, rating_explanation, created_at, updated_at
-        """
-        try:
-            result = await self.connection_manager.fetchrow_query(
-                query, params
-            )
-
-            return Community(
-                id=result["id"],
-                community_id=result["community_id"],
-                name=result["name"],
-                summary=result["summary"],
-                findings=result["findings"],
-                rating=result["rating"],
-                rating_explanation=result["rating_explanation"],
-                created_at=result["created_at"],
-                updated_at=result["updated_at"],
-            )
-        except Exception as e:
-            raise HTTPException(
-                status_code=500,
-                detail=f"An error occurred while updating the community: {e}",
-            )
-
-    async def delete(
-        self,
-        parent_id: UUID,
-        community_id: UUID,
-    ) -> None:
-        table_name = "graph_community"
-
-        query = f"""
-            DELETE FROM {self._get_table_name(table_name)}
-            WHERE id = $1 AND collection_id = $2
-        """
-        print("query = ", query)
-        print("parent_id = ", parent_id)
-        print("community_id = ", community_id)
-        params = [community_id, parent_id]
-
-        try:
-            results = await self.connection_manager.execute_query(
-                query, params
-            )
-            print("results = ", results)
-        except Exception as e:
-            raise HTTPException(
-                status_code=500,
-                detail=f"An error occurred while deleting the community: {e}",
-            )
-        table_name = "graph_community_info"
-        query = f"""
-            DELETE FROM {self._get_table_name(table_name)}
-            WHERE id = $1 AND collection_id = $2
-        """
-        print("query = ", query)
-        print("parent_id = ", parent_id)
-        print("community_id = ", community_id)
-        params = [community_id, parent_id]
-
-        try:
-            results = await self.connection_manager.execute_query(
-                query, params
-            )
-            print("results = ", results)
-        except Exception as e:
-            raise HTTPException(
-                status_code=500,
-                detail=f"An error occurred while deleting the community: {e}",
-            )
-
-    async def get(
-        self,
-        parent_id: UUID,
-        store_type: StoreType,
-        offset: int,
-        limit: int,
-        community_ids: Optional[list[UUID]] = None,
-        community_names: Optional[list[str]] = None,
-        include_embeddings: bool = False,
-    ):
-        """Retrieve communities from the specified store."""
-        # Do we ever want to get communities from document store?
-        table_name = "graph_community"
-
-        conditions = ["collection_id = $1"]
-        params: list[Any] = [parent_id]
-        param_index = 2
-
-        if community_ids:
-            conditions.append(f"id = ANY(${param_index})")
-            params.append(community_ids)
-            param_index += 1
-
-        if community_names:
-            conditions.append(f"name = ANY(${param_index})")
-            params.append(community_names)
-            param_index += 1
-
-        select_fields = """
-            id, community_id, name, summary, findings, rating,
-            rating_explanation, level, created_at, updated_at
-        """
-        if include_embeddings:
-            select_fields += ", description_embedding"
-
-        COUNT_QUERY = f"""
-            SELECT COUNT(*)
-            FROM {self._get_table_name(table_name)}
-            WHERE {' AND '.join(conditions)}
-        """
-
-        count = (
-            await self.connection_manager.fetch_query(
-                COUNT_QUERY, params[: param_index - 1]
-            )
-        )[0]["count"]
-
-        QUERY = f"""
-            SELECT {select_fields}
-            FROM {self._get_table_name(table_name)}
-            WHERE {' AND '.join(conditions)}
-            ORDER BY created_at
-            OFFSET ${param_index}
-        """
-        params.append(offset)
-        param_index += 1
-
-        if limit != -1:
-            QUERY += f" LIMIT ${param_index}"
-            params.append(limit)
-
-        rows = await self.connection_manager.fetch_query(QUERY, params)
-
-        communities = []
-        for row in rows:
-            community_dict = dict(row)
-
-            communities.append(Community(**community_dict))
-
->>>>>>> 2e1ba7fb
         return communities, count
 
 
@@ -1932,56 +1785,6 @@
 
         return True
 
-<<<<<<< HEAD
-    async def add_entities_v3(
-        self, id: UUID, entity_ids: list[UUID], copy_data: bool = True
-    ) -> bool:
-        """
-        Add entities to the graph.
-        """
-        QUERY = f"""
-            UPDATE {self._get_table_name("entity")}
-            SET graph_ids = CASE
-                    WHEN $1 = ANY(graph_ids) THEN graph_ids
-                    ELSE array_append(graph_ids, $1)
-                END
-            WHERE id = ANY($2)
-        """
-
-        if copy_data:
-            QUERY = f"""
-                INSERT INTO {self._get_table_name("graph_entity")}
-                SELECT * FROM {self._get_table_name("entity")}
-                WHERE id = ANY($1)
-            """
-            await self.connection_manager.execute_query(QUERY, [entity_ids])
-
-        await self.connection_manager.execute_query(QUERY, [id, entity_ids])
-
-        return True
-
-    # async def remove_entities(
-    #     self, id: UUID, entity_ids: list[UUID]
-    # ) -> bool:
-    #     """
-    #     Remove entities from the graph.
-    #     """
-    #     QUERY = f"""
-    #         UPDATE {self._get_table_name("graph_entity")}
-    #         SET graph_ids = array_remove(graph_ids, $1)
-    #         WHERE id = ANY($2)
-    #     """
-    #     await self.connection_manager.execute_query(QUERY, [id, entity_ids])
-
-    #     # QUERY = f"""
-    #     #     DELETE FROM {self._get_table_name("graph_entity")} WHERE id = ANY($1)
-    #     # """
-    #     # await self.connection_manager.execute_query(QUERY, [entity_ids])
-
-    #     return True
-
-=======
->>>>>>> 2e1ba7fb
     async def update(
         self,
         graph_id: UUID,
@@ -2736,7 +2539,6 @@
             limit: Maximum number of records to return (-1 for no limit)
             community_ids: Optional list of community IDs to filter by
             include_embeddings: Whether to include embeddings in the response
-<<<<<<< HEAD
 
         Returns:
             Tuple of (list of communities, total count)
@@ -2745,16 +2547,6 @@
         params: list[Any] = [parent_id]
         param_index = 2
 
-=======
-
-        Returns:
-            Tuple of (list of communities, total count)
-        """
-        conditions = ["collection_id = $1"]
-        params: list[Any] = [parent_id]
-        param_index = 2
-
->>>>>>> 2e1ba7fb
         if community_ids:
             conditions.append(f"id = ANY(${param_index})")
             params.append(community_ids)
