--- conflicted
+++ resolved
@@ -148,12 +148,6 @@
             RETURNING id, name, category, description, parent_id, chunk_ids, metadata
         """
 
-<<<<<<< HEAD
-        for value in values:
-            print("inserting len(values) into graph = ", len(values))
-            result = await self.connection_manager.fetchrow_query(QUERY, value)
-            results.append(result["id"])
-=======
         params = [
             name,
             category,
@@ -163,7 +157,6 @@
             chunk_ids,
             json.dumps(metadata) if metadata else None,
         ]
->>>>>>> d4bfba78
 
         result = await self.connection_manager.fetchrow_query(
             query=query,
