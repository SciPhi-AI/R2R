--- conflicted
+++ resolved
@@ -81,11 +81,7 @@
             return f"""
                 CONSTRAINT fk_document
                     FOREIGN KEY(parent_id)
-<<<<<<< HEAD
                     REFERENCES {self._get_table_name("documents")}(id)
-=======
-                    REFERENCES {self._get_table_name("documents")}(document_id)
->>>>>>> 2e1ba7fb
                     ON DELETE CASCADE
             """
 
@@ -424,11 +420,7 @@
             return f"""
                 CONSTRAINT fk_document
                     FOREIGN KEY(parent_id)
-<<<<<<< HEAD
-                    REFERENCES {self._get_table_name("documents")}(id)
-=======
                     REFERENCES {self._get_table_name("documents")}(document_id)
->>>>>>> 2e1ba7fb
                     ON DELETE CASCADE
             """
 
@@ -1623,8 +1615,6 @@
 
         return True
 
-<<<<<<< HEAD
-=======
     async def add_collections(
         self, id: UUID, collection_ids: list[UUID], copy_data: bool = True
     ) -> bool:
@@ -1705,7 +1695,6 @@
 
         return True
 
->>>>>>> 2e1ba7fb
     async def update(
         self,
         collection_id: UUID,
