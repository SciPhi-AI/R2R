import copy
import json
import logging
import time
from typing import Any, Optional, Union

from sqlalchemy import text

from core.base import VectorEntry, VectorQuantizationType, VectorSearchResult
from core.base.abstractions import VectorSearchSettings
from shared.abstractions.vector import (
    IndexArgsHNSW,
    IndexArgsIVFFlat,
    IndexMeasure,
    IndexMethod,
    VectorTableName,
)

from .base import DatabaseMixin, QueryBuilder
from .vecs.exc import ArgError

logger = logging.getLogger()
from shared.utils import _decorate_vector_type


def index_measure_to_ops(
    measure: IndexMeasure, quantization_type: VectorQuantizationType
):
    return _decorate_vector_type(measure.ops, quantization_type)


class VectorDBMixin(DatabaseMixin):
    def __init__(self, *args, **kwargs):
        super().__init__(*args, **kwargs)
        self.dimension = kwargs.get("dimension")
        self.quantization_type = kwargs.get("quantization_type")

    async def initialize_vector_db(self):
        # Create the vector table if it doesn't exist
        query = f"""
        CREATE TABLE IF NOT EXISTS {self.project_name}.vectors (
            extraction_id TEXT PRIMARY KEY,
            document_id TEXT,
            user_id TEXT,
            collection_ids TEXT[],
            vector vector({self.dimension}),
            text TEXT,
            metadata JSONB
        );
        CREATE INDEX IF NOT EXISTS idx_vectors_document_id ON {self.project_name}.vectors (document_id);
        CREATE INDEX IF NOT EXISTS idx_vectors_user_id ON {self.project_name}.vectors (user_id);
        CREATE INDEX IF NOT EXISTS idx_vectors_collection_ids ON {self.project_name}.vectors USING GIN (collection_ids);
        CREATE INDEX IF NOT EXISTS idx_vectors_text ON {self.project_name}.vectors USING GIN (to_tsvector('english', text));
        """
        await self.execute_query(query)

    async def upsert(self, entry: VectorEntry) -> None:
        query = f"""
        INSERT INTO {self.project_name}.vectors
        (extraction_id, document_id, user_id, collection_ids, vector, text, metadata)
        VALUES ($1, $2, $3, $4, $5, $6, $7)
        ON CONFLICT (extraction_id) DO UPDATE
        SET document_id = $2, user_id = $3, collection_ids = $4, vector = $5, text = $6, metadata = $7;
        """
        await self.execute_query(
            query,
            (
                entry.extraction_id,
                entry.document_id,
                entry.user_id,
                entry.collection_ids,
                entry.vector.data,
                entry.text,
                entry.metadata,
            ),
        )

    async def upsert_entries(self, entries: list[VectorEntry]) -> None:
        query = f"""
        INSERT INTO {self.project_name}.vectors
        (extraction_id, document_id, user_id, collection_ids, vector, text, metadata)
        VALUES ($1, $2, $3, $4, $5, $6, $7)
        ON CONFLICT (extraction_id) DO UPDATE
        SET document_id = $2, user_id = $3, collection_ids = $4, vector = $5, text = $6, metadata = $7;
        """
        params = [
            (
                entry.extraction_id,
                entry.document_id,
                entry.user_id,
                entry.collection_ids,
                entry.vector.data,
                entry.text,
                entry.metadata,
            )
            for entry in entries
        ]
        await self.execute_many(query, params)

    async def semantic_search(
        self, query_vector: list[float], search_settings: VectorSearchSettings
    ) -> list[VectorSearchResult]:
        query = f"""
        SELECT extraction_id, document_id, user_id, collection_ids, text,
               1 - (vector <=> $1::vector) as similarity, metadata
        FROM {self.project_name}.vectors
        WHERE collection_ids && $2
        ORDER BY similarity DESC
        LIMIT $3 OFFSET $4;
        """
        results = await self.fetch_query(
            query,
            (
                query_vector,
                search_settings.collection_ids,
                search_settings.search_limit,
                search_settings.offset,
            ),
        )

        return [
            VectorSearchResult(
                extraction_id=result["extraction_id"],
                document_id=result["document_id"],
                user_id=result["user_id"],
                collection_ids=result["collection_ids"],
                text=result["text"],
                score=float(result["similarity"]),
                metadata=result["metadata"],
            )
            for result in results
        ]

    async def full_text_search(
        self, query_text: str, search_settings: VectorSearchSettings
    ) -> list[VectorSearchResult]:
        query = f"""
        SELECT extraction_id, document_id, user_id, collection_ids, text,
               ts_rank_cd(to_tsvector('english', text), plainto_tsquery('english', $1)) as rank,
               metadata
        FROM {self.project_name}.vectors
        WHERE collection_ids && $2 AND to_tsvector('english', text) @@ plainto_tsquery('english', $1)
        ORDER BY rank DESC
        LIMIT $3 OFFSET $4;
        """
        results = await self.fetch_query(
            query,
            (
                query_text,
                search_settings.collection_ids,
                search_settings.search_limit,
                search_settings.offset,
            ),
        )

        return [
            VectorSearchResult(
                extraction_id=result["extraction_id"],
                document_id=result["document_id"],
                user_id=result["user_id"],
                collection_ids=result["collection_ids"],
                text=result["text"],
                score=float(result["rank"]),
                metadata=result["metadata"],
            )
            for result in results
        ]

    async def hybrid_search(
        self,
        query_text: str,
        query_vector: list[float],
        search_settings: VectorSearchSettings,
        *args,
        **kwargs,
    ) -> list[VectorSearchResult]:
        if search_settings.hybrid_search_settings is None:
            raise ValueError(
                "Please provide a valid `hybrid_search_settings` in the `search_settings`."
            )
        if (
            search_settings.hybrid_search_settings.full_text_limit
            < search_settings.search_limit
        ):
            raise ValueError(
                "The `full_text_limit` must be greater than or equal to the `search_limit`."
            )

        semantic_settings = copy.deepcopy(search_settings)
        semantic_settings.search_limit += search_settings.offset

        full_text_settings = copy.deepcopy(search_settings)
        full_text_settings.hybrid_search_settings.full_text_limit += (
            search_settings.offset
        )

        semantic_results = await self.semantic_search(
            query_vector, semantic_settings
        )
        full_text_results = await self.full_text_search(
            query_text, full_text_settings
        )

        semantic_limit = search_settings.search_limit
        full_text_limit = (
            search_settings.hybrid_search_settings.full_text_limit
        )
        semantic_weight = (
            search_settings.hybrid_search_settings.semantic_weight
        )
        full_text_weight = (
            search_settings.hybrid_search_settings.full_text_weight
        )
        rrf_k = search_settings.hybrid_search_settings.rrf_k

        combined_results = {
            result.extraction_id: {
                "semantic_rank": rank,
                "full_text_rank": full_text_limit,
                "data": result,
            }
            for rank, result in enumerate(semantic_results, 1)
        }

        for rank, result in enumerate(full_text_results, 1):
            if result.extraction_id in combined_results:
                combined_results[result.extraction_id]["full_text_rank"] = rank
            else:
                combined_results[result.extraction_id] = {
                    "semantic_rank": semantic_limit,
                    "full_text_rank": rank,
                    "data": result,
                }

        combined_results = {
            k: v
            for k, v in combined_results.items()
            if v["semantic_rank"] <= semantic_limit * 2
            and v["full_text_rank"] <= full_text_limit * 2
        }

        for result in combined_results.values():
            semantic_score = 1 / (rrf_k + result["semantic_rank"])
            full_text_score = 1 / (rrf_k + result["full_text_rank"])
            result["rrf_score"] = (
                semantic_score * semantic_weight
                + full_text_score * full_text_weight
            ) / (semantic_weight + full_text_weight)

        sorted_results = sorted(
            combined_results.values(),
            key=lambda x: x["rrf_score"],
            reverse=True,
        )
        offset_results = sorted_results[
            search_settings.offset : search_settings.offset
            + search_settings.search_limit
        ]

        return [
            VectorSearchResult(
                extraction_id=result["data"].extraction_id,
                document_id=result["data"].document_id,
                user_id=result["data"].user_id,
                collection_ids=result["data"].collection_ids,
                text=result["data"].text,
                score=result["rrf_score"],
                metadata={
                    **result["data"].metadata,
                    "semantic_rank": result["semantic_rank"],
                    "full_text_rank": result["full_text_rank"],
                },
            )
            for result in offset_results
        ]

    async def create_index(
        self,
        table_name: Optional[VectorTableName] = None,
        index_method: IndexMethod = IndexMethod.hnsw,
        measure: IndexMeasure = IndexMeasure.cosine_distance,
        index_arguments: Optional[
            Union[IndexArgsHNSW, IndexArgsIVFFlat]
        ] = None,
        index_name: Optional[str] = None,
        concurrently: bool = True,
    ):
        # This method needs to be implemented based on your specific indexing requirements
        pass

    async def delete(
        self, filters: dict[str, Any]
    ) -> dict[str, dict[str, str]]:
        conditions = []
        params = []
        for key, value in filters.items():
            conditions.append(f"{key} = ${len(params) + 1}")
            params.append(value)

        where_clause = " AND ".join(conditions)
        query = f"""
        DELETE FROM {self.project_name}.vectors
        WHERE {where_clause}
        RETURNING extraction_id;
        """
        results = await self.fetch_query(query, params)
        return {
            result["extraction_id"]: {"status": "deleted"}
            for result in results
        }

    async def assign_document_to_collection(
        self, document_id: str, collection_id: str
    ) -> None:
        query = f"""
        UPDATE {self.project_name}.vectors
        SET collection_ids = array_append(collection_ids, $1)
        WHERE document_id = $2 AND NOT ($1 = ANY(collection_ids));
        """
        await self.execute_query(query, (collection_id, document_id))

    async def remove_document_from_collection(
        self, document_id: str, collection_id: str
    ) -> None:
        query = f"""
        UPDATE {self.project_name}.vectors
        SET collection_ids = array_remove(collection_ids, $1)
        WHERE document_id = $2;
        """
        await self.execute_query(query, (collection_id, document_id))

    async def remove_collection_from_documents(
        self, collection_id: str
    ) -> None:
        query = f"""
        UPDATE {self.project_name}.vectors
        SET collection_ids = array_remove(collection_ids, $1)
        WHERE $1 = ANY(collection_ids);
        """
        await self.execute_query(query, (collection_id,))

    async def delete_user(self, user_id: str) -> None:
        query = f"""
        DELETE FROM {self.project_name}.vectors
        WHERE user_id = $1;
        """
        await self.execute_query(query, (user_id,))

    async def delete_collection(self, collection_id: str) -> None:
        query = f"""
        DELETE FROM {self.project_name}.vectors
        WHERE $1 = ANY(collection_ids);
        """
        await self.execute_query(query, (collection_id,))

    async def get_document_chunks(
        self,
        document_id: str,
        offset: int = 0,
        limit: int = -1,
        include_vectors: bool = False,
    ) -> dict[str, Any]:
        vector_select = ", vector" if include_vectors else ""
        limit_clause = f"LIMIT {limit}" if limit > -1 else ""

        query = f"""
        SELECT extraction_id, document_id, user_id, collection_ids, text, metadata
        {vector_select}
        FROM {self.project_name}.vectors
        WHERE document_id = $1
        OFFSET $2
        {limit_clause};
        """
        params = [document_id, offset]
        if limit > -1:
            params.append(limit)

        results = await self.fetch_query(query, params)

        return {
            "chunks": [
                {
                    "extraction_id": result["extraction_id"],
                    "document_id": result["document_id"],
                    "user_id": result["user_id"],
                    "collection_ids": result["collection_ids"],
                    "text": result["text"],
                    "metadata": result["metadata"],
                    **(
                        {"vector": result["vector"]} if include_vectors else {}
                    ),
                }
                for result in results
            ]
        }

    async def create_index(
        self,
        table_name: Optional[VectorTableName] = None,
        measure: IndexMeasure = IndexMeasure.cosine_distance,
        method: IndexMethod = IndexMethod.auto,
        index_arguments: Optional[
            Union[IndexArgsIVFFlat, IndexArgsHNSW]
        ] = None,
        index_name: Optional[str] = None,
        concurrently: bool = True,
    ) -> None:
        """
        Creates an index for the collection.

        Note:
            When `vecs` creates an index on a pgvector column in PostgreSQL, it uses a multi-step
            process that enables performant indexes to be built for large collections with low end
            database hardware.

            Those steps are:

            - Creates a new table with a different name
            - Randomly selects records from the existing table
            - Inserts the random records from the existing table into the new table
            - Creates the requested vector index on the new table
            - Upserts all data from the existing table into the new table
            - Drops the existing table
            - Renames the new table to the existing tables name

            If you create dependencies (like views) on the table that underpins
            a `vecs.Collection` the `create_index` step may require you to drop those dependencies before
            it will succeed.

        Args:
            measure (IndexMeasure, optional): The measure to index for. Defaults to 'cosine_distance'.
            method (IndexMethod, optional): The indexing method to use. Defaults to 'auto'.
            index_arguments: (IndexArgsIVFFlat | IndexArgsHNSW, optional): Index type specific arguments
            replace (bool, optional): Whether to replace the existing index. Defaults to True.
            concurrently (bool, optional): Whether to create the index concurrently. Defaults to True.
        Raises:
            ArgError: If an invalid index method is used, or if *replace* is False and an index already exists.
        """

        if table_name == VectorTableName.CHUNKS:
            table_name = f"{self.client.project_name}.{self.table.name}"
            col_name = "vec"
        elif table_name == VectorTableName.ENTITIES:
            table_name = (
                f"{self.client.project_name}.{VectorTableName.ENTITIES}"
            )
            col_name = "description_embedding"
        elif table_name == VectorTableName.COMMUNITIES:
            table_name = (
                f"{self.client.project_name}.{VectorTableName.COMMUNITIES}"
            )
            col_name = "embedding"
        else:
            raise ArgError("invalid table name")
        if method not in (
            IndexMethod.ivfflat,
            IndexMethod.hnsw,
            IndexMethod.auto,
        ):
            raise ArgError("invalid index method")

        if index_arguments:
            # Disallow case where user submits index arguments but uses the
            # IndexMethod.auto index (index build arguments should only be
            # used with a specific index)
            if method == IndexMethod.auto:
                raise ArgError(
                    "Index build parameters are not allowed when using the IndexMethod.auto index."
                )
            # Disallow case where user specifies one index type but submits
            # index build arguments for the other index type
            if (
                isinstance(index_arguments, IndexArgsHNSW)
                and method != IndexMethod.hnsw
            ) or (
                isinstance(index_arguments, IndexArgsIVFFlat)
                and method != IndexMethod.ivfflat
            ):
                raise ArgError(
                    f"{index_arguments.__class__.__name__} build parameters were supplied but {method} index was specified."
                )

<<<<<<< HEAD
        if method == IndexMethod.auto:
            if self.client._supports_hnsw():
                method = IndexMethod.hnsw
            else:
                method = IndexMethod.ivfflat
=======
    def get_document_chunks(
        self,
        document_id: str,
        offset: int = 0,
        limit: int = -1,
        include_vectors: bool = False,
    ) -> dict[str, Any]:
        if not self.collection:
            raise ValueError("Collection is not initialized.")

        limit_clause = f"LIMIT {limit}" if limit != -1 else ""
        table_name = self.collection.table.name

        select_clause = "SELECT extraction_id, document_id, user_id, collection_ids, text, metadata"
        if include_vectors:
            select_clause += ", vec"

        query = text(
            f"""
            {select_clause}, COUNT(*) OVER() AS total
            FROM {self.project_name}."{table_name}"
            WHERE document_id = :document_id
            ORDER BY CAST(metadata->>'chunk_order' AS INTEGER)
            {limit_clause} OFFSET :offset
        """
        )
>>>>>>> e3434b67

        if method == IndexMethod.hnsw and not self.client._supports_hnsw():
            raise ArgError(
                "HNSW Unavailable. Upgrade your pgvector installation to > 0.5.0 to enable HNSW support"
            )

        ops = index_measure_to_ops(
            measure, quantization_type=self.quantization_type
        )

        if ops is None:
            raise ArgError("Unknown index measure")

<<<<<<< HEAD
        concurrently_sql = "CONCURRENTLY" if concurrently else ""

        index_name = (
            index_name or f"ix_{ops}_{method}__{time.strftime('%Y%m%d%H%M%S')}"
        )
=======
        if results:
            total = results[0][-1]  # Get the total count from the last column
            chunks = [
                {
                    "extraction_id": result[0],
                    "document_id": result[1],
                    "user_id": result[2],
                    "collection_ids": result[3],
                    "text": result[4],
                    "metadata": result[5],
                    "vector": (
                        json.loads(result[6]) if include_vectors else None
                    ),
                }
                for result in results
            ]
>>>>>>> e3434b67

        create_index_sql = f"""
        CREATE INDEX {concurrently_sql} {index_name}
        ON {table_name}
        USING {method} ({col_name} {ops}) {self._get_index_options(method, index_arguments)};
        """

        try:
            if concurrently:
                # For concurrent index creation, we need to execute outside a transaction
                await self.execute_query(
                    create_index_sql, isolation_level="AUTOCOMMIT"
                )
            else:
                await self.execute_query(create_index_sql)
        except Exception as e:
            raise Exception(f"Failed to create index: {e}")

        return None<|MERGE_RESOLUTION|>--- conflicted
+++ resolved
@@ -480,40 +480,11 @@
                     f"{index_arguments.__class__.__name__} build parameters were supplied but {method} index was specified."
                 )
 
-<<<<<<< HEAD
         if method == IndexMethod.auto:
             if self.client._supports_hnsw():
                 method = IndexMethod.hnsw
             else:
                 method = IndexMethod.ivfflat
-=======
-    def get_document_chunks(
-        self,
-        document_id: str,
-        offset: int = 0,
-        limit: int = -1,
-        include_vectors: bool = False,
-    ) -> dict[str, Any]:
-        if not self.collection:
-            raise ValueError("Collection is not initialized.")
-
-        limit_clause = f"LIMIT {limit}" if limit != -1 else ""
-        table_name = self.collection.table.name
-
-        select_clause = "SELECT extraction_id, document_id, user_id, collection_ids, text, metadata"
-        if include_vectors:
-            select_clause += ", vec"
-
-        query = text(
-            f"""
-            {select_clause}, COUNT(*) OVER() AS total
-            FROM {self.project_name}."{table_name}"
-            WHERE document_id = :document_id
-            ORDER BY CAST(metadata->>'chunk_order' AS INTEGER)
-            {limit_clause} OFFSET :offset
-        """
-        )
->>>>>>> e3434b67
 
         if method == IndexMethod.hnsw and not self.client._supports_hnsw():
             raise ArgError(
@@ -527,30 +498,11 @@
         if ops is None:
             raise ArgError("Unknown index measure")
 
-<<<<<<< HEAD
         concurrently_sql = "CONCURRENTLY" if concurrently else ""
 
         index_name = (
             index_name or f"ix_{ops}_{method}__{time.strftime('%Y%m%d%H%M%S')}"
         )
-=======
-        if results:
-            total = results[0][-1]  # Get the total count from the last column
-            chunks = [
-                {
-                    "extraction_id": result[0],
-                    "document_id": result[1],
-                    "user_id": result[2],
-                    "collection_ids": result[3],
-                    "text": result[4],
-                    "metadata": result[5],
-                    "vector": (
-                        json.loads(result[6]) if include_vectors else None
-                    ),
-                }
-                for result in results
-            ]
->>>>>>> e3434b67
 
         create_index_sql = f"""
         CREATE INDEX {concurrently_sql} {index_name}
