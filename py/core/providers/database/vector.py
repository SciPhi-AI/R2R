--- conflicted
+++ resolved
@@ -1233,7 +1233,6 @@
             for r in results
         ]
 
-<<<<<<< HEAD
     async def list_chunks(
         self,
         offset: int,
@@ -1334,7 +1333,7 @@
         }
 
         return {"results": chunks, "page_info": page_info}
-=======
+
     async def search_documents(
         self,
         query_text: str,
@@ -1468,7 +1467,6 @@
             }
             for r in results
         ]
->>>>>>> 22c0e26e
 
     def _get_index_options(
         self,
