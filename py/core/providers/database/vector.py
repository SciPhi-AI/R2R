--- conflicted
+++ resolved
@@ -3,10 +3,7 @@
 import logging
 import time
 from concurrent.futures import ThreadPoolExecutor
-<<<<<<< HEAD
 import time
-=======
->>>>>>> 975a4057
 from typing import Any, Optional, Union
 
 from sqlalchemy import text
@@ -19,7 +16,6 @@
     VectorSearchResult,
 )
 from core.base.abstractions import VectorSearchSettings
-<<<<<<< HEAD
 
 from shared.abstractions.vector import (
     IndexMeasure,
@@ -33,17 +29,8 @@
     Client,
     Collection,
     create_client,
-=======
-from shared.abstractions.vector import (
-    IndexArgsHNSW,
-    IndexArgsIVFFlat,
-    IndexMeasure,
-    IndexMethod,
-    VectorTableName,
->>>>>>> 975a4057
 )
 
-from .vecs import Client, Collection, create_client
 
 logger = logging.getLogger(__name__)
 
