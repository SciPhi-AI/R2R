--- conflicted
+++ resolved
@@ -1,10 +1,7 @@
 import concurrent.futures
 import logging
-<<<<<<< HEAD
-=======
 import os
 from concurrent.futures import ThreadPoolExecutor
->>>>>>> 299f4a9d
 from typing import Any, Optional
 
 from sqlalchemy import text
