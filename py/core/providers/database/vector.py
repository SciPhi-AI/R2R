import concurrent.futures
import copy
import logging
import time
from concurrent.futures import ThreadPoolExecutor
<<<<<<< HEAD
import time
=======
>>>>>>> 975a4057
from typing import Any, Optional, Union

from sqlalchemy import text
from sqlalchemy.exc import NoResultFound, SQLAlchemyError

from core.base import (
    DatabaseConfig,
    VectorDBProvider,
    VectorEntry,
    VectorSearchResult,
)
from core.base.abstractions import VectorSearchSettings
<<<<<<< HEAD

from shared.abstractions.vector import (
    IndexMeasure,
    IndexMethod,
    VectorTableName,
    IndexArgsHNSW,
    IndexArgsIVFFlat,
)

from .vecs import (
    Client,
    Collection,
    create_client,
=======
from shared.abstractions.vector import (
    IndexArgsHNSW,
    IndexArgsIVFFlat,
    IndexMeasure,
    IndexMethod,
    VectorTableName,
>>>>>>> 975a4057
)

from .vecs import Client, Collection, create_client

logger = logging.getLogger(__name__)


class PostgresVectorDBProvider(VectorDBProvider):
    def __init__(self, config: DatabaseConfig, *args, **kwargs):
        super().__init__(config)
        self.collection: Optional[Collection] = None
        self.project_name = kwargs.get("project_name", None)
        connection_string = kwargs.get("connection_string", None)
        if not connection_string:
            raise ValueError(
                "Please provide a valid `connection_string` to the `PostgresVectorDBProvider`."
            )
        self.vx: Client = create_client(
            connection_string=connection_string, project_name=self.project_name
        )
        if not self.vx:
            raise ValueError(
                "Error occurred while attempting to connect to the pgvector provider."
            )
        self.project_name = kwargs.get("project_name", None)
        if not self.project_name:
            raise ValueError(
                "Please provide a valid `project_name` to the `PostgresVectorDBProvider`."
            )
        dimension = kwargs.get("dimension", None)
        if not dimension:
            raise ValueError(
                "Please provide a valid `dimension` to the `PostgresVectorDBProvider`."
            )

        self._initialize_vector_db(dimension)
        logger.info(
            f"Successfully initialized PGVectorDB for project: {self.project_name}"
        )

    def _initialize_vector_db(self, dimension: int) -> None:
        # Create extension for trigram similarity
        with self.vx.Session() as sess:
            sess.execute(text(f"CREATE EXTENSION IF NOT EXISTS pg_trgm;"))
            sess.execute(text(f"CREATE EXTENSION IF NOT EXISTS btree_gin;"))
            sess.commit()

        self.collection = self.vx.get_or_create_vector_table(
            name=self.project_name, dimension=dimension
        )

        # NOTE: Do not create an index during initialization
        # self.create_index()

    def upsert(self, entry: VectorEntry) -> None:
        if self.collection is None:
            raise ValueError(
                "Please call `initialize_collection` before attempting to run `upsert`."
            )

        self.collection.upsert(
            records=[
                (
                    entry.extraction_id,
                    entry.document_id,
                    entry.user_id,
                    entry.collection_ids,
                    entry.vector.data,
                    entry.text,
                    entry.metadata,
                )
            ]
        )

    def upsert_entries(self, entries: list[VectorEntry]) -> None:
        if self.collection is None:
            raise ValueError(
                "Please call `initialize_collection` before attempting to run `upsert_entries`."
            )
        self.collection.upsert(
            records=[
                (
                    entry.extraction_id,
                    entry.document_id,
                    entry.user_id,
                    entry.collection_ids,
                    entry.vector.data,
                    entry.text,
                    entry.metadata,
                )
                for entry in entries
            ]
        )

    def semantic_search(
        self, query_vector: list[float], search_settings: VectorSearchSettings
    ) -> list[VectorSearchResult]:
        if self.collection is None:
            raise ValueError(
                "Please call `initialize_collection` before attempting to run `semantic_search`."
            )
        results = self.collection.semantic_search(
            vector=query_vector, search_settings=search_settings
        )
        return [
            VectorSearchResult(
                extraction_id=result[0],  # type: ignore
                document_id=result[1],  # type: ignore
                user_id=result[2],  # type: ignore
                collection_ids=result[3],  # type: ignore
                text=result[4],  # type: ignore
                score=1 - float(result[5]),  # type: ignore
                metadata=result[6],  # type: ignore
            )
            for result in results
        ]

    def full_text_search(
        self, query_text: str, search_settings: VectorSearchSettings
    ) -> list[VectorSearchResult]:
        if self.collection is None:
            raise ValueError(
                "Please call `initialize_collection` before attempting to run `full_text_search`."
            )
        return self.collection.full_text_search(
            query_text=query_text, search_settings=search_settings
        )

    def hybrid_search(
        self,
        query_text: str,
        query_vector: list[float],
        search_settings: VectorSearchSettings,
        *args,
        **kwargs,
    ) -> list[VectorSearchResult]:
        if search_settings.hybrid_search_settings is None:
            raise ValueError(
                "Please provide a valid `hybrid_search_settings` in the `search_settings`."
            )
        if (
            search_settings.hybrid_search_settings.full_text_limit
            < search_settings.search_limit
        ):
            raise ValueError(
                "The `full_text_limit` must be greater than or equal to the `search_limit`."
            )

        semantic_settings = copy.deepcopy(search_settings)
        semantic_settings.search_limit += search_settings.offset

        full_text_settings = copy.deepcopy(search_settings)
        full_text_settings.hybrid_search_settings.full_text_limit += (  # type: ignore
            search_settings.offset
        )

        # Use ThreadPoolExecutor to run searches in parallel
        with ThreadPoolExecutor(max_workers=2) as executor:
            semantic_future = executor.submit(
                self.semantic_search, query_vector, semantic_settings
            )
            full_text_future = executor.submit(
                self.full_text_search, query_text, full_text_settings
            )

            # Wait for both searches to complete
            concurrent.futures.wait([semantic_future, full_text_future])

        semantic_results: list[VectorSearchResult] = semantic_future.result()
        full_text_results: list[VectorSearchResult] = full_text_future.result()

        semantic_limit = search_settings.search_limit
        full_text_limit = (
            search_settings.hybrid_search_settings.full_text_limit
        )
        semantic_weight = (
            search_settings.hybrid_search_settings.semantic_weight
        )
        full_text_weight = (
            search_settings.hybrid_search_settings.full_text_weight
        )
        rrf_k = search_settings.hybrid_search_settings.rrf_k

        # Combine results using RRF
        combined_results = {
            result.extraction_id: {
                "semantic_rank": rank,
                "full_text_rank": full_text_limit,
                "data": result,
            }
            for rank, result in enumerate(semantic_results, 1)
        }

        semantic_limit = search_settings.search_limit
        full_text_limit = (
            search_settings.hybrid_search_settings.full_text_limit
        )
        semantic_weight = (
            search_settings.hybrid_search_settings.semantic_weight
        )
        full_text_weight = (
            search_settings.hybrid_search_settings.full_text_weight
        )
        rrf_k = search_settings.hybrid_search_settings.rrf_k
        # Combine results using RRF
        combined_results = {
            result.extraction_id: {
                "semantic_rank": rank,
                "full_text_rank": full_text_limit,
                "data": result,
            }
            for rank, result in enumerate(semantic_results, 1)
        }

        for rank, result in enumerate(full_text_results, 1):
            if result.extraction_id in combined_results:
                combined_results[result.extraction_id]["full_text_rank"] = rank
            else:
                combined_results[result.extraction_id] = {
                    "semantic_rank": semantic_limit,
                    "full_text_rank": rank,
                    "data": result,
                }

        # Filter out non-overlapping results
        combined_results = {
            k: v
            for k, v in combined_results.items()
            if v["semantic_rank"] <= semantic_limit * 2  # type: ignore
            and v["full_text_rank"] <= full_text_limit * 2  # type: ignore
        }

        # Calculate RRF scores
        for result in combined_results.values():  # type: ignore
            semantic_score = 1 / (rrf_k + result["semantic_rank"])  # type: ignore
            full_text_score = 1 / (rrf_k + result["full_text_rank"])  # type: ignore
            result["rrf_score"] = (  # type: ignore
                semantic_score * semantic_weight
                + full_text_score * full_text_weight
            ) / (semantic_weight + full_text_weight)

        # Sort by RRF score and apply offset and limit
        sorted_results = sorted(
            combined_results.values(),
            key=lambda x: x["rrf_score"],  # type: ignore
            reverse=True,
        )
        offset_results = sorted_results[
            search_settings.offset : search_settings.offset
            + search_settings.search_limit
        ]

        return [
            VectorSearchResult(
                extraction_id=result["data"].extraction_id,  # type: ignore
                document_id=result["data"].document_id,  # type: ignore
                user_id=result["data"].user_id,  # type: ignore
                collection_ids=result["data"].collection_ids,  # type: ignore
                text=result["data"].text,  # type: ignore
                score=result["rrf_score"],  # type: ignore
                metadata={
                    **result["data"].metadata,  # type: ignore
                    "semantic_rank": result["semantic_rank"],
                    "full_text_rank": result["full_text_rank"],
                },
            )
            for result in offset_results
        ]

    def create_index(
        self,
        table_name: Optional[VectorTableName] = None,
        index_method: IndexMethod = IndexMethod.hnsw,
        measure: IndexMeasure = IndexMeasure.cosine_distance,
        index_arguments: Optional[
            Union[IndexArgsHNSW, IndexArgsIVFFlat]
        ] = None,
        replace: bool = True,
        concurrently: bool = True,
    ):
        if self.collection is None:
            raise ValueError("Collection is not initialized.")

        start_time = time.time()

        self.collection.create_index(
            table_name=table_name,
            method=index_method,
            measure=measure,
            index_arguments=index_arguments,
            replace=replace,
            concurrently=concurrently,
        )

        end_time = time.time()
        logger.info(f"Index creation took {end_time - start_time} seconds")

    def delete(
        self,
        filters: dict[str, Any],
    ) -> dict[str, dict[str, str]]:
        if self.collection is None:
            raise ValueError(
                "Please call `initialize_collection` before attempting to run `delete`."
            )

        return self.collection.delete(filters=filters)

    def assign_document_to_collection(
        self, document_id: str, collection_id: str
    ) -> None:
        """
        Assign a document to a collection in the vector database.

        Args:
            document_id (str): The ID of the document to assign.
            collection_id (str): The ID of the collection to assign the document to.

        Raises:
            ValueError: If the collection is not initialized.
        """
        if self.collection is None:
            raise ValueError(
                "Please call `initialize_collection` before attempting to run `assign_document_to_collection`."
            )

        table_name = self.collection.table.name
        query = text(
            f"""
            UPDATE {self.project_name}."{table_name}"
            SET collection_ids = array_append(collection_ids, :collection_id)
            WHERE document_id = :document_id AND NOT (:collection_id = ANY(collection_ids))
            RETURNING document_id
            """
        )

        with self.vx.Session() as sess:
            result = sess.execute(
                query,
                {"document_id": document_id, "collection_id": collection_id},
            ).fetchone()
            sess.commit()

        if not result:
            logger.warning(
                f"Document {document_id} not found or already assigned to collection {collection_id}"
            )

    def remove_document_from_collection(
        self, document_id: str, collection_id: str
    ) -> None:
        """
        Remove a document from a collection in the vector database.

        Args:
            document_id (str): The ID of the document to remove.
            collection_id (str): The ID of the collection to remove the document from.

        Raises:
            ValueError: If the collection is not initialized.
        """
        if self.collection is None:
            raise ValueError(
                "Please call `initialize_collection` before attempting to run `remove_document_from_collection`."
            )

        table_name = self.collection.table.name
        query = text(
            f"""
            UPDATE {self.project_name}."{table_name}"
            SET collection_ids = array_remove(collection_ids, :collection_id)
            WHERE document_id = :document_id AND :collection_id = ANY(collection_ids)
            RETURNING document_id
            """
        )

        with self.vx.Session() as sess:
            result = sess.execute(
                query,
                {"document_id": document_id, "collection_id": collection_id},
            ).fetchone()
            sess.commit()

        if not result:
            logger.warning(
                f"Document {document_id} not found in collection {collection_id} or already removed"
            )

    def remove_collection_from_documents(self, collection_id: str) -> None:
        if self.collection is None:
            raise ValueError("Collection is not initialized.")

        table_name = self.collection.table.name
        query = text(
            f"""
            UPDATE {self.project_name}."{table_name}"
            SET collection_ids = array_remove(collection_ids, :collection_id)
            WHERE :collection_id = ANY(collection_ids)
            """
        )

        with self.vx.Session() as sess:
            sess.execute(query, {"collection_id": collection_id})
            sess.commit()

    def delete_user(self, user_id: str) -> None:
        if self.collection is None:
            raise ValueError("Collection is not initialized.")

        table_name = self.collection.table.name
        query = text(
            f"""
            UPDATE {self.project_name}."{table_name}"
            SET user_id = NULL
            WHERE user_id = :user_id
            """
        )

        with self.vx.Session() as sess:
            sess.execute(query, {"user_id": user_id})
            sess.commit()

    def delete_collection(self, collection_id: str) -> None:
        if self.collection is None:
            raise ValueError("Collection is not initialized.")

        table_name = self.collection.table.name

        query = text(
            f"""
            WITH updated AS (
                UPDATE {self.project_name}."{table_name}"
                SET collection_ids = array_remove(collection_ids, :collection_id)
                WHERE :collection_id = ANY(collection_ids)
                RETURNING 1
            )
            SELECT COUNT(*) AS affected_rows FROM updated
            """
        )

        with self.vx.Session() as sess:
            try:
                result = sess.execute(query, {"collection_id": collection_id})
                row = result.one()
                affected_rows = row.affected_rows
                sess.commit()

                if affected_rows == 0:
                    logger.warning(
                        f"Collection {collection_id} not found in any documents."
                    )
            except NoResultFound:
                raise ValueError(
                    f"Unexpected error: No result returned for collection {collection_id}"
                )
            except SQLAlchemyError as e:
                sess.rollback()
                logger.error(
                    f"Error deleting collection {collection_id}: {str(e)}"
                )
                raise

    def get_document_chunks(
        self, document_id: str, offset: int = 0, limit: int = -1
    ) -> dict[str, Any]:
        if not self.collection:
            raise ValueError("Collection is not initialized.")

        limit_clause = f"LIMIT {limit}" if limit != -1 else ""
        table_name = self.collection.table.name
        query = text(
            f"""
            SELECT extraction_id, document_id, user_id, collection_ids, text, metadata, COUNT(*) OVER() AS total
            FROM {self.project_name}."{table_name}"
            WHERE document_id = :document_id
            ORDER BY CAST(metadata->>'chunk_order' AS INTEGER)
            {limit_clause} OFFSET :offset
        """
        )

        params = {"document_id": document_id, "offset": offset}
        if limit != -1:
            params["limit"] = limit

        with self.vx.Session() as sess:
            results = sess.execute(query, params).fetchall()

        chunks = []
        total = 0

        if results:
            total = results[0][6]
            chunks = [
                {
                    "extraction_id": result[0],
                    "document_id": result[1],
                    "user_id": result[2],
                    "collection_ids": result[3],
                    "text": result[4],
                    "metadata": result[5],
                }
                for result in results
            ]

        return {"results": chunks, "total_entries": total}

    def close(self) -> None:
        if self.vx:
            with self.vx.Session() as sess:
                sess.close()
                if sess.bind:
                    sess.bind.dispose()  # type: ignore

        logger.info("Closed PGVectorDB connection.")<|MERGE_RESOLUTION|>--- conflicted
+++ resolved
@@ -3,11 +3,7 @@
 import logging
 import time
 from concurrent.futures import ThreadPoolExecutor
-<<<<<<< HEAD
-import time
-=======
->>>>>>> 975a4057
-from typing import Any, Optional, Union
+from typing import Any, Optional
 
 from sqlalchemy import text
 from sqlalchemy.exc import NoResultFound, SQLAlchemyError
@@ -19,28 +15,14 @@
     VectorSearchResult,
 )
 from core.base.abstractions import VectorSearchSettings
-<<<<<<< HEAD
-
-from shared.abstractions.vector import (
-    IndexMeasure,
-    IndexMethod,
-    VectorTableName,
-    IndexArgsHNSW,
-    IndexArgsIVFFlat,
-)
 
 from .vecs import (
     Client,
     Collection,
-    create_client,
-=======
-from shared.abstractions.vector import (
     IndexArgsHNSW,
-    IndexArgsIVFFlat,
     IndexMeasure,
     IndexMethod,
-    VectorTableName,
->>>>>>> 975a4057
+    create_client,
 )
 
 from .vecs import Client, Collection, create_client
