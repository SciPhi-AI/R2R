import copy
import json
import logging
import time
import uuid
from typing import Any, Optional, Tuple, TypedDict, Union
from uuid import UUID

from core.base import (
    VectorEntry,
    VectorHandler,
    VectorQuantizationType,
    VectorSearchResult,
)
from core.base.abstractions import VectorSearchSettings
from shared.abstractions.vector import (
    IndexArgsHNSW,
    IndexArgsIVFFlat,
    IndexMeasure,
    IndexMethod,
    VectorTableName,
)

from .base import PostgresConnectionManager
from .vecs.exc import ArgError, FilterError

logger = logging.getLogger()
from shared.utils import _decorate_vector_type


def index_measure_to_ops(
    measure: IndexMeasure,
    quantization_type: VectorQuantizationType = VectorQuantizationType.FP32,
):
    return _decorate_vector_type(measure.ops, quantization_type)


class HybridSearchIntermediateResult(TypedDict):
    semantic_rank: int
    full_text_rank: int
    data: VectorSearchResult
    rrf_score: float


class PostgresVectorHandler(VectorHandler):
    TABLE_NAME = VectorTableName.RAW_CHUNKS

    COLUMN_VARS = [
        "extraction_id",
        "document_id",
        "user_id",
        "collection_ids",
    ]

    def __init__(
        self,
        project_name: str,
        connection_manager: PostgresConnectionManager,
        dimension: int,
        enable_fts: bool = False,
    ):
        super().__init__(project_name, connection_manager)
        self.dimension = dimension
        self.enable_fts = enable_fts

    async def create_table(self):
        # TODO - Move ids to `UUID` type
        # Create the vector table if it doesn't exist
        query = f"""
        CREATE TABLE IF NOT EXISTS {self._get_table_name(PostgresVectorHandler.TABLE_NAME)} (
            extraction_id UUID PRIMARY KEY,
            document_id UUID,
            user_id UUID,
            collection_ids UUID[],
            vec vector({self.dimension}),
            text TEXT,
            metadata JSONB
            {",fts tsvector GENERATED ALWAYS AS (to_tsvector('english', text)) STORED" if self.enable_fts else ""}
        );
        CREATE INDEX IF NOT EXISTS idx_vectors_document_id ON {self._get_table_name(PostgresVectorHandler.TABLE_NAME)} (document_id);
        CREATE INDEX IF NOT EXISTS idx_vectors_user_id ON {self._get_table_name(PostgresVectorHandler.TABLE_NAME)} (user_id);
        CREATE INDEX IF NOT EXISTS idx_vectors_collection_ids ON {self._get_table_name(PostgresVectorHandler.TABLE_NAME)} USING GIN (collection_ids);
        CREATE INDEX IF NOT EXISTS idx_vectors_text ON {self._get_table_name(PostgresVectorHandler.TABLE_NAME)} USING GIN (to_tsvector('english', text));
        """
        if self.enable_fts:
            query += f"""
            CREATE INDEX IF NOT EXISTS idx_vectors_text ON {self._get_table_name(PostgresVectorHandler.TABLE_NAME)} USING GIN (to_tsvector('english', text));
            """

        await self.connection_manager.execute_query(query)

    async def upsert(self, entry: VectorEntry) -> None:
        query = f"""
        INSERT INTO {self._get_table_name(PostgresVectorHandler.TABLE_NAME)}
        (extraction_id, document_id, user_id, collection_ids, vec, text, metadata)
        VALUES ($1, $2, $3, $4, $5, $6, $7)
        ON CONFLICT (extraction_id) DO UPDATE SET
        document_id = EXCLUDED.document_id,
        user_id = EXCLUDED.user_id,
        collection_ids = EXCLUDED.collection_ids,
        vec = EXCLUDED.vec,
        text = EXCLUDED.text,
        metadata = EXCLUDED.metadata;
        """
        await self.connection_manager.execute_query(
            query,
            (
                entry.extraction_id,
                entry.document_id,
                entry.user_id,
                entry.collection_ids,
                str(entry.vector.data),
                entry.text,
                json.dumps(entry.metadata),
            ),
        )

    async def upsert_entries(self, entries: list[VectorEntry]) -> None:
        query = f"""
        INSERT INTO {self._get_table_name(PostgresVectorHandler.TABLE_NAME)}
        (extraction_id, document_id, user_id, collection_ids, vec, text, metadata)
        VALUES ($1, $2, $3, $4, $5, $6, $7)
        ON CONFLICT (extraction_id) DO UPDATE SET
        document_id = EXCLUDED.document_id,
        user_id = EXCLUDED.user_id,
        collection_ids = EXCLUDED.collection_ids,
        vec = EXCLUDED.vec,
        text = EXCLUDED.text,
        metadata = EXCLUDED.metadata;
        """
        params = [
            (
                entry.extraction_id,
                entry.document_id,
                entry.user_id,
                entry.collection_ids,
                str(entry.vector.data),
                entry.text,
                json.dumps(entry.metadata),
            )
            for entry in entries
        ]
        await self.connection_manager.execute_many(query, params)

    async def semantic_search(
        self, query_vector: list[float], search_settings: VectorSearchSettings
    ) -> list[VectorSearchResult]:
        try:
            imeasure_obj = IndexMeasure(search_settings.index_measure)
        except ValueError:
            raise ValueError("Invalid index measure")

        table_name = self._get_table_name(PostgresVectorHandler.TABLE_NAME)
        cols = [
            f"{table_name}.extraction_id",
            f"{table_name}.document_id",
            f"{table_name}.user_id",
            f"{table_name}.collection_ids",
            f"{table_name}.text",
        ]

        # Use cosine distance calculation
        distance_calc = f"{table_name}.vec <=> $1::vector"

        if search_settings.include_values:
            cols.append(f"({distance_calc}) AS distance")

        if search_settings.include_metadatas:
            cols.append(f"{table_name}.metadata")

        select_clause = ", ".join(cols)

        where_clause = ""
        params: list[Union[str, int]] = [str(query_vector)]
        if search_settings.filters:
            where_clause = self._build_filters(search_settings.filters, params)
            where_clause = f"WHERE {where_clause}"

        query = f"""
        SELECT {select_clause}
        FROM {table_name}
        {where_clause}
        ORDER BY {distance_calc}
        LIMIT ${len(params) + 1}
        OFFSET ${len(params) + 2}
        """

        params.extend([search_settings.search_limit, search_settings.offset])

        results = await self.connection_manager.fetch_query(query, params)

        return [
            VectorSearchResult(
                extraction_id=UUID(str(result["extraction_id"])),
                document_id=UUID(str(result["document_id"])),
                user_id=UUID(str(result["user_id"])),
                collection_ids=result["collection_ids"],
                text=result["text"],
                score=(
                    (1 - float(result["distance"]))
                    if search_settings.include_values
                    else -1
                ),
                metadata=(
                    json.loads(result["metadata"])
                    if search_settings.include_metadatas
                    else {}
                ),
            )
            for result in results
        ]

    async def full_text_search(
        self, query_text: str, search_settings: VectorSearchSettings
    ) -> list[VectorSearchResult]:
        if not self.enable_fts:
            raise ValueError(
                "Full-text search is not enabled for this collection."
            )

        where_clauses = []
        params: list[Union[str, int]] = [query_text]

        if search_settings.filters:
            filters_clause = self._build_filters(
                search_settings.filters, params
            )
            where_clauses.append(filters_clause)

        if where_clauses:
            where_clause = (
                "WHERE "
                + " AND ".join(where_clauses)
                + " AND fts @@ websearch_to_tsquery('english', $1)"
            )
        else:
            where_clause = "WHERE fts @@ websearch_to_tsquery('english', $1)"

        query = f"""
            SELECT
                extraction_id, document_id, user_id, collection_ids, text, metadata,
                ts_rank(fts, websearch_to_tsquery('english', $1), 32) as rank
            FROM {self._get_table_name(PostgresVectorHandler.TABLE_NAME)}
            {where_clause}
        """

        query += f"""
            ORDER BY rank DESC
            OFFSET ${len(params)+1} LIMIT ${len(params)+2}
        """
        params.extend(
            [
                search_settings.offset,
                search_settings.hybrid_search_settings.full_text_limit,
            ]
        )

        results = await self.connection_manager.fetch_query(query, params)
        return [
            VectorSearchResult(
                extraction_id=UUID(str(r["extraction_id"])),
                document_id=UUID(str(r["document_id"])),
                user_id=UUID(str(r["user_id"])),
                collection_ids=r["collection_ids"],
                text=r["text"],
                score=float(r["rank"]),
                metadata=json.loads(r["metadata"]),
            )
            for r in results
        ]

    async def hybrid_search(
        self,
        query_text: str,
        query_vector: list[float],
        search_settings: VectorSearchSettings,
        *args,
        **kwargs,
    ) -> list[VectorSearchResult]:
        if search_settings.hybrid_search_settings is None:
            raise ValueError(
                "Please provide a valid `hybrid_search_settings` in the `search_settings`."
            )
        if (
            search_settings.hybrid_search_settings.full_text_limit
            < search_settings.search_limit
        ):
            raise ValueError(
                "The `full_text_limit` must be greater than or equal to the `search_limit`."
            )

        semantic_settings = copy.deepcopy(search_settings)
        semantic_settings.search_limit += search_settings.offset

        full_text_settings = copy.deepcopy(search_settings)
        full_text_settings.hybrid_search_settings.full_text_limit += (
            search_settings.offset
        )

        semantic_results: list[VectorSearchResult] = (
            await self.semantic_search(query_vector, semantic_settings)
        )
        full_text_results: list[VectorSearchResult] = (
            await self.full_text_search(query_text, full_text_settings)
        )

        semantic_limit = search_settings.search_limit
        full_text_limit = (
            search_settings.hybrid_search_settings.full_text_limit
        )
        semantic_weight = (
            search_settings.hybrid_search_settings.semantic_weight
        )
        full_text_weight = (
            search_settings.hybrid_search_settings.full_text_weight
        )
        rrf_k = search_settings.hybrid_search_settings.rrf_k

        combined_results: dict[uuid.UUID, HybridSearchIntermediateResult] = {}

        for rank, result in enumerate(semantic_results, 1):
            combined_results[result.extraction_id] = {
                "semantic_rank": rank,
                "full_text_rank": full_text_limit,
                "data": result,
                "rrf_score": 0.0,  # Initialize with 0, will be calculated later
            }

        for rank, result in enumerate(full_text_results, 1):
            if result.extraction_id in combined_results:
                combined_results[result.extraction_id]["full_text_rank"] = rank
            else:
                combined_results[result.extraction_id] = {
                    "semantic_rank": semantic_limit,
                    "full_text_rank": rank,
                    "data": result,
                    "rrf_score": 0.0,  # Initialize with 0, will be calculated later
                }

        combined_results = {
            k: v
            for k, v in combined_results.items()
            if v["semantic_rank"] <= semantic_limit * 2
            and v["full_text_rank"] <= full_text_limit * 2
        }

        for hyb_result in combined_results.values():
            semantic_score = 1 / (rrf_k + hyb_result["semantic_rank"])
            full_text_score = 1 / (rrf_k + hyb_result["full_text_rank"])
            hyb_result["rrf_score"] = (
                semantic_score * semantic_weight
                + full_text_score * full_text_weight
            ) / (semantic_weight + full_text_weight)

        sorted_results = sorted(
            combined_results.values(),
            key=lambda x: x["rrf_score"],
            reverse=True,
        )
        offset_results = sorted_results[
            search_settings.offset : search_settings.offset
            + search_settings.search_limit
        ]

        return [
            VectorSearchResult(
                extraction_id=result["data"].extraction_id,
                document_id=result["data"].document_id,
                user_id=result["data"].user_id,
                collection_ids=result["data"].collection_ids,
                text=result["data"].text,
                score=result["rrf_score"],
                metadata={
                    **result["data"].metadata,
                    "semantic_rank": result["semantic_rank"],
                    "full_text_rank": result["full_text_rank"],
                },
            )
            for result in offset_results
        ]

    async def delete(
        self, filters: dict[str, Any]
    ) -> dict[str, dict[str, str]]:
        params: list[Union[str, int]] = []
        where_clause = self._build_filters(filters, params)

        query = f"""
        DELETE FROM {self._get_table_name(PostgresVectorHandler.TABLE_NAME)}
        WHERE {where_clause}
        RETURNING extraction_id, document_id, text;
        """

        results = await self.connection_manager.fetch_query(query, params)

        return {
            str(result["extraction_id"]): {
                "status": "deleted",
                "extraction_id": str(result["extraction_id"]),
                "document_id": str(result["document_id"]),
                "text": result["text"],
            }
            for result in results
        }

    async def assign_document_to_collection_vector(
        self, document_id: UUID, collection_id: UUID
    ) -> None:
        query = f"""
        UPDATE {self._get_table_name(PostgresVectorHandler.TABLE_NAME)}
        SET collection_ids = array_append(collection_ids, $1)
        WHERE document_id = $2 AND NOT ($1 = ANY(collection_ids));
        """
        await self.connection_manager.execute_query(
            query, (str(collection_id), str(document_id))
        )

    async def remove_document_from_collection_vector(
        self, document_id: UUID, collection_id: UUID
    ) -> None:
        query = f"""
        UPDATE {self._get_table_name(PostgresVectorHandler.TABLE_NAME)}
        SET collection_ids = array_remove(collection_ids, $1)
        WHERE document_id = $2;
        """
        await self.connection_manager.execute_query(
            query, (collection_id, document_id)
        )

    async def delete_user_vector(self, user_id: UUID) -> None:
        query = f"""
        DELETE FROM {self._get_table_name(PostgresVectorHandler.TABLE_NAME)}
        WHERE user_id = $1;
        """
        await self.connection_manager.execute_query(query, (user_id,))

    async def delete_collection_vector(self, collection_id: UUID) -> None:
        query = f"""
         DELETE FROM {self._get_table_name(PostgresVectorHandler.TABLE_NAME)}
         WHERE $1 = ANY(collection_ids)
         RETURNING collection_ids
         """
        results = await self.connection_manager.fetchrow_query(
            query, (collection_id,)
        )
        return None

    async def get_document_chunks(
        self,
        document_id: UUID,
        offset: int = 0,
        limit: int = -1,
        include_vectors: bool = False,
    ) -> dict[str, Any]:
        vector_select = ", vec" if include_vectors else ""
        limit_clause = f"LIMIT {limit}" if limit > -1 else ""

        query = f"""
        SELECT extraction_id, document_id, user_id, collection_ids, text, metadata{vector_select}, COUNT(*) OVER() AS total
        FROM {self._get_table_name(PostgresVectorHandler.TABLE_NAME)}
        WHERE document_id = $1
        OFFSET $2
        {limit_clause};
        """

        params = [document_id, offset]

        results = await self.connection_manager.fetch_query(query, params)

        chunks = []
        total = 0
        if results:
            total = results[0].get("total", 0)
            chunks = [
                {
                    "extraction_id": result["extraction_id"],
                    "document_id": result["document_id"],
                    "user_id": result["user_id"],
                    "collection_ids": result["collection_ids"],
                    "text": result["text"],
                    "metadata": json.loads(result["metadata"]),
                    "vector": (
                        json.loads(result["vec"]) if include_vectors else None
                    ),
                }
                for result in results
            ]

        return {"results": chunks, "total_entries": total}

    async def create_index(
        self,
        table_name: Optional[VectorTableName] = None,
        index_measure: IndexMeasure = IndexMeasure.cosine_distance,
        index_method: IndexMethod = IndexMethod.auto,
        index_arguments: Optional[
            Union[IndexArgsIVFFlat, IndexArgsHNSW]
        ] = None,
        index_name: Optional[str] = None,
        concurrently: bool = True,
    ) -> None:
        """
        Creates an index for the collection.

        Note:
            When `vecs` creates an index on a pgvector column in PostgreSQL, it uses a multi-step
            process that enables performant indexes to be built for large collections with low end
            database hardware.

            Those steps are:

            - Creates a new table with a different name
            - Randomly selects records from the existing table
            - Inserts the random records from the existing table into the new table
            - Creates the requested vector index on the new table
            - Upserts all data from the existing table into the new table
            - Drops the existing table
            - Renames the new table to the existing tables name

            If you create dependencies (like views) on the table that underpins
            a `vecs.Collection` the `create_index` step may require you to drop those dependencies before
            it will succeed.

        Args:
            index_measure (IndexMeasure, optional): The measure to index for. Defaults to 'cosine_distance'.
            index_method (IndexMethod, optional): The indexing method to use. Defaults to 'auto'.
            index_arguments: (IndexArgsIVFFlat | IndexArgsHNSW, optional): Index type specific arguments
            index_name (str, optional): The name of the index to create. Defaults to None.
            concurrently (bool, optional): Whether to create the index concurrently. Defaults to True.
        Raises:
            ArgError: If an invalid index method is used, or if *replace* is False and an index already exists.
        """

        if table_name == VectorTableName.TEXT_CHUNKS:
            table_name_str = f"{self.project_name}.{VectorTableName.TEXT_CHUNKS}"
            col_name = "vec"
        elif table_name == VectorTableName.ENTITIES_DOCUMENT:
<<<<<<< HEAD
            table_name_str = f"{self.project_name}.{VectorTableName.ENTITIES_DOCUMENT}"
            col_name = "description_embedding"
        elif table_name == VectorTableName.ENTITIES_COLLECTION:
            table_name_str = f"{self.project_name}.{VectorTableName.ENTITIES_COLLECTION}"
=======
            table_name_str = (
                f"{self.project_name}.{VectorTableName.ENTITIES_DOCUMENT}"
            )
            col_name = "description_embedding"
        elif table_name == VectorTableName.ENTITIES_COLLECTION:
            table_name_str = (
                f"{self.project_name}.{VectorTableName.ENTITIES_COLLECTION}"
            )
>>>>>>> a1017e75
            col_name = "description_embedding"
        elif table_name == VectorTableName.COMMUNITIES:
            table_name_str = (
                f"{self.project_name}.{VectorTableName.COMMUNITIES}"
            )
            col_name = "embedding"
        else:
            raise ArgError("invalid table name")
        if index_method not in (
            IndexMethod.ivfflat,
            IndexMethod.hnsw,
            IndexMethod.auto,
        ):
            raise ArgError("invalid index method")

        if index_arguments:
            # Disallow case where user submits index arguments but uses the
            # IndexMethod.auto index (index build arguments should only be
            # used with a specific index)
            if index_method == IndexMethod.auto:
                raise ArgError(
                    "Index build parameters are not allowed when using the IndexMethod.auto index."
                )
            # Disallow case where user specifies one index type but submits
            # index build arguments for the other index type
            if (
                isinstance(index_arguments, IndexArgsHNSW)
                and index_method != IndexMethod.hnsw
            ) or (
                isinstance(index_arguments, IndexArgsIVFFlat)
                and index_method != IndexMethod.ivfflat
            ):
                raise ArgError(
                    f"{index_arguments.__class__.__name__} build parameters were supplied but {index_method} index was specified."
                )

        if index_method == IndexMethod.auto:
            index_method = IndexMethod.hnsw

        ops = index_measure_to_ops(
            index_measure  # , quantization_type=self.quantization_type
        )

        if ops is None:
            raise ArgError("Unknown index measure")

        concurrently_sql = "CONCURRENTLY" if concurrently else ""

        index_name = (
            index_name
            or f"ix_{ops}_{index_method}__{time.strftime('%Y%m%d%H%M%S')}"
        )

        create_index_sql = f"""
        CREATE INDEX {concurrently_sql} {index_name}
        ON {table_name_str}
        USING {index_method} ({col_name} {ops}) {self._get_index_options(index_method, index_arguments)};
        """

        try:
            if concurrently:
                async with (
                    self.connection_manager.pool.get_connection() as conn  # type: ignore
                ):
                    # Disable automatic transaction management
                    await conn.execute(
                        "SET SESSION CHARACTERISTICS AS TRANSACTION ISOLATION LEVEL READ COMMITTED"
                    )
                    await conn.execute(create_index_sql)
            else:
                # Non-concurrent index creation can use normal query execution
                await self.connection_manager.execute_query(create_index_sql)
        except Exception as e:
            raise Exception(f"Failed to create index: {e}")
        return None

    def _build_filters(
        self, filters: dict, parameters: list[Union[str, int]]
    ) -> str:

        def parse_condition(key: str, value: Any) -> str:  # type: ignore
            # nonlocal parameters
            if key in self.COLUMN_VARS:
                # Handle column-based filters
                if isinstance(value, dict):
                    op, clause = next(iter(value.items()))
                    if op == "$eq":
                        parameters.append(clause)
                        return f"{key} = ${len(parameters)}"
                    elif op == "$ne":
                        parameters.append(clause)
                        return f"{key} != ${len(parameters)}"
                    elif op == "$in":
                        parameters.append(clause)
                        return f"{key} = ANY(${len(parameters)})"
                    elif op == "$nin":
                        parameters.append(clause)
                        return f"{key} != ALL(${len(parameters)})"
                    elif op == "$overlap":
                        parameters.append(clause)
                        return f"{key} && ${len(parameters)}"
                    elif op == "$contains":
                        parameters.append(clause)
                        return f"{key} @> ${len(parameters)}"
                    elif op == "$any":
                        if key == "collection_ids":
                            parameters.append(f"%{clause}%")
                            return f"array_to_string({key}, ',') LIKE ${len(parameters)}"
                        parameters.append(clause)
                        return f"${len(parameters)} = ANY({key})"
                    else:
                        raise FilterError(
                            f"Unsupported operator for column {key}: {op}"
                        )
                else:
                    # Handle direct equality
                    parameters.append(value)
                    return f"{key} = ${len(parameters)}"
            else:
                # Handle JSON-based filters
                json_col = "metadata"
                if key.startswith("metadata."):
                    key = key.split("metadata.")[1]
                if isinstance(value, dict):
                    op, clause = next(iter(value.items()))
                    if op not in (
                        "$eq",
                        "$ne",
                        "$lt",
                        "$lte",
                        "$gt",
                        "$gte",
                        "$in",
                        "$contains",
                    ):
                        raise FilterError("unknown operator")

                    if op == "$eq":
                        parameters.append(json.dumps(clause))
                        return (
                            f"{json_col}->'{key}' = ${len(parameters)}::jsonb"
                        )
                    elif op == "$ne":
                        parameters.append(json.dumps(clause))
                        return (
                            f"{json_col}->'{key}' != ${len(parameters)}::jsonb"
                        )
                    elif op == "$lt":
                        parameters.append(json.dumps(clause))
                        return f"({json_col}->'{key}')::float < (${len(parameters)}::jsonb)::float"
                    elif op == "$lte":
                        parameters.append(json.dumps(clause))
                        return f"({json_col}->'{key}')::float <= (${len(parameters)}::jsonb)::float"
                    elif op == "$gt":
                        parameters.append(json.dumps(clause))
                        return f"({json_col}->'{key}')::float > (${len(parameters)}::jsonb)::float"
                    elif op == "$gte":
                        parameters.append(json.dumps(clause))
                        return f"({json_col}->'{key}')::float >= (${len(parameters)}::jsonb)::float"
                    elif op == "$in":
                        if not isinstance(clause, list):
                            raise FilterError(
                                "argument to $in filter must be a list"
                            )
                        parameters.append(json.dumps(clause))
                        return f"{json_col}->'{key}' = ANY(SELECT jsonb_array_elements(${len(parameters)}::jsonb))"
                    elif op == "$contains":
                        if not isinstance(clause, (int, str, float, list)):
                            raise FilterError(
                                "argument to $contains filter must be a scalar or array"
                            )
                        parameters.append(json.dumps(clause))
                        return (
                            f"{json_col}->'{key}' @> ${len(parameters)}::jsonb"
                        )

        def parse_filter(filter_dict: dict) -> str:
            filter_conditions = []
            for key, value in filter_dict.items():
                if key == "$and":
                    and_conditions = [
                        parse_filter(f) for f in value if f
                    ]  # Skip empty dictionaries
                    if and_conditions:
                        filter_conditions.append(
                            f"({' AND '.join(and_conditions)})"
                        )
                elif key == "$or":
                    or_conditions = [
                        parse_filter(f) for f in value if f
                    ]  # Skip empty dictionaries
                    if or_conditions:
                        filter_conditions.append(
                            f"({' OR '.join(or_conditions)})"
                        )
                else:
                    filter_conditions.append(parse_condition(key, value))

            # Check if there is only a single condition
            if len(filter_conditions) == 1:
                return filter_conditions[0]
            else:
                return " AND ".join(filter_conditions)

        where_clause = parse_filter(filters)

        return where_clause

    async def list_indices(
        self, table_name: Optional[VectorTableName] = None
    ) -> list[dict[str, Any]]:
        """
        Lists all vector indices for the specified table.

        Args:
            table_name (VectorTableName, optional): The table to list indices for.
                If None, defaults to RAW_CHUNKS table.

        Returns:
            List[dict]: List of indices with their properties

        Raises:
            ArgError: If an invalid table name is provided
        """
        if table_name == VectorTableName.RAW_CHUNKS:
            table_name_str = (
                f"{self.project_name}.{VectorTableName.RAW_CHUNKS}"
            )
            col_name = "vec"
        elif table_name == VectorTableName.ENTITIES_DOCUMENT:
            table_name_str = (
                f"{self.project_name}.{VectorTableName.ENTITIES_DOCUMENT}"
            )
            col_name = "description_embedding"
        elif table_name == VectorTableName.ENTITIES_COLLECTION:
            table_name_str = (
                f"{self.project_name}.{VectorTableName.ENTITIES_COLLECTION}"
            )
        elif table_name == VectorTableName.COMMUNITIES:
            table_name_str = (
                f"{self.project_name}.{VectorTableName.COMMUNITIES}"
            )
            col_name = "embedding"
        else:
            raise ArgError("invalid table name")

        query = """
        SELECT
            i.indexname as name,
            i.indexdef as definition,
            am.amname as method,
            pg_relation_size(c.oid) as size_in_bytes,
            COALESCE(psat.idx_scan, 0) as number_of_scans,
            COALESCE(psat.idx_tup_read, 0) as tuples_read,
            COALESCE(psat.idx_tup_fetch, 0) as tuples_fetched
        FROM pg_indexes i
        JOIN pg_class c ON c.relname = i.indexname
        JOIN pg_am am ON c.relam = am.oid
        LEFT JOIN pg_stat_user_indexes psat ON psat.indexrelname = i.indexname
            AND psat.schemaname = i.schemaname
        WHERE i.schemaname || '.' || i.tablename = $1
        AND i.indexdef LIKE $2;
        """

        results = await self.connection_manager.fetch_query(
            query, (table_name_str, f"%({col_name}%")
        )

        return [
            {
                "name": result["name"],
                "definition": result["definition"],
                "method": result["method"],
                "size_in_bytes": result["size_in_bytes"],
                "number_of_scans": result["number_of_scans"],
                "tuples_read": result["tuples_read"],
                "tuples_fetched": result["tuples_fetched"],
            }
            for result in results
        ]

    async def delete_index(
        self,
        index_name: str,
        table_name: Optional[VectorTableName] = None,
        concurrently: bool = True,
    ) -> None:
        """
        Deletes a vector index.

        Args:
            index_name (str): Name of the index to delete
            table_name (VectorTableName, optional): Table the index belongs to
            concurrently (bool): Whether to drop the index concurrently

        Raises:
            ArgError: If table name is invalid or index doesn't exist
            Exception: If index deletion fails
        """
        # Validate table name and get column name
        if table_name == VectorTableName.RAW_CHUNKS:
            table_name_str = (
                f"{self.project_name}.{VectorTableName.RAW_CHUNKS}"
            )
            col_name = "vec"
        elif table_name == VectorTableName.ENTITIES_DOCUMENT:
            table_name_str = (
                f"{self.project_name}.{VectorTableName.ENTITIES_DOCUMENT}"
            )
            col_name = "description_embedding"
        elif table_name == VectorTableName.ENTITIES_COLLECTION:
            table_name_str = (
                f"{self.project_name}.{VectorTableName.ENTITIES_COLLECTION}"
            )
            col_name = "description_embedding"
        elif table_name == VectorTableName.COMMUNITIES:
            table_name_str = (
                f"{self.project_name}.{VectorTableName.COMMUNITIES}"
            )
            col_name = "embedding"
        else:
            raise ArgError("invalid table name")

        # Extract schema and base table name
        schema_name, base_table_name = table_name_str.split(".")

        # Verify index exists and is a vector index
        query = """
        SELECT indexdef
        FROM pg_indexes
        WHERE indexname = $1
        AND schemaname = $2
        AND tablename = $3
        AND indexdef LIKE $4
        """

        result = await self.connection_manager.fetchrow_query(
            query, (index_name, schema_name, base_table_name, f"%({col_name}%")
        )

        if not result:
            raise ArgError(
                f"Vector index '{index_name}' does not exist on table {table_name_str}"
            )

        # Drop the index
        concurrently_sql = "CONCURRENTLY" if concurrently else ""
        drop_query = (
            f"DROP INDEX {concurrently_sql} {schema_name}.{index_name}"
        )

        try:
            if concurrently:
                async with (
                    self.connection_manager.pool.get_connection() as conn  # type: ignore
                ):
                    # Disable automatic transaction management
                    await conn.execute(
                        "SET SESSION CHARACTERISTICS AS TRANSACTION ISOLATION LEVEL READ COMMITTED"
                    )
                    await conn.execute(drop_query)
            else:
                await self.connection_manager.execute_query(drop_query)
        except Exception as e:
            raise Exception(f"Failed to delete index: {e}")

    async def get_semantic_neighbors(
        self,
        document_id: UUID,
        chunk_id: UUID,
        limit: int = 10,
        similarity_threshold: float = 0.5,
    ) -> list[dict[str, Any]]:

        table_name = self._get_table_name(PostgresVectorHandler.TABLE_NAME)
        query = f"""
        WITH target_vector AS (
            SELECT vec FROM {table_name}
            WHERE document_id = $1 AND extraction_id = $2
        )
        SELECT t.extraction_id, t.text, t.metadata, t.document_id, (t.vec <=> tv.vec) AS similarity
        FROM {table_name} t, target_vector tv
        WHERE (t.vec <=> tv.vec) >= $3
            AND t.document_id = $1
            AND t.extraction_id != $2
        ORDER BY similarity ASC
        LIMIT $4
        """

        results = await self.connection_manager.fetch_query(
            query,
            (str(document_id), str(chunk_id), similarity_threshold, limit),
        )

        return [
            {
                "extraction_id": str(r["extraction_id"]),
                "text": r["text"],
                "metadata": json.loads(r["metadata"]),
                "document_id": str(r["document_id"]),
                "similarity": float(r["similarity"]),
            }
            for r in results
        ]

    def _get_index_options(
        self,
        method: IndexMethod,
        index_arguments: Optional[Union[IndexArgsIVFFlat, IndexArgsHNSW]],
    ) -> str:
        if method == IndexMethod.ivfflat:
            if isinstance(index_arguments, IndexArgsIVFFlat):
                return f"WITH (lists={index_arguments.n_lists})"
            else:
                # Default value if no arguments provided
                return "WITH (lists=100)"
        elif method == IndexMethod.hnsw:
            if isinstance(index_arguments, IndexArgsHNSW):
                return f"WITH (m={index_arguments.m}, ef_construction={index_arguments.ef_construction})"
            else:
                # Default values if no arguments provided
                return "WITH (m=16, ef_construction=64)"
        else:
            return ""  # No options for other methods

    def _get_index_type(self, method: IndexMethod) -> str:
        if method == IndexMethod.ivfflat:
            return "ivfflat"
        elif method == IndexMethod.hnsw:
            return "hnsw"
        elif method == IndexMethod.auto:
            # Here you might want to implement logic to choose between ivfflat and hnsw
            return "hnsw"

    def _get_index_operator(self, measure: IndexMeasure) -> str:
        if measure == IndexMeasure.l2_distance:
            return "vector_l2_ops"
        elif measure == IndexMeasure.max_inner_product:
            return "vector_ip_ops"
        elif measure == IndexMeasure.cosine_distance:
            return "vector_cosine_ops"

    def _get_distance_function(self, imeasure_obj: IndexMeasure) -> str:
        if imeasure_obj == IndexMeasure.cosine_distance:
            return "<=>"
        elif imeasure_obj == IndexMeasure.l2_distance:
            return "l2_distance"
        elif imeasure_obj == IndexMeasure.max_inner_product:
            return "max_inner_product"<|MERGE_RESOLUTION|>--- conflicted
+++ resolved
@@ -535,21 +535,14 @@
             table_name_str = f"{self.project_name}.{VectorTableName.TEXT_CHUNKS}"
             col_name = "vec"
         elif table_name == VectorTableName.ENTITIES_DOCUMENT:
-<<<<<<< HEAD
-            table_name_str = f"{self.project_name}.{VectorTableName.ENTITIES_DOCUMENT}"
+            table_name_str = (
+                f"{self.project_name}.{VectorTableName.ENTITIES_DOCUMENT}"
+            )
             col_name = "description_embedding"
         elif table_name == VectorTableName.ENTITIES_COLLECTION:
-            table_name_str = f"{self.project_name}.{VectorTableName.ENTITIES_COLLECTION}"
-=======
-            table_name_str = (
-                f"{self.project_name}.{VectorTableName.ENTITIES_DOCUMENT}"
-            )
-            col_name = "description_embedding"
-        elif table_name == VectorTableName.ENTITIES_COLLECTION:
             table_name_str = (
                 f"{self.project_name}.{VectorTableName.ENTITIES_COLLECTION}"
             )
->>>>>>> a1017e75
             col_name = "description_embedding"
         elif table_name == VectorTableName.COMMUNITIES:
             table_name_str = (
