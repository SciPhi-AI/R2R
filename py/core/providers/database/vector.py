import copy
import json
import logging
import time
import uuid
from typing import Any, Optional, TypedDict, Union
from uuid import UUID

import numpy as np

from core.base import (
    IndexArgsHNSW,
    IndexArgsIVFFlat,
    IndexMeasure,
    IndexMethod,
    VectorEntry,
    VectorHandler,
    VectorQuantizationType,
    VectorSearchResult,
    VectorSearchSettings,
    VectorTableName,
)

from .base import PostgresConnectionManager
from .vecs.exc import ArgError, FilterError

logger = logging.getLogger()
from core.base.utils import _decorate_vector_type


def index_measure_to_ops(
    measure: IndexMeasure,
    quantization_type: VectorQuantizationType = VectorQuantizationType.FP32,
):
    return _decorate_vector_type(measure.ops, quantization_type)


def quantize_vector_to_binary(
    vector: Union[list[float], np.ndarray], threshold: float = 0.0
) -> bytes:
    """
    Quantizes a float vector to a binary vector string for PostgreSQL bit type.
    Used when quantization_type is INT1.

    Args:
        vector (Union[List[float], np.ndarray]): Input vector of floats
        threshold (float, optional): Threshold for binarization. Defaults to 0.0.

    Returns:
        str: Binary string representation for PostgreSQL bit type
    """
    # Convert input to numpy array if it isn't already
    if not isinstance(vector, np.ndarray):
        vector = np.array(vector)

    # Convert to binary (1 where value > threshold, 0 otherwise)
    binary_vector = (vector > threshold).astype(int)

    # Convert to string of 1s and 0s
    # Convert to string of 1s and 0s, then to bytes
    binary_string = "".join(map(str, binary_vector))
    return binary_string.encode("ascii")


class HybridSearchIntermediateResult(TypedDict):
    semantic_rank: int
    full_text_rank: int
    data: VectorSearchResult
    rrf_score: float


class PostgresVectorHandler(VectorHandler):
    TABLE_NAME = VectorTableName.VECTORS

    COLUMN_VARS = [
        "extraction_id",
        "document_id",
        "user_id",
        "collection_ids",
    ]

    def __init__(
        self,
        project_name: str,
        connection_manager: PostgresConnectionManager,
        dimension: int,
        quantization_type: VectorQuantizationType,
        enable_fts: bool = False,
    ):
        super().__init__(project_name, connection_manager)
        self.dimension = dimension
        self.quantization_type = quantization_type
        self.enable_fts = enable_fts

    async def create_tables(self):
        # Check for old table name first
        check_query = """
        SELECT EXISTS (
            SELECT FROM pg_tables
            WHERE schemaname = $1
            AND tablename = $2
        );
        """
        old_table_exists = await self.connection_manager.fetch_query(
            check_query, (self.project_name, self.project_name)
        )

        if len(old_table_exists) > 0 and old_table_exists[0]["exists"]:
            raise ValueError(
                f"Found old vector table '{self.project_name}.{self.project_name}'. "
                "Please run `r2r db upgrade` with the CLI, or to run manually, "
                "run in R2R/py/migrations with 'alembic upgrade head' to update "
                "your database schema to the new version."
            )

        binary_col = (
            ""
            if self.quantization_type != VectorQuantizationType.INT1
            else f"vec_binary bit({self.dimension}),"
        )

        query = f"""
        CREATE TABLE IF NOT EXISTS {self._get_table_name(PostgresVectorHandler.TABLE_NAME)} (
            extraction_id UUID PRIMARY KEY,
            document_id UUID,
            user_id UUID,
            collection_ids UUID[],
            vec vector({self.dimension}),
            {binary_col}
            text TEXT,
            metadata JSONB
            {",fts tsvector GENERATED ALWAYS AS (to_tsvector('english', text)) STORED" if self.enable_fts else ""}
        );
        CREATE INDEX IF NOT EXISTS idx_vectors_document_id ON {self._get_table_name(PostgresVectorHandler.TABLE_NAME)} (document_id);
        CREATE INDEX IF NOT EXISTS idx_vectors_user_id ON {self._get_table_name(PostgresVectorHandler.TABLE_NAME)} (user_id);
        CREATE INDEX IF NOT EXISTS idx_vectors_collection_ids ON {self._get_table_name(PostgresVectorHandler.TABLE_NAME)} USING GIN (collection_ids);
        CREATE INDEX IF NOT EXISTS idx_vectors_text ON {self._get_table_name(PostgresVectorHandler.TABLE_NAME)} USING GIN (to_tsvector('english', text));
        """
        if self.enable_fts:
            query += f"""
            CREATE INDEX IF NOT EXISTS idx_vectors_text ON {self._get_table_name(PostgresVectorHandler.TABLE_NAME)} USING GIN (to_tsvector('english', text));
            """

        await self.connection_manager.execute_query(query)

    async def upsert(self, entry: VectorEntry) -> None:
        """
        Upsert function that handles vector quantization only when quantization_type is INT1.
        Matches the table schema where vec_binary column only exists for INT1 quantization.
        """
        # Check the quantization type to determine which columns to use
        if self.quantization_type == VectorQuantizationType.INT1:
            # For quantized vectors, use vec_binary column
            query = f"""
            INSERT INTO {self._get_table_name(PostgresVectorHandler.TABLE_NAME)}
            (extraction_id, document_id, user_id, collection_ids, vec, vec_binary, text, metadata)
            VALUES ($1, $2, $3, $4, $5, $6::bit({self.dimension}), $7, $8)
            ON CONFLICT (extraction_id) DO UPDATE SET
            document_id = EXCLUDED.document_id,
            user_id = EXCLUDED.user_id,
            collection_ids = EXCLUDED.collection_ids,
            vec = EXCLUDED.vec,
            vec_binary = EXCLUDED.vec_binary,
            text = EXCLUDED.text,
            metadata = EXCLUDED.metadata;
            """
            await self.connection_manager.execute_query(
                query,
                (
                    entry.extraction_id,
                    entry.document_id,
                    entry.user_id,
                    entry.collection_ids,
                    str(entry.vector.data),
                    quantize_vector_to_binary(
                        entry.vector.data
                    ),  # Convert to binary
                    entry.text,
                    json.dumps(entry.metadata),
                ),
            )
        else:
            # For regular vectors, use vec column only
            query = f"""
            INSERT INTO {self._get_table_name(PostgresVectorHandler.TABLE_NAME)}
            (extraction_id, document_id, user_id, collection_ids, vec, text, metadata)
            VALUES ($1, $2, $3, $4, $5, $6, $7)
            ON CONFLICT (extraction_id) DO UPDATE SET
            document_id = EXCLUDED.document_id,
            user_id = EXCLUDED.user_id,
            collection_ids = EXCLUDED.collection_ids,
            vec = EXCLUDED.vec,
            text = EXCLUDED.text,
            metadata = EXCLUDED.metadata;
            """

            await self.connection_manager.execute_query(
                query,
                (
                    entry.extraction_id,
                    entry.document_id,
                    entry.user_id,
                    entry.collection_ids,
                    str(entry.vector.data),
                    entry.text,
                    json.dumps(entry.metadata),
                ),
            )

    async def upsert_entries(self, entries: list[VectorEntry]) -> None:
        """
        Batch upsert function that handles vector quantization only when quantization_type is INT1.
        Matches the table schema where vec_binary column only exists for INT1 quantization.
        """
        if self.quantization_type == VectorQuantizationType.INT1:
            # For quantized vectors, use vec_binary column
            query = f"""
            INSERT INTO {self._get_table_name(PostgresVectorHandler.TABLE_NAME)}
            (extraction_id, document_id, user_id, collection_ids, vec, vec_binary, text, metadata)
            VALUES ($1, $2, $3, $4, $5, $6::bit({self.dimension}), $7, $8)
            ON CONFLICT (extraction_id) DO UPDATE SET
            document_id = EXCLUDED.document_id,
            user_id = EXCLUDED.user_id,
            collection_ids = EXCLUDED.collection_ids,
            vec = EXCLUDED.vec,
            vec_binary = EXCLUDED.vec_binary,
            text = EXCLUDED.text,
            metadata = EXCLUDED.metadata;
            """
            bin_params = [
                (
                    entry.extraction_id,
                    entry.document_id,
                    entry.user_id,
                    entry.collection_ids,
                    str(entry.vector.data),
                    quantize_vector_to_binary(
                        entry.vector.data
                    ),  # Convert to binary
                    entry.text,
                    json.dumps(entry.metadata),
                )
                for entry in entries
            ]
            await self.connection_manager.execute_many(query, bin_params)

        else:
            # For regular vectors, use vec column only
            query = f"""
            INSERT INTO {self._get_table_name(PostgresVectorHandler.TABLE_NAME)}
            (extraction_id, document_id, user_id, collection_ids, vec, text, metadata)
            VALUES ($1, $2, $3, $4, $5, $6, $7)
            ON CONFLICT (extraction_id) DO UPDATE SET
            document_id = EXCLUDED.document_id,
            user_id = EXCLUDED.user_id,
            collection_ids = EXCLUDED.collection_ids,
            vec = EXCLUDED.vec,
            text = EXCLUDED.text,
            metadata = EXCLUDED.metadata;
            """
            params = [
                (
                    entry.extraction_id,
                    entry.document_id,
                    entry.user_id,
                    entry.collection_ids,
                    str(entry.vector.data),
                    entry.text,
                    json.dumps(entry.metadata),
                )
                for entry in entries
            ]

            await self.connection_manager.execute_many(query, params)

    def _format_vector(self, vector: list[float]) -> str:
        """Convert a list of floats to PostgreSQL vector format"""
        return f"[{','.join(str(x) for x in vector)}]"

    async def semantic_search(
        self, query_vector: list[float], search_settings: VectorSearchSettings
    ) -> list[VectorSearchResult]:
        try:
            imeasure_obj = IndexMeasure(search_settings.index_measure)
        except ValueError:
            raise ValueError("Invalid index measure")

        base_cols = [
            "extraction_id",
            "document_id",
            "user_id",
            "collection_ids",
            "text",
        ]

<<<<<<< HEAD
        table_name = self._get_table_name(PostgresVectorHandler.TABLE_NAME)

        cols = [f"{table_name}.{col}" for col in base_cols]
        distance_calc = f"{table_name}.vec <=> $1::vector"  # Use cosine distance calculation

        if search_settings.include_values:
            cols.append(f"{distance_calc} AS distance")
        if search_settings.include_metadatas:
            cols.append(f"{table_name}.metadata")
=======
        params: list[Union[str, int, bytes]] = []
        # For binary vectors (INT1), implement two-stage search
        if self.quantization_type == VectorQuantizationType.INT1:
            # Convert query vector to binary format
            binary_query = quantize_vector_to_binary(query_vector)
            # TODO - Put depth multiplier in config / settings
            extended_limit = (
                search_settings.search_limit * 20
            )  # Get 20x candidates for re-ranking
            if (
                imeasure_obj == IndexMeasure.hamming_distance
                or imeasure_obj == IndexMeasure.jaccard_distance
            ):
                binary_search_measure_repr = imeasure_obj.pgvector_repr
            else:
                binary_search_measure_repr = (
                    IndexMeasure.hamming_distance.pgvector_repr
                )

            # Use binary column and binary-specific distance measures for first stage
            stage1_distance = f"{table_name}.vec_binary {binary_search_measure_repr} $1::bit({self.dimension})"
            stage1_param = binary_query

            cols.append(
                f"{table_name}.vec"
            )  # Need original vector for re-ranking
            if search_settings.include_metadatas:
                cols.append(f"{table_name}.metadata")
>>>>>>> 96e23672

            select_clause = ", ".join(cols)
            where_clause = ""
            params.append(stage1_param)

<<<<<<< HEAD
        where_clause = ""
        params: list[str | int] = [self._format_vector(query_vector)]
        if search_settings.filters:
            where_clause = self._build_filters(search_settings.filters, params)
            where_clause = f"WHERE {where_clause}"

        query = f"""
        SELECT {select_clause}
        FROM {table_name}
        {where_clause}
        ORDER BY {distance_calc}
        LIMIT $2 OFFSET $3
        """
=======
            if search_settings.filters:
                where_clause = self._build_filters(
                    search_settings.filters, params
                )
                where_clause = f"WHERE {where_clause}"

            # First stage: Get candidates using binary search
            query = f"""
            WITH candidates AS (
                SELECT {select_clause},
                    ({stage1_distance}) as binary_distance
                FROM {table_name}
                {where_clause}
                ORDER BY {stage1_distance}
                LIMIT ${len(params) + 1}
                OFFSET ${len(params) + 2}
            )
            -- Second stage: Re-rank using original vectors
            SELECT
                extraction_id,
                document_id,
                user_id,
                collection_ids,
                text,
                {"metadata," if search_settings.include_metadatas else ""}
                (vec <=> ${len(params) + 4}::vector({self.dimension})) as distance
            FROM candidates
            ORDER BY distance
            LIMIT ${len(params) + 3}
            """

            params.extend(
                [
                    extended_limit,  # First stage limit
                    search_settings.offset,
                    search_settings.search_limit,  # Final limit
                    str(query_vector),  # For re-ranking
                ]
            )

        else:
            # Standard float vector handling - unchanged from original
            distance_calc = f"{table_name}.vec {search_settings.index_measure.pgvector_repr} $1::vector({self.dimension})"
            query_param = str(query_vector)

            if search_settings.include_values:
                cols.append(f"({distance_calc}) AS distance")
            if search_settings.include_metadatas:
                cols.append(f"{table_name}.metadata")

            select_clause = ", ".join(cols)
            where_clause = ""
            params.append(query_param)

            if search_settings.filters:
                where_clause = self._build_filters(
                    search_settings.filters, params
                )
                where_clause = f"WHERE {where_clause}"
>>>>>>> 96e23672

            query = f"""
            SELECT {select_clause}
            FROM {table_name}
            {where_clause}
            ORDER BY {distance_calc}
            LIMIT ${len(params) + 1}
            OFFSET ${len(params) + 2}
            """
            params.extend(
                [search_settings.search_limit, search_settings.offset]
            )

        results = await self.connection_manager.fetch_query(query, params)

        return [
            VectorSearchResult(
                extraction_id=UUID(str(result["extraction_id"])),
                document_id=UUID(str(result["document_id"])),
                user_id=UUID(str(result["user_id"])),
                collection_ids=result["collection_ids"],
                text=result["text"],
                score=(
                    (1 - float(result["distance"]))
                    if "distance" in result
                    else -1
                ),
                metadata=(
                    json.loads(result["metadata"])
                    if search_settings.include_metadatas
                    else {}
                ),
            )
            for result in results
        ]

    async def full_text_search(
        self, query_text: str, search_settings: VectorSearchSettings
    ) -> list[VectorSearchResult]:
        if not self.enable_fts:
            raise ValueError(
                "Full-text search is not enabled for this collection."
            )

<<<<<<< HEAD
        table_name = self._get_table_name(PostgresVectorHandler.TABLE_NAME)

        cols = [
            f"{table_name}.extraction_id",
            f"{table_name}.document_id",
            f"{table_name}.user_id",
            f"{table_name}.collection_ids",
            f"{table_name}.text",
            f"{table_name}.metadata",
            f"ts_rank({table_name}.fts, websearch_to_tsquery('english', $1), 32) as rank",
        ]

        select_clause = ", ".join(cols)

        where_components = ["fts @@ websearch_to_tsquery('english', $1)"]
        params: list[str | int] = [query_text]
=======
        where_clauses = []
        params: list[Union[str, int, bytes]] = [query_text]
>>>>>>> 96e23672

        if search_settings.filters:
            filters_clause = self._build_filters(
                search_settings.filters, params
            )
            where_components.append(filters_clause)

        where_clause = "WHERE " + " AND ".join(where_components)

        query = f"""
            SELECT {select_clause}
            FROM {table_name}
            {where_clause}
            ORDER BY rank DESC
            LIMIT $2 OFFSET $3
        """

        params.extend(
            [
                search_settings.hybrid_search_settings.full_text_limit,
                search_settings.offset,
            ]
        )

        results = await self.connection_manager.fetch_query(query, params)
        return [
            VectorSearchResult(
                extraction_id=UUID(str(r["extraction_id"])),
                document_id=UUID(str(r["document_id"])),
                user_id=UUID(str(r["user_id"])),
                collection_ids=r["collection_ids"],
                text=r["text"],
                score=float(r["rank"]),
                metadata=json.loads(r["metadata"]),
            )
            for r in results
        ]

    async def hybrid_search(
        self,
        query_text: str,
        query_vector: list[float],
        search_settings: VectorSearchSettings,
        *args,
        **kwargs,
    ) -> list[VectorSearchResult]:
        if search_settings.hybrid_search_settings is None:
            raise ValueError(
                "Please provide a valid `hybrid_search_settings` in the `search_settings`."
            )
        if (
            search_settings.hybrid_search_settings.full_text_limit
            < search_settings.search_limit
        ):
            raise ValueError(
                "The `full_text_limit` must be greater than or equal to the `search_limit`."
            )

        semantic_settings = copy.deepcopy(search_settings)
        semantic_settings.search_limit += search_settings.offset

        full_text_settings = copy.deepcopy(search_settings)
        full_text_settings.hybrid_search_settings.full_text_limit += (
            search_settings.offset
        )

        semantic_results: list[VectorSearchResult] = (
            await self.semantic_search(query_vector, semantic_settings)
        )
        full_text_results: list[VectorSearchResult] = (
            await self.full_text_search(query_text, full_text_settings)
        )

        semantic_limit = search_settings.search_limit
        full_text_limit = (
            search_settings.hybrid_search_settings.full_text_limit
        )
        semantic_weight = (
            search_settings.hybrid_search_settings.semantic_weight
        )
        full_text_weight = (
            search_settings.hybrid_search_settings.full_text_weight
        )
        rrf_k = search_settings.hybrid_search_settings.rrf_k

        combined_results: dict[uuid.UUID, HybridSearchIntermediateResult] = {
            result.extraction_id: {
                "semantic_rank": rank,
                "full_text_rank": full_text_limit,
                "data": result,
                "rrf_score": 0.0,  # Initialize with 0, will be calculated later
            }
            for rank, result in enumerate(semantic_results, 1)
        }

        for rank, result in enumerate(full_text_results, 1):
            if result.extraction_id in combined_results:
                combined_results[result.extraction_id]["full_text_rank"] = rank
            else:
                combined_results[result.extraction_id] = {
                    "semantic_rank": semantic_limit,
                    "full_text_rank": rank,
                    "data": result,
                    "rrf_score": 0.0,  # Initialize with 0, will be calculated later
                }

        combined_results = {
            k: v
            for k, v in combined_results.items()
            if v["semantic_rank"] <= semantic_limit * 2
            and v["full_text_rank"] <= full_text_limit * 2
        }

        for hyb_result in combined_results.values():
            semantic_score = 1 / (rrf_k + hyb_result["semantic_rank"])
            full_text_score = 1 / (rrf_k + hyb_result["full_text_rank"])
            hyb_result["rrf_score"] = (
                semantic_score * semantic_weight
                + full_text_score * full_text_weight
            ) / (semantic_weight + full_text_weight)

        sorted_results = sorted(
            combined_results.values(),
            key=lambda x: x["rrf_score"],
            reverse=True,
        )
        offset_results = sorted_results[
            search_settings.offset : search_settings.offset
            + search_settings.search_limit
        ]

        return [
            VectorSearchResult(
                extraction_id=result["data"].extraction_id,
                document_id=result["data"].document_id,
                user_id=result["data"].user_id,
                collection_ids=result["data"].collection_ids,
                text=result["data"].text,
                score=result["rrf_score"],
                metadata={
                    **result["data"].metadata,
                    "semantic_rank": result["semantic_rank"],
                    "full_text_rank": result["full_text_rank"],
                },
            )
            for result in offset_results
        ]

    async def delete(
        self, filters: dict[str, Any]
    ) -> dict[str, dict[str, str]]:
        params: list[Union[str, int, bytes]] = []
        where_clause = self._build_filters(filters, params)

        query = f"""
        DELETE FROM {self._get_table_name(PostgresVectorHandler.TABLE_NAME)}
        WHERE {where_clause}
        RETURNING extraction_id, document_id, text;
        """

        results = await self.connection_manager.fetch_query(query, params)

        return {
            str(result["extraction_id"]): {
                "status": "deleted",
                "extraction_id": str(result["extraction_id"]),
                "document_id": str(result["document_id"]),
                "text": result["text"],
            }
            for result in results
        }

    async def assign_document_to_collection_vector(
        self, document_id: UUID, collection_id: UUID
    ) -> None:
        query = f"""
        UPDATE {self._get_table_name(PostgresVectorHandler.TABLE_NAME)}
        SET collection_ids = array_append(collection_ids, $1)
        WHERE document_id = $2 AND NOT ($1 = ANY(collection_ids));
        """
        await self.connection_manager.execute_query(
            query, (str(collection_id), str(document_id))
        )

    async def remove_document_from_collection_vector(
        self, document_id: UUID, collection_id: UUID
    ) -> None:
        query = f"""
        UPDATE {self._get_table_name(PostgresVectorHandler.TABLE_NAME)}
        SET collection_ids = array_remove(collection_ids, $1)
        WHERE document_id = $2;
        """
        await self.connection_manager.execute_query(
            query, (collection_id, document_id)
        )

    async def delete_user_vector(self, user_id: UUID) -> None:
        query = f"""
        DELETE FROM {self._get_table_name(PostgresVectorHandler.TABLE_NAME)}
        WHERE user_id = $1;
        """
        await self.connection_manager.execute_query(query, (user_id,))

    async def delete_collection_vector(self, collection_id: UUID) -> None:
        query = f"""
         DELETE FROM {self._get_table_name(PostgresVectorHandler.TABLE_NAME)}
         WHERE $1 = ANY(collection_ids)
         RETURNING collection_ids
         """
        results = await self.connection_manager.fetchrow_query(
            query, (collection_id,)
        )
        return None

    async def get_document_chunks(
        self,
        document_id: UUID,
        offset: int = 0,
        limit: int = -1,
        include_vectors: bool = False,
    ) -> dict[str, Any]:
        vector_select = ", vec" if include_vectors else ""
        limit_clause = f"LIMIT {limit}" if limit > -1 else ""

        query = f"""
        SELECT extraction_id, document_id, user_id, collection_ids, text, metadata{vector_select}, COUNT(*) OVER() AS total
        FROM {self._get_table_name(PostgresVectorHandler.TABLE_NAME)}
        WHERE document_id = $1
        ORDER BY (metadata->>'chunk_order')::integer
        OFFSET $2
        {limit_clause};
        """

        params = [document_id, offset]

        results = await self.connection_manager.fetch_query(query, params)

        chunks = []
        total = 0
        if results:
            total = results[0].get("total", 0)
            chunks = [
                {
                    "extraction_id": result["extraction_id"],
                    "document_id": result["document_id"],
                    "user_id": result["user_id"],
                    "collection_ids": result["collection_ids"],
                    "text": result["text"],
                    "metadata": json.loads(result["metadata"]),
                    "vector": (
                        json.loads(result["vec"]) if include_vectors else None
                    ),
                }
                for result in results
            ]

        return {"results": chunks, "total_entries": total}

    async def get_chunk(self, extraction_id: UUID) -> Optional[dict[str, Any]]:
        query = f"""
        SELECT extraction_id, document_id, user_id, collection_ids, text, metadata
        FROM {self._get_table_name(PostgresVectorHandler.TABLE_NAME)}
        WHERE extraction_id = $1;
        """

        result = await self.connection_manager.fetchrow_query(
            query, (extraction_id,)
        )

        if result:
            return {
                "extraction_id": result["extraction_id"],
                "document_id": result["document_id"],
                "user_id": result["user_id"],
                "collection_ids": result["collection_ids"],
                "text": result["text"],
                "metadata": json.loads(result["metadata"]),
            }
        return None

    async def create_index(
        self,
        table_name: Optional[VectorTableName] = None,
        index_measure: IndexMeasure = IndexMeasure.cosine_distance,
        index_method: IndexMethod = IndexMethod.auto,
        index_arguments: Optional[
            Union[IndexArgsIVFFlat, IndexArgsHNSW]
        ] = None,
        index_name: Optional[str] = None,
        index_column: Optional[str] = None,
        concurrently: bool = True,
    ) -> None:
        """
        Creates an index for the collection.

        Note:
            When `vecs` creates an index on a pgvector column in PostgreSQL, it uses a multi-step
            process that enables performant indexes to be built for large collections with low end
            database hardware.

            Those steps are:

            - Creates a new table with a different name
            - Randomly selects records from the existing table
            - Inserts the random records from the existing table into the new table
            - Creates the requested vector index on the new table
            - Upserts all data from the existing table into the new table
            - Drops the existing table
            - Renames the new table to the existing tables name

            If you create dependencies (like views) on the table that underpins
            a `vecs.Collection` the `create_index` step may require you to drop those dependencies before
            it will succeed.

        Args:
            index_measure (IndexMeasure, optional): The measure to index for. Defaults to 'cosine_distance'.
            index_method (IndexMethod, optional): The indexing method to use. Defaults to 'auto'.
            index_arguments: (IndexArgsIVFFlat | IndexArgsHNSW, optional): Index type specific arguments
            index_name (str, optional): The name of the index to create. Defaults to None.
            concurrently (bool, optional): Whether to create the index concurrently. Defaults to True.
        Raises:
            ArgError: If an invalid index method is used, or if *replace* is False and an index already exists.
        """

        if table_name == VectorTableName.VECTORS:
            table_name_str = f"{self.project_name}.{VectorTableName.VECTORS}"  # TODO - Fix bug in vector table naming convention
            if index_column:
                col_name = index_column
            else:
                col_name = (
                    "vec"
                    if (
                        index_measure != IndexMeasure.hamming_distance
                        and index_measure != IndexMeasure.jaccard_distance
                    )
                    else "vec_binary"
                )
        elif table_name == VectorTableName.ENTITIES_DOCUMENT:
            table_name_str = (
                f"{self.project_name}.{VectorTableName.ENTITIES_DOCUMENT}"
            )
            col_name = "description_embedding"
        elif table_name == VectorTableName.ENTITIES_COLLECTION:
            table_name_str = (
                f"{self.project_name}.{VectorTableName.ENTITIES_COLLECTION}"
            )
            col_name = "description_embedding"
        elif table_name == VectorTableName.COMMUNITIES:
            table_name_str = (
                f"{self.project_name}.{VectorTableName.COMMUNITIES}"
            )
            col_name = "embedding"
        else:
            raise ArgError("invalid table name")

        if index_method not in (
            IndexMethod.ivfflat,
            IndexMethod.hnsw,
            IndexMethod.auto,
        ):
            raise ArgError("invalid index method")

        if index_arguments:
            # Disallow case where user submits index arguments but uses the
            # IndexMethod.auto index (index build arguments should only be
            # used with a specific index)
            if index_method == IndexMethod.auto:
                raise ArgError(
                    "Index build parameters are not allowed when using the IndexMethod.auto index."
                )
            # Disallow case where user specifies one index type but submits
            # index build arguments for the other index type
            if (
                isinstance(index_arguments, IndexArgsHNSW)
                and index_method != IndexMethod.hnsw
            ) or (
                isinstance(index_arguments, IndexArgsIVFFlat)
                and index_method != IndexMethod.ivfflat
            ):
                raise ArgError(
                    f"{index_arguments.__class__.__name__} build parameters were supplied but {index_method} index was specified."
                )

        if index_method == IndexMethod.auto:
            index_method = IndexMethod.hnsw

        ops = index_measure_to_ops(
            index_measure  # , quantization_type=self.quantization_type
        )

        if ops is None:
            raise ArgError("Unknown index measure")

        concurrently_sql = "CONCURRENTLY" if concurrently else ""

        index_name = (
            index_name
            or f"ix_{ops}_{index_method}__{col_name}_{time.strftime('%Y%m%d%H%M%S')}"
        )

        create_index_sql = f"""
        CREATE INDEX {concurrently_sql} {index_name}
        ON {table_name_str}
        USING {index_method} ({col_name} {ops}) {self._get_index_options(index_method, index_arguments)};
        """

        try:
            if concurrently:
                async with (
                    self.connection_manager.pool.get_connection() as conn  # type: ignore
                ):
                    # Disable automatic transaction management
                    await conn.execute(
                        "SET SESSION CHARACTERISTICS AS TRANSACTION ISOLATION LEVEL READ COMMITTED"
                    )
                    await conn.execute(create_index_sql)
            else:
                # Non-concurrent index creation can use normal query execution
                await self.connection_manager.execute_query(create_index_sql)
        except Exception as e:
            raise Exception(f"Failed to create index: {e}")
        return None

    def _build_filters(
        self, filters: dict, parameters: list[Union[str, int, bytes]]
    ) -> str:

        def parse_condition(key: str, value: Any) -> str:  # type: ignore
            # nonlocal parameters
            if key in self.COLUMN_VARS:
                # Handle column-based filters
                if isinstance(value, dict):
                    op, clause = next(iter(value.items()))
                    if op == "$eq":
                        parameters.append(clause)
                        return f"{key} = ${len(parameters)}"
                    elif op == "$ne":
                        parameters.append(clause)
                        return f"{key} != ${len(parameters)}"
                    elif op == "$in":
                        parameters.append(clause)
                        return f"{key} = ANY(${len(parameters)})"
                    elif op == "$nin":
                        parameters.append(clause)
                        return f"{key} != ALL(${len(parameters)})"
                    elif op == "$overlap":
                        parameters.append(clause)
                        return f"{key} && ${len(parameters)}"
                    elif op == "$contains":
                        parameters.append(clause)
                        return f"{key} @> ${len(parameters)}"
                    elif op == "$any":
                        if key == "collection_ids":
                            parameters.append(f"%{clause}%")
                            return f"array_to_string({key}, ',') LIKE ${len(parameters)}"
                        parameters.append(clause)
                        return f"${len(parameters)} = ANY({key})"
                    else:
                        raise FilterError(
                            f"Unsupported operator for column {key}: {op}"
                        )
                else:
                    # Handle direct equality
                    parameters.append(value)
                    return f"{key} = ${len(parameters)}"
            else:
                # Handle JSON-based filters
                json_col = "metadata"
                if key.startswith("metadata."):
                    key = key.split("metadata.")[1]
                if isinstance(value, dict):
                    op, clause = next(iter(value.items()))
                    if op not in (
                        "$eq",
                        "$ne",
                        "$lt",
                        "$lte",
                        "$gt",
                        "$gte",
                        "$in",
                        "$contains",
                    ):
                        raise FilterError("unknown operator")

                    if op == "$eq":
                        parameters.append(json.dumps(clause))
                        return (
                            f"{json_col}->'{key}' = ${len(parameters)}::jsonb"
                        )
                    elif op == "$ne":
                        parameters.append(json.dumps(clause))
                        return (
                            f"{json_col}->'{key}' != ${len(parameters)}::jsonb"
                        )
                    elif op == "$lt":
                        parameters.append(json.dumps(clause))
                        return f"({json_col}->'{key}')::float < (${len(parameters)}::jsonb)::float"
                    elif op == "$lte":
                        parameters.append(json.dumps(clause))
                        return f"({json_col}->'{key}')::float <= (${len(parameters)}::jsonb)::float"
                    elif op == "$gt":
                        parameters.append(json.dumps(clause))
                        return f"({json_col}->'{key}')::float > (${len(parameters)}::jsonb)::float"
                    elif op == "$gte":
                        parameters.append(json.dumps(clause))
                        return f"({json_col}->'{key}')::float >= (${len(parameters)}::jsonb)::float"
                    elif op == "$in":
                        if not isinstance(clause, list):
                            raise FilterError(
                                "argument to $in filter must be a list"
                            )
                        parameters.append(json.dumps(clause))
                        return f"{json_col}->'{key}' = ANY(SELECT jsonb_array_elements(${len(parameters)}::jsonb))"
                    elif op == "$contains":
                        if not isinstance(clause, (int, str, float, list)):
                            raise FilterError(
                                "argument to $contains filter must be a scalar or array"
                            )
                        parameters.append(json.dumps(clause))
                        return (
                            f"{json_col}->'{key}' @> ${len(parameters)}::jsonb"
                        )

        def parse_filter(filter_dict: dict) -> str:
            filter_conditions = []
            for key, value in filter_dict.items():
                if key == "$and":
                    and_conditions = [
                        parse_filter(f) for f in value if f
                    ]  # Skip empty dictionaries
                    if and_conditions:
                        filter_conditions.append(
                            f"({' AND '.join(and_conditions)})"
                        )
                elif key == "$or":
                    or_conditions = [
                        parse_filter(f) for f in value if f
                    ]  # Skip empty dictionaries
                    if or_conditions:
                        filter_conditions.append(
                            f"({' OR '.join(or_conditions)})"
                        )
                else:
                    filter_conditions.append(parse_condition(key, value))

            # Check if there is only a single condition
            if len(filter_conditions) == 1:
                return filter_conditions[0]
            else:
                return " AND ".join(filter_conditions)

        where_clause = parse_filter(filters)

        return where_clause

    async def list_indices(
        self, table_name: Optional[VectorTableName] = None
    ) -> list[dict[str, Any]]:
        """
        Lists all vector indices for the specified table.

        Args:
            table_name (VectorTableName, optional): The table to list indices for.
                If None, defaults to VECTORS table.

        Returns:
            List[dict]: List of indices with their properties

        Raises:
            ArgError: If an invalid table name is provided
        """
        if table_name == VectorTableName.VECTORS:
            table_name_str = f"{self.project_name}.{VectorTableName.VECTORS}"
            col_name = "vec"
        elif table_name == VectorTableName.ENTITIES_DOCUMENT:
            table_name_str = (
                f"{self.project_name}.{VectorTableName.ENTITIES_DOCUMENT}"
            )
            col_name = "description_embedding"
        elif table_name == VectorTableName.ENTITIES_COLLECTION:
            table_name_str = (
                f"{self.project_name}.{VectorTableName.ENTITIES_COLLECTION}"
            )
        elif table_name == VectorTableName.COMMUNITIES:
            table_name_str = (
                f"{self.project_name}.{VectorTableName.COMMUNITIES}"
            )
            col_name = "embedding"
        else:
            raise ArgError("invalid table name")

        query = """
        SELECT
            i.indexname as name,
            i.indexdef as definition,
            am.amname as method,
            pg_relation_size(c.oid) as size_in_bytes,
            COALESCE(psat.idx_scan, 0) as number_of_scans,
            COALESCE(psat.idx_tup_read, 0) as tuples_read,
            COALESCE(psat.idx_tup_fetch, 0) as tuples_fetched
        FROM pg_indexes i
        JOIN pg_class c ON c.relname = i.indexname
        JOIN pg_am am ON c.relam = am.oid
        LEFT JOIN pg_stat_user_indexes psat ON psat.indexrelname = i.indexname
            AND psat.schemaname = i.schemaname
        WHERE i.schemaname || '.' || i.tablename = $1
        AND i.indexdef LIKE $2;
        """

        results = await self.connection_manager.fetch_query(
            query, (table_name_str, f"%({col_name}%")
        )

        return [
            {
                "name": result["name"],
                "definition": result["definition"],
                "method": result["method"],
                "size_in_bytes": result["size_in_bytes"],
                "number_of_scans": result["number_of_scans"],
                "tuples_read": result["tuples_read"],
                "tuples_fetched": result["tuples_fetched"],
            }
            for result in results
        ]

    async def delete_index(
        self,
        index_name: str,
        table_name: Optional[VectorTableName] = None,
        concurrently: bool = True,
    ) -> None:
        """
        Deletes a vector index.

        Args:
            index_name (str): Name of the index to delete
            table_name (VectorTableName, optional): Table the index belongs to
            concurrently (bool): Whether to drop the index concurrently

        Raises:
            ArgError: If table name is invalid or index doesn't exist
            Exception: If index deletion fails
        """
        # Validate table name and get column name
        if table_name == VectorTableName.VECTORS:
            table_name_str = f"{self.project_name}.{VectorTableName.VECTORS}"
            col_name = "vec"
        elif table_name == VectorTableName.ENTITIES_DOCUMENT:
            table_name_str = (
                f"{self.project_name}.{VectorTableName.ENTITIES_DOCUMENT}"
            )
            col_name = "description_embedding"
        elif table_name == VectorTableName.ENTITIES_COLLECTION:
            table_name_str = (
                f"{self.project_name}.{VectorTableName.ENTITIES_COLLECTION}"
            )
            col_name = "description_embedding"
        elif table_name == VectorTableName.COMMUNITIES:
            table_name_str = (
                f"{self.project_name}.{VectorTableName.COMMUNITIES}"
            )
            col_name = "embedding"
        else:
            raise ArgError("invalid table name")

        # Extract schema and base table name
        schema_name, base_table_name = table_name_str.split(".")

        # Verify index exists and is a vector index
        query = """
        SELECT indexdef
        FROM pg_indexes
        WHERE indexname = $1
        AND schemaname = $2
        AND tablename = $3
        AND indexdef LIKE $4
        """

        result = await self.connection_manager.fetchrow_query(
            query, (index_name, schema_name, base_table_name, f"%({col_name}%")
        )

        if not result:
            raise ArgError(
                f"Vector index '{index_name}' does not exist on table {table_name_str}"
            )

        # Drop the index
        concurrently_sql = "CONCURRENTLY" if concurrently else ""
        drop_query = (
            f"DROP INDEX {concurrently_sql} {schema_name}.{index_name}"
        )

        try:
            if concurrently:
                async with (
                    self.connection_manager.pool.get_connection() as conn  # type: ignore
                ):
                    # Disable automatic transaction management
                    await conn.execute(
                        "SET SESSION CHARACTERISTICS AS TRANSACTION ISOLATION LEVEL READ COMMITTED"
                    )
                    await conn.execute(drop_query)
            else:
                await self.connection_manager.execute_query(drop_query)
        except Exception as e:
            raise Exception(f"Failed to delete index: {e}")

    async def get_semantic_neighbors(
        self,
        document_id: UUID,
        chunk_id: UUID,
        limit: int = 10,
        similarity_threshold: float = 0.5,
    ) -> list[dict[str, Any]]:

        table_name = self._get_table_name(PostgresVectorHandler.TABLE_NAME)
        query = f"""
        WITH target_vector AS (
            SELECT vec FROM {table_name}
            WHERE document_id = $1 AND extraction_id = $2
        )
        SELECT t.extraction_id, t.text, t.metadata, t.document_id, (t.vec <=> tv.vec) AS similarity
        FROM {table_name} t, target_vector tv
        WHERE (t.vec <=> tv.vec) >= $3
            AND t.document_id = $1
            AND t.extraction_id != $2
        ORDER BY similarity ASC
        LIMIT $4
        """
        results = await self.connection_manager.fetch_query(
            query,
            (str(document_id), str(chunk_id), similarity_threshold, limit),
        )

        return [
            {
                "extraction_id": str(r["extraction_id"]),
                "text": r["text"],
                "metadata": json.loads(r["metadata"]),
                "document_id": str(r["document_id"]),
                "similarity": float(r["similarity"]),
            }
            for r in results
        ]

    def _get_index_options(
        self,
        method: IndexMethod,
        index_arguments: Optional[Union[IndexArgsIVFFlat, IndexArgsHNSW]],
    ) -> str:
        if method == IndexMethod.ivfflat:
            if isinstance(index_arguments, IndexArgsIVFFlat):
                return f"WITH (lists={index_arguments.n_lists})"
            else:
                # Default value if no arguments provided
                return "WITH (lists=100)"
        elif method == IndexMethod.hnsw:
            if isinstance(index_arguments, IndexArgsHNSW):
                return f"WITH (m={index_arguments.m}, ef_construction={index_arguments.ef_construction})"
            else:
                # Default values if no arguments provided
                return "WITH (m=16, ef_construction=64)"
        else:
            return ""  # No options for other methods<|MERGE_RESOLUTION|>--- conflicted
+++ resolved
@@ -293,70 +293,38 @@
             "text",
         ]
 
-<<<<<<< HEAD
         table_name = self._get_table_name(PostgresVectorHandler.TABLE_NAME)
-
-        cols = [f"{table_name}.{col}" for col in base_cols]
-        distance_calc = f"{table_name}.vec <=> $1::vector"  # Use cosine distance calculation
-
-        if search_settings.include_values:
-            cols.append(f"{distance_calc} AS distance")
-        if search_settings.include_metadatas:
-            cols.append(f"{table_name}.metadata")
-=======
         params: list[Union[str, int, bytes]] = []
+
         # For binary vectors (INT1), implement two-stage search
         if self.quantization_type == VectorQuantizationType.INT1:
             # Convert query vector to binary format
             binary_query = quantize_vector_to_binary(query_vector)
             # TODO - Put depth multiplier in config / settings
-            extended_limit = (
-                search_settings.search_limit * 20
-            )  # Get 20x candidates for re-ranking
-            if (
-                imeasure_obj == IndexMeasure.hamming_distance
-                or imeasure_obj == IndexMeasure.jaccard_distance
-            ):
+            extended_limit = search_settings.search_limit * 20  # Get 20x candidates for re-ranking
+
+            if (imeasure_obj == IndexMeasure.hamming_distance or 
+                imeasure_obj == IndexMeasure.jaccard_distance):
                 binary_search_measure_repr = imeasure_obj.pgvector_repr
             else:
-                binary_search_measure_repr = (
-                    IndexMeasure.hamming_distance.pgvector_repr
-                )
+                binary_search_measure_repr = IndexMeasure.hamming_distance.pgvector_repr
 
             # Use binary column and binary-specific distance measures for first stage
             stage1_distance = f"{table_name}.vec_binary {binary_search_measure_repr} $1::bit({self.dimension})"
             stage1_param = binary_query
 
-            cols.append(
-                f"{table_name}.vec"
-            )  # Need original vector for re-ranking
+            cols = [f"{table_name}.{col}" for col in base_cols]
+            cols.append(f"{table_name}.vec")  # Need original vector for re-ranking
+
             if search_settings.include_metadatas:
                 cols.append(f"{table_name}.metadata")
->>>>>>> 96e23672
 
             select_clause = ", ".join(cols)
             where_clause = ""
             params.append(stage1_param)
 
-<<<<<<< HEAD
-        where_clause = ""
-        params: list[str | int] = [self._format_vector(query_vector)]
-        if search_settings.filters:
-            where_clause = self._build_filters(search_settings.filters, params)
-            where_clause = f"WHERE {where_clause}"
-
-        query = f"""
-        SELECT {select_clause}
-        FROM {table_name}
-        {where_clause}
-        ORDER BY {distance_calc}
-        LIMIT $2 OFFSET $3
-        """
-=======
             if search_settings.filters:
-                where_clause = self._build_filters(
-                    search_settings.filters, params
-                )
+                where_clause = self._build_filters(search_settings.filters, params)
                 where_clause = f"WHERE {where_clause}"
 
             # First stage: Get candidates using binary search
@@ -384,19 +352,17 @@
             LIMIT ${len(params) + 3}
             """
 
-            params.extend(
-                [
-                    extended_limit,  # First stage limit
-                    search_settings.offset,
-                    search_settings.search_limit,  # Final limit
-                    str(query_vector),  # For re-ranking
-                ]
-            )
+            params.extend([
+                extended_limit,  # First stage limit
+                search_settings.offset,
+                search_settings.search_limit,  # Final limit
+                str(query_vector),  # For re-ranking
+            ])
 
         else:
-            # Standard float vector handling - unchanged from original
+            # Standard float vector handling
+            cols = [f"{table_name}.{col}" for col in base_cols]
             distance_calc = f"{table_name}.vec {search_settings.index_measure.pgvector_repr} $1::vector({self.dimension})"
-            query_param = str(query_vector)
 
             if search_settings.include_values:
                 cols.append(f"({distance_calc}) AS distance")
@@ -405,14 +371,11 @@
 
             select_clause = ", ".join(cols)
             where_clause = ""
-            params.append(query_param)
+            params.append(str(query_vector))
 
             if search_settings.filters:
-                where_clause = self._build_filters(
-                    search_settings.filters, params
-                )
+                where_clause = self._build_filters(search_settings.filters, params)
                 where_clause = f"WHERE {where_clause}"
->>>>>>> 96e23672
 
             query = f"""
             SELECT {select_clause}
@@ -422,9 +385,7 @@
             LIMIT ${len(params) + 1}
             OFFSET ${len(params) + 2}
             """
-            params.extend(
-                [search_settings.search_limit, search_settings.offset]
-            )
+            params.extend([search_settings.search_limit, search_settings.offset])
 
         results = await self.connection_manager.fetch_query(query, params)
 
@@ -435,11 +396,7 @@
                 user_id=UUID(str(result["user_id"])),
                 collection_ids=result["collection_ids"],
                 text=result["text"],
-                score=(
-                    (1 - float(result["distance"]))
-                    if "distance" in result
-                    else -1
-                ),
+                score=(1 - float(result["distance"])) if "distance" in result else -1,
                 metadata=(
                     json.loads(result["metadata"])
                     if search_settings.include_metadatas
@@ -457,7 +414,6 @@
                 "Full-text search is not enabled for this collection."
             )
 
-<<<<<<< HEAD
         table_name = self._get_table_name(PostgresVectorHandler.TABLE_NAME)
 
         cols = [
@@ -474,10 +430,6 @@
 
         where_components = ["fts @@ websearch_to_tsquery('english', $1)"]
         params: list[str | int] = [query_text]
-=======
-        where_clauses = []
-        params: list[Union[str, int, bytes]] = [query_text]
->>>>>>> 96e23672
 
         if search_settings.filters:
             filters_clause = self._build_filters(
