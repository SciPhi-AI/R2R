import copy
import json
import logging
import time
import uuid
from typing import Any, Optional, Tuple, TypedDict, Union

from core.base import VectorEntry, VectorQuantizationType, VectorSearchResult
from core.base.abstractions import VectorSearchSettings
from shared.abstractions.vector import (
    IndexArgsHNSW,
    IndexArgsIVFFlat,
    IndexMeasure,
    IndexMethod,
    VectorTableName,
)
from uuid import UUID

from .base import DatabaseMixin
from .vecs.exc import ArgError, FilterError

logger = logging.getLogger()
from shared.utils import _decorate_vector_type


def index_measure_to_ops(
    measure: IndexMeasure, quantization_type: VectorQuantizationType
):
    return _decorate_vector_type(measure.ops, quantization_type)


class HybridSearchIntermediateResult(TypedDict):
    semantic_rank: int
    full_text_rank: int
    data: VectorSearchResult
    rrf_score: float


class VectorDBMixin(DatabaseMixin):
    TABLE_NAME = "vector"

    COLUMN_VARS = [
        "extraction_id",
        "document_id",
        "user_id",
        "collection_ids",
    ]

    def __init__(self, *args, **kwargs):
        super().__init__(*args, **kwargs)

    async def create_table(self):
        # TODO - Move ids to `UUID` type
        # Create the vector table if it doesn't exist
        query = f"""
        CREATE TABLE IF NOT EXISTS {self._get_table_name(VectorDBMixin.TABLE_NAME)} (
            extraction_id UUID PRIMARY KEY,
            document_id UUID,
            user_id UUID,
            collection_ids UUID[],
            vec vector({self.dimension}),
            text TEXT,
            metadata JSONB
            {",fts tsvector GENERATED ALWAYS AS (to_tsvector('english', text)) STORED" if self.enable_fts else ""}
        );
        CREATE INDEX IF NOT EXISTS idx_vectors_document_id ON {self._get_table_name(VectorDBMixin.TABLE_NAME)} (document_id);
        CREATE INDEX IF NOT EXISTS idx_vectors_user_id ON {self._get_table_name(VectorDBMixin.TABLE_NAME)} (user_id);
        CREATE INDEX IF NOT EXISTS idx_vectors_collection_ids ON {self._get_table_name(VectorDBMixin.TABLE_NAME)} USING GIN (collection_ids);
        CREATE INDEX IF NOT EXISTS idx_vectors_text ON {self._get_table_name(VectorDBMixin.TABLE_NAME)} USING GIN (to_tsvector('english', text));
        """
        if self.enable_fts:
            query += f"""
            CREATE INDEX IF NOT EXISTS idx_vectors_text ON {self._get_table_name(VectorDBMixin.TABLE_NAME)} USING GIN (to_tsvector('english', text));
            """

        await self.execute_query(query)

    async def upsert(self, entry: VectorEntry) -> None:
        query = f"""
        INSERT INTO {self._get_table_name(VectorDBMixin.TABLE_NAME)}
        (extraction_id, document_id, user_id, collection_ids, vec, text, metadata)
        VALUES ($1, $2, $3, $4, $5, $6, $7)
        ON CONFLICT (extraction_id) DO UPDATE SET
        document_id = EXCLUDED.document_id,
        user_id = EXCLUDED.user_id,
        collection_ids = EXCLUDED.collection_ids,
        vec = EXCLUDED.vec,
        text = EXCLUDED.text,
        metadata = EXCLUDED.metadata;
        """
        await self.execute_query(
            query,
            (
                entry.extraction_id,
                entry.document_id,
                entry.user_id,
                entry.collection_ids,
                str(entry.vector.data),
                entry.text,
                json.dumps(entry.metadata),
            ),
        )

    async def upsert_entries(self, entries: list[VectorEntry]) -> None:
        query = f"""
        INSERT INTO {self._get_table_name(VectorDBMixin.TABLE_NAME)}
        (extraction_id, document_id, user_id, collection_ids, vec, text, metadata)
        VALUES ($1, $2, $3, $4, $5, $6, $7)
        ON CONFLICT (extraction_id) DO UPDATE SET
        document_id = EXCLUDED.document_id,
        user_id = EXCLUDED.user_id,
        collection_ids = EXCLUDED.collection_ids,
        vec = EXCLUDED.vec,
        text = EXCLUDED.text,
        metadata = EXCLUDED.metadata;
        """
        params = [
            (
                entry.extraction_id,
                entry.document_id,
                entry.user_id,
                entry.collection_ids,
                str(entry.vector.data),
                entry.text,
                json.dumps(entry.metadata),
            )
            for entry in entries
        ]
        await self.execute_many(query, params)

    async def semantic_search(
        self, query_vector: list[float], search_settings: VectorSearchSettings
    ) -> list[VectorSearchResult]:
        try:
            imeasure_obj = IndexMeasure(search_settings.index_measure)
        except ValueError:
            raise ValueError("Invalid index measure")

        table_name = self._get_table_name(VectorDBMixin.TABLE_NAME)
        cols = [
            f"{table_name}.extraction_id",
            f"{table_name}.document_id",
            f"{table_name}.user_id",
            f"{table_name}.collection_ids",
            f"{table_name}.text",
        ]

        # Use cosine distance calculation
        distance_calc = f"{table_name}.vec <=> $1::vector"

        if search_settings.include_values:
            cols.append(f"({distance_calc}) AS distance")

        if search_settings.include_metadatas:
            cols.append(f"{table_name}.metadata")

        select_clause = ", ".join(cols)

        where_clause = ""
        params = [str(query_vector)]
        if search_settings.filters:
            where_clause = self._build_filters(search_settings.filters, params)
            where_clause = f"WHERE {where_clause}"

        query = f"""
        SELECT {select_clause}
        FROM {table_name}
        {where_clause}
        ORDER BY {distance_calc}
        LIMIT ${len(params) + 1}
        OFFSET ${len(params) + 2}
        """

        params.extend([search_settings.search_limit, search_settings.offset])

        print("Generated SQL query:", query)
        print("Query parameters:", params)

        results = await self.fetch_query(query, params)

        return [
            VectorSearchResult(
                extraction_id=str(result["extraction_id"]),
                document_id=str(result["document_id"]),
                user_id=str(result["user_id"]),
                collection_ids=result["collection_ids"],
                text=result["text"],
                score=(
                    (1 - float(result["distance"]))
                    if search_settings.include_values
                    else None
                ),
                metadata=(
                    json.loads(result["metadata"])
                    if search_settings.include_metadatas
                    else None
                ),
            )
            for result in results
        ]

    async def full_text_search(
        self, query_text: str, search_settings: VectorSearchSettings
    ) -> list[VectorSearchResult]:
        if not self.enable_fts:
            raise ValueError(
                "Full-text search is not enabled for this collection."
            )

        where_clause = ""
        params = [query_text]
        if search_settings.filters:
            where_clause = self._build_filters(search_settings.filters, params)
            where_clause = f"WHERE {where_clause}"

        query = f"""
            SELECT
                extraction_id, document_id, user_id, collection_ids, text, metadata,
                ts_rank(fts, websearch_to_tsquery('english', $1), 32) as rank
            FROM {self._get_table_name(VectorDBMixin.TABLE_NAME)}
            WHERE fts @@ websearch_to_tsquery('english', $1)
            {where_clause}
        """

        query += """
            ORDER BY rank DESC
            OFFSET $2 LIMIT $3
        """
        params.extend(
            [
                search_settings.offset,
                search_settings.hybrid_search_settings.full_text_limit,
            ]
        )

        results = await self.fetch_query(query, params)
        return [
            VectorSearchResult(
                extraction_id=str(r["extraction_id"]),
                document_id=str(r["document_id"]),
                user_id=str(r["user_id"]),
                collection_ids=r["collection_ids"],
                text=r["text"],
                score=float(r["rank"]),
                metadata=json.loads(r["metadata"]),
            )
            for r in results
        ]

    async def hybrid_search(
        self,
        query_text: str,
        query_vector: list[float],
        search_settings: VectorSearchSettings,
        *args,
        **kwargs,
    ) -> list[VectorSearchResult]:
        if search_settings.hybrid_search_settings is None:
            raise ValueError(
                "Please provide a valid `hybrid_search_settings` in the `search_settings`."
            )
        if (
            search_settings.hybrid_search_settings.full_text_limit
            < search_settings.search_limit
        ):
            raise ValueError(
                "The `full_text_limit` must be greater than or equal to the `search_limit`."
            )

        semantic_settings = copy.deepcopy(search_settings)
        semantic_settings.search_limit += search_settings.offset

        full_text_settings = copy.deepcopy(search_settings)
        full_text_settings.hybrid_search_settings.full_text_limit += (
            search_settings.offset
        )

        semantic_results: list[VectorSearchResult] = (
            await self.semantic_search(query_vector, semantic_settings)
        )
        full_text_results: list[VectorSearchResult] = (
            await self.full_text_search(query_text, full_text_settings)
        )

        semantic_limit = search_settings.search_limit
        full_text_limit = (
            search_settings.hybrid_search_settings.full_text_limit
        )
        semantic_weight = (
            search_settings.hybrid_search_settings.semantic_weight
        )
        full_text_weight = (
            search_settings.hybrid_search_settings.full_text_weight
        )
        rrf_k = search_settings.hybrid_search_settings.rrf_k

        combined_results: dict[uuid.UUID, HybridSearchIntermediateResult] = {}

        for rank, result in enumerate(semantic_results, 1):
            combined_results[result.extraction_id] = {
                "semantic_rank": rank,
                "full_text_rank": full_text_limit,
                "data": result,
                "rrf_score": 0.0,  # Initialize with 0, will be calculated later
            }

        for rank, result in enumerate(full_text_results, 1):
            if result.extraction_id in combined_results:
                combined_results[result.extraction_id]["full_text_rank"] = rank
            else:
                combined_results[result.extraction_id] = {
                    "semantic_rank": semantic_limit,
                    "full_text_rank": rank,
                    "data": result,
                    "rrf_score": 0.0,  # Initialize with 0, will be calculated later
                }

        combined_results = {
            k: v
            for k, v in combined_results.items()
            if v["semantic_rank"] <= semantic_limit * 2
            and v["full_text_rank"] <= full_text_limit * 2
        }

        for hyb_result in combined_results.values():
            semantic_score = 1 / (rrf_k + hyb_result["semantic_rank"])
            full_text_score = 1 / (rrf_k + hyb_result["full_text_rank"])
            hyb_result["rrf_score"] = (
                semantic_score * semantic_weight
                + full_text_score * full_text_weight
            ) / (semantic_weight + full_text_weight)

        sorted_results = sorted(
            combined_results.values(),
            key=lambda x: x["rrf_score"],
            reverse=True,
        )
        offset_results = sorted_results[
            search_settings.offset : search_settings.offset
            + search_settings.search_limit
        ]

        return [
            VectorSearchResult(
                extraction_id=result["data"].extraction_id,
                document_id=result["data"].document_id,
                user_id=result["data"].user_id,
                collection_ids=result["data"].collection_ids,
                text=result["data"].text,
                score=result["rrf_score"],
                metadata={
                    **result["data"].metadata,
                    "semantic_rank": result["semantic_rank"],
                    "full_text_rank": result["full_text_rank"],
                },
            )
            for result in offset_results
        ]

    async def delete(
        self, filters: dict[str, Any]
    ) -> dict[str, dict[str, str]]:
        params = []
        where_clause = self._build_filters(filters, params)

        query = f"""
        DELETE FROM {self._get_table_name(VectorDBMixin.TABLE_NAME)}
        WHERE {where_clause}
        RETURNING extraction_id, document_id, text;
        """

        print("Generated DELETE SQL query:", query)
        print("Query parameters:", params)

        results = await self.fetch_query(query, params)

        return {
            str(result["extraction_id"]): {
                "status": "deleted",
                "extraction_id": str(result["extraction_id"]),
                "document_id": str(result["document_id"]),
                "text": result["text"],
            }
            for result in results
        }

    async def assign_document_to_collection_vector(
        self, document_id: str, collection_id: str
    ) -> None:
        query = f"""
        UPDATE {self._get_table_name(VectorDBMixin.TABLE_NAME)}
        SET collection_ids = array_append(collection_ids, $1)
        WHERE document_id = $2 AND NOT ($1 = ANY(collection_ids));
        """
        await self.execute_query(query, (str(collection_id), str(document_id)))

    async def remove_document_from_collection_vector(
        self, document_id: str, collection_id: str
    ) -> None:
        query = f"""
        UPDATE {self._get_table_name(VectorDBMixin.TABLE_NAME)}
        SET collection_ids = array_remove(collection_ids, $1)
        WHERE document_id = $2;
        """
        await self.execute_query(query, (collection_id, document_id))

    async def delete_user_vector(self, user_id: str) -> None:
        query = f"""
        DELETE FROM {self._get_table_name(VectorDBMixin.TABLE_NAME)}
        WHERE user_id = $1;
        """
        await self.execute_query(query, (user_id,))

    async def delete_collection_vector(self, collection_id: str) -> None:
        query = f"""
         DELETE FROM {self._get_table_name(VectorDBMixin.TABLE_NAME)}
         WHERE $1 = ANY(collection_ids)
         RETURNING collection_ids
         """
        results = await self.fetchrow_query(query, (collection_id,))
        print("results = ", results)
        deleted_count = len(results)
        print("deleted_count", deleted_count)
        return deleted_count

    async def get_document_chunks(
        self,
        document_id: str,
        offset: int = 0,
        limit: int = -1,
        include_vectors: bool = False,
    ) -> dict[str, Any]:
        vector_select = ", vec" if include_vectors else ""
        limit_clause = f"LIMIT {limit}" if limit > -1 else ""

        query = f"""
        SELECT extraction_id, document_id, user_id, collection_ids, text, metadata{vector_select}, COUNT(*) OVER() AS total
        FROM {self._get_table_name(VectorDBMixin.TABLE_NAME)}
        WHERE document_id = $1
        OFFSET $2
        {limit_clause};
        """

        params = [document_id, offset]

        results = await self.fetch_query(query, params)

        chunks = []
        total = 0
        if results:
            total = results[0].get("total", 0)
            chunks = [
                {
                    "extraction_id": result["extraction_id"],
                    "document_id": result["document_id"],
                    "user_id": result["user_id"],
                    "collection_ids": result["collection_ids"],
                    "text": result["text"],
                    "metadata": json.loads(result["metadata"]),
                    "vector": (
                        json.loads(result["vec"]) if include_vectors else None
                    ),
                }
                for result in results
            ]

        return {"results": chunks, "total_entries": total}

<<<<<<< HEAD
    async def create_index(
        self,
        table_name: Optional[VectorTableName] = None,
        measure: IndexMeasure = IndexMeasure.cosine_distance,
        method: IndexMethod = IndexMethod.auto,
        index_arguments: Optional[
            Union[IndexArgsIVFFlat, IndexArgsHNSW]
        ] = None,
        index_name: Optional[str] = None,
        concurrently: bool = True,
    ) -> None:
        """
        Creates an index for the collection.

        Note:
            When `vecs` creates an index on a pgvector column in PostgreSQL, it uses a multi-step
            process that enables performant indexes to be built for large collections with low end
            database hardware.

            Those steps are:
=======
    def get_semantic_neighbors(
        self,
        document_id: UUID,
        chunk_id: UUID,
        limit: int = 10,
        similarity_threshold: float = 0.5,
    ) -> list[dict[str, Any]]:
        if self.collection is None:
            raise ValueError("Collection is not initialized.")

        table_name = self.collection.table.name
        query = text(
            f"""
            WITH target_vector AS (
                SELECT vec FROM {self.project_name}."{table_name}"
                WHERE document_id = :document_id AND extraction_id = :chunk_id
            )
            SELECT t.extraction_id, t.text, t.metadata, t.document_id, (t.vec <=> tv.vec) AS similarity
            FROM {self.project_name}."{table_name}" t, target_vector tv
            WHERE (t.vec <=> tv.vec) >= :similarity_threshold
                AND t.document_id = :document_id
                AND t.extraction_id != :chunk_id
            ORDER BY similarity ASC
            LIMIT :limit
            """
        )

        with self.vx.Session() as sess:
            results = sess.execute(
                query,
                {
                    "document_id": document_id,
                    "chunk_id": chunk_id,
                    "similarity_threshold": similarity_threshold,
                    "limit": limit,
                },
            ).fetchall()

        return [
            {
                "extraction_id": r[0],
                "text": r[1],
                "metadata": r[2],
                "document_id": r[3],
                "similarity": r[4],
            }
            for r in results
        ]

    def close(self) -> None:
        if self.vx:
            with self.vx.Session() as sess:
                sess.close()
                if sess.bind:
                    sess.bind.dispose()  # type: ignore
>>>>>>> 65a3a51e

            - Creates a new table with a different name
            - Randomly selects records from the existing table
            - Inserts the random records from the existing table into the new table
            - Creates the requested vector index on the new table
            - Upserts all data from the existing table into the new table
            - Drops the existing table
            - Renames the new table to the existing tables name

            If you create dependencies (like views) on the table that underpins
            a `vecs.Collection` the `create_index` step may require you to drop those dependencies before
            it will succeed.

        Args:
            measure (IndexMeasure, optional): The measure to index for. Defaults to 'cosine_distance'.
            method (IndexMethod, optional): The indexing method to use. Defaults to 'auto'.
            index_arguments: (IndexArgsIVFFlat | IndexArgsHNSW, optional): Index type specific arguments
            replace (bool, optional): Whether to replace the existing index. Defaults to True.
            concurrently (bool, optional): Whether to create the index concurrently. Defaults to True.
        Raises:
            ArgError: If an invalid index method is used, or if *replace* is False and an index already exists.
        """

        if table_name == VectorTableName.CHUNKS:
            table_name_str = f"{self.project_name}.{self.project_name}"  # TODO - Fix bug in vector table naming convention
            col_name = "vec"
        elif table_name == VectorTableName.ENTITIES:
            table_name_str = f"{self.project_name}.{VectorTableName.ENTITIES}"
            col_name = "description_embedding"
        elif table_name == VectorTableName.COMMUNITIES:
            table_name_str = (
                f"{self.project_name}.{VectorTableName.COMMUNITIES}"
            )
            col_name = "embedding"
        else:
            raise ArgError("invalid table name")
        if method not in (
            IndexMethod.ivfflat,
            IndexMethod.hnsw,
            IndexMethod.auto,
        ):
            raise ArgError("invalid index method")

        if index_arguments:
            # Disallow case where user submits index arguments but uses the
            # IndexMethod.auto index (index build arguments should only be
            # used with a specific index)
            if method == IndexMethod.auto:
                raise ArgError(
                    "Index build parameters are not allowed when using the IndexMethod.auto index."
                )
            # Disallow case where user specifies one index type but submits
            # index build arguments for the other index type
            if (
                isinstance(index_arguments, IndexArgsHNSW)
                and method != IndexMethod.hnsw
            ) or (
                isinstance(index_arguments, IndexArgsIVFFlat)
                and method != IndexMethod.ivfflat
            ):
                raise ArgError(
                    f"{index_arguments.__class__.__name__} build parameters were supplied but {method} index was specified."
                )

        if method == IndexMethod.auto:
            method = IndexMethod.hnsw

        ops = index_measure_to_ops(
            measure, quantization_type=self.quantization_type
        )

        if ops is None:
            raise ArgError("Unknown index measure")

        concurrently_sql = "CONCURRENTLY" if concurrently else ""

        index_name = (
            index_name or f"ix_{ops}_{method}__{time.strftime('%Y%m%d%H%M%S')}"
        )

        create_index_sql = f"""
        CREATE INDEX {concurrently_sql} {index_name}
        ON {table_name_str}
        USING {method} ({col_name} {ops}) {self._get_index_options(method, index_arguments)};
        """

        try:
            if concurrently:
                # For concurrent index creation, we need to execute outside a transaction
                await self.execute_query(
                    create_index_sql, isolation_level="AUTOCOMMIT"
                )
            else:
                await self.execute_query(create_index_sql)
        except Exception as e:
            raise Exception(f"Failed to create index: {e}")

        return None

    def _build_filters(
        self, filters: dict, parameters: list[dict]
    ) -> Tuple[str, list[Any]]:

        def parse_condition(key: str, value: Any) -> str:
            # nonlocal parameters
            if key in self.COLUMN_VARS:
                # Handle column-based filters
                if isinstance(value, dict):
                    op, clause = next(iter(value.items()))
                    if op == "$eq":
                        parameters.append(clause)
                        return f"{key} = ${len(parameters)}"
                    elif op == "$ne":
                        parameters.append(clause)
                        return f"{key} != ${len(parameters)}"
                    elif op == "$in":
                        parameters.append(clause)
                        return f"{key} = ANY(${len(parameters)})"
                    elif op == "$nin":
                        parameters.append(clause)
                        return f"{key} != ALL(${len(parameters)})"
                    elif op == "$overlap":
                        parameters.append(clause)
                        return f"{key} && ${len(parameters)}"
                    elif op == "$contains":
                        parameters.append(clause)
                        return f"{key} @> ${len(parameters)}"
                    elif op == "$any":
                        if key == "collection_ids":
                            parameters.append(f"%{clause}%")
                            return f"array_to_string({key}, ',') LIKE ${len(parameters)}"
                        parameters.append(clause)
                        return f"${len(parameters)} = ANY({key})"
                    else:
                        raise FilterError(
                            f"Unsupported operator for column {key}: {op}"
                        )
                else:
                    # Handle direct equality
                    parameters.append(value)
                    return f"{key} = ${len(parameters)}"
            else:
                # Handle JSON-based filters
                json_col = "metadata"
                if key.startswith("metadata."):
                    key = key.split("metadata.")[1]
                if isinstance(value, dict):
                    op, clause = next(iter(value.items()))
                    if op not in (
                        "$eq",
                        "$ne",
                        "$lt",
                        "$lte",
                        "$gt",
                        "$gte",
                        "$in",
                        "$contains",
                    ):
                        raise FilterError("unknown operator")

                    if op == "$eq":
                        parameters.append(json.dumps(clause))
                        return (
                            f"{json_col}->'{key}' = ${len(parameters)}::jsonb"
                        )
                    elif op == "$ne":
                        parameters.append(json.dumps(clause))
                        return (
                            f"{json_col}->'{key}' != ${len(parameters)}::jsonb"
                        )
                    elif op == "$lt":
                        parameters.append(json.dumps(clause))
                        return f"({json_col}->'{key}')::float < (${len(parameters)}::jsonb)::float"
                    elif op == "$lte":
                        parameters.append(json.dumps(clause))
                        return f"({json_col}->'{key}')::float <= (${len(parameters)}::jsonb)::float"
                    elif op == "$gt":
                        parameters.append(json.dumps(clause))
                        return f"({json_col}->'{key}')::float > (${len(parameters)}::jsonb)::float"
                    elif op == "$gte":
                        parameters.append(json.dumps(clause))
                        return f"({json_col}->'{key}')::float >= (${len(parameters)}::jsonb)::float"
                    elif op == "$in":
                        if not isinstance(clause, list):
                            raise FilterError(
                                "argument to $in filter must be a list"
                            )
                        parameters.append(json.dumps(clause))
                        return f"{json_col}->'{key}' = ANY(SELECT jsonb_array_elements(${len(parameters)}::jsonb))"
                    elif op == "$contains":
                        if not isinstance(clause, (int, str, float, list)):
                            raise FilterError(
                                "argument to $contains filter must be a scalar or array"
                            )
                        parameters.append(json.dumps(clause))
                        return (
                            f"{json_col}->'{key}' @> ${len(parameters)}::jsonb"
                        )

        def parse_filter(filter_dict: dict) -> str:
            filter_conditions = []
            for key, value in filter_dict.items():
                if key == "$and":
                    filter_conditions.append(
                        f"({' AND '.join([parse_filter(f) for f in value])})"
                    )
                elif key == "$or":
                    filter_conditions.append(
                        f"({' OR '.join([parse_filter(f) for f in value])})"
                    )
                else:
                    filter_conditions.append(parse_condition(key, value))
            return " AND ".join(filter_conditions)

        where_clause = parse_filter(filters)
        return where_clause

    def _get_index_options(
        self,
        method: IndexMethod,
        index_arguments: Optional[Union[IndexArgsIVFFlat, IndexArgsHNSW]],
    ) -> str:
        if method == IndexMethod.ivfflat:
            if isinstance(index_arguments, IndexArgsIVFFlat):
                return f"WITH (lists={index_arguments.n_lists})"
            else:
                # Default value if no arguments provided
                return "WITH (lists=100)"
        elif method == IndexMethod.hnsw:
            if isinstance(index_arguments, IndexArgsHNSW):
                return f"WITH (m={index_arguments.m}, ef_construction={index_arguments.ef_construction})"
            else:
                # Default values if no arguments provided
                return "WITH (m=16, ef_construction=64)"
        else:
            return ""  # No options for other methods

    def _get_index_type(self, method: IndexMethod) -> str:
        if method == IndexMethod.ivfflat:
            return "ivfflat"
        elif method == IndexMethod.hnsw:
            return "hnsw"
        elif method == IndexMethod.auto:
            # Here you might want to implement logic to choose between ivfflat and hnsw
            return "hnsw"

    def _get_index_operator(self, measure: IndexMeasure) -> str:
        if measure == IndexMeasure.l2_distance:
            return "vector_l2_ops"
        elif measure == IndexMeasure.max_inner_product:
            return "vector_ip_ops"
        elif measure == IndexMeasure.cosine_distance:
            return "vector_cosine_ops"

    def _get_distance_function(self, imeasure_obj: IndexMeasure) -> str:
        if imeasure_obj == IndexMeasure.cosine_distance:
            return "<=>"
        elif imeasure_obj == IndexMeasure.l2_distance:
            return "l2_distance"
        elif imeasure_obj == IndexMeasure.max_inner_product:
            return "max_inner_product"<|MERGE_RESOLUTION|>--- conflicted
+++ resolved
@@ -4,6 +4,7 @@
 import time
 import uuid
 from typing import Any, Optional, Tuple, TypedDict, Union
+from uuid import UUID
 
 from core.base import VectorEntry, VectorQuantizationType, VectorSearchResult
 from core.base.abstractions import VectorSearchSettings
@@ -14,7 +15,6 @@
     IndexMethod,
     VectorTableName,
 )
-from uuid import UUID
 
 from .base import DatabaseMixin
 from .vecs.exc import ArgError, FilterError
@@ -466,7 +466,6 @@
 
         return {"results": chunks, "total_entries": total}
 
-<<<<<<< HEAD
     async def create_index(
         self,
         table_name: Optional[VectorTableName] = None,
@@ -487,63 +486,6 @@
             database hardware.
 
             Those steps are:
-=======
-    def get_semantic_neighbors(
-        self,
-        document_id: UUID,
-        chunk_id: UUID,
-        limit: int = 10,
-        similarity_threshold: float = 0.5,
-    ) -> list[dict[str, Any]]:
-        if self.collection is None:
-            raise ValueError("Collection is not initialized.")
-
-        table_name = self.collection.table.name
-        query = text(
-            f"""
-            WITH target_vector AS (
-                SELECT vec FROM {self.project_name}."{table_name}"
-                WHERE document_id = :document_id AND extraction_id = :chunk_id
-            )
-            SELECT t.extraction_id, t.text, t.metadata, t.document_id, (t.vec <=> tv.vec) AS similarity
-            FROM {self.project_name}."{table_name}" t, target_vector tv
-            WHERE (t.vec <=> tv.vec) >= :similarity_threshold
-                AND t.document_id = :document_id
-                AND t.extraction_id != :chunk_id
-            ORDER BY similarity ASC
-            LIMIT :limit
-            """
-        )
-
-        with self.vx.Session() as sess:
-            results = sess.execute(
-                query,
-                {
-                    "document_id": document_id,
-                    "chunk_id": chunk_id,
-                    "similarity_threshold": similarity_threshold,
-                    "limit": limit,
-                },
-            ).fetchall()
-
-        return [
-            {
-                "extraction_id": r[0],
-                "text": r[1],
-                "metadata": r[2],
-                "document_id": r[3],
-                "similarity": r[4],
-            }
-            for r in results
-        ]
-
-    def close(self) -> None:
-        if self.vx:
-            with self.vx.Session() as sess:
-                sess.close()
-                if sess.bind:
-                    sess.bind.dispose()  # type: ignore
->>>>>>> 65a3a51e
 
             - Creates a new table with a different name
             - Randomly selects records from the existing table
