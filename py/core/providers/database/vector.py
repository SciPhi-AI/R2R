--- conflicted
+++ resolved
@@ -1231,7 +1231,6 @@
             for r in results
         ]
 
-<<<<<<< HEAD
     async def list_chunks(
         self,
         offset: int,
@@ -1467,8 +1466,6 @@
             for r in results
         ]
 
-=======
->>>>>>> 8a2723a6
     def _get_index_options(
         self,
         method: IndexMethod,
