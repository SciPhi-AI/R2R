--- conflicted
+++ resolved
@@ -50,13 +50,7 @@
         config: DatabaseConfig,
         dimension: int,
         crypto_provider: CryptoProvider,
-<<<<<<< HEAD
-        quantization_type: Optional[
-            VectorQuantizationType
-        ] = VectorQuantizationType.FP32,
-=======
         quantization_type: Optional[VectorQuantizationType] = VectorQuantizationType.FP32,
->>>>>>> f33fccd0
         *args,
         **kwargs,
     ):
