from typing import Optional, Union
from uuid import UUID

<<<<<<< HEAD
from core.base import DocumentInfo, DocumentType, IngestionStatus
=======
from core.base import (
    DocumentInfo,
    DocumentType,
    IngestionStatus,
    RestructureStatus,
)
>>>>>>> 983bb412

from .base import DatabaseMixin


class DocumentMixin(DatabaseMixin):

    def create_table(self):
        query = f"""
        CREATE TABLE IF NOT EXISTS {self._get_table_name('document_info')} (
            document_id UUID PRIMARY KEY,
            group_ids UUID[],
            user_id UUID,
            type TEXT,
            metadata JSONB,
            title TEXT,
            version TEXT,
            size_in_bytes INT,
            ingestion_status TEXT DEFAULT 'pending',
            restructuring_status TEXT DEFAULT 'pending',
            created_at TIMESTAMPTZ DEFAULT NOW(),
            updated_at TIMESTAMPTZ DEFAULT NOW()
        );
        CREATE INDEX IF NOT EXISTS idx_group_ids_{self.collection_name}
        ON {self._get_table_name('document_info')} USING GIN (group_ids);
        """
        self.execute_query(query)

    def upsert_documents_overview(
        self, documents_overview: Union[DocumentInfo, list[DocumentInfo]]
    ) -> None:
        # Convert single DocumentInfo to a list if necessary
        if isinstance(documents_overview, DocumentInfo):
            documents_overview = [documents_overview]

        for document_info in documents_overview:
            query = f"""
            INSERT INTO {self._get_table_name('document_info')}
            (document_id, group_ids, user_id, type, metadata, title, version, size_in_bytes, ingestion_status, restructuring_status, created_at, updated_at)
            VALUES (:document_id, :group_ids, :user_id, :type, :metadata, :title, :version, :size_in_bytes, :ingestion_status, :restructuring_status, :created_at, :updated_at)
            ON CONFLICT (document_id) DO UPDATE SET
                group_ids = EXCLUDED.group_ids,
                user_id = EXCLUDED.user_id,
                type = EXCLUDED.type,
                metadata = EXCLUDED.metadata,
                title = EXCLUDED.title,
                version = EXCLUDED.version,
                size_in_bytes = EXCLUDED.size_in_bytes,
                ingestion_status = EXCLUDED.ingestion_status,
                restructuring_status = EXCLUDED.restructuring_status,
                updated_at = EXCLUDED.updated_at;
            """
            self.execute_query(query, document_info.convert_to_db_entry())

    def delete_from_documents_overview(
        self, document_id: str, version: Optional[str] = None
    ) -> None:
        query = f"""
            DELETE FROM {self._get_table_name('document_info')}
            WHERE document_id = :document_id
        """
        params = {"document_id": document_id}

        if version is not None:
            query += " AND version = :version"
            params["version"] = version

        self.execute_query(query, params)

    def get_documents_overview(
        self,
        filter_user_ids: Optional[list[UUID]] = None,
        filter_document_ids: Optional[list[UUID]] = None,
        filter_group_ids: Optional[list[UUID]] = None,
        offset: int = 0,
        limit: int = 100,
    ):
        conditions = []
        params = {"offset": offset}
        if limit != -1:
            params["limit"] = limit

        if filter_document_ids:
            conditions.append("document_id = ANY(:document_ids)")
            params["document_ids"] = filter_document_ids

        if filter_user_ids:
            conditions.append("user_id = ANY(:user_ids)")
            params["user_ids"] = filter_user_ids

        if filter_group_ids:
            conditions.append("group_ids && :group_ids")
            params["group_ids"] = filter_group_ids

        query = f"""
            SELECT document_id, group_ids, user_id, type, metadata, title, version, size_in_bytes, ingestion_status, created_at, updated_at, restructuring_status
            FROM {self._get_table_name('document_info')}
        """
        if conditions:
            query += " WHERE " + " AND ".join(conditions)

        limit_clause = "" if limit == -1 else f"LIMIT {limit}"
        query += f"""
            ORDER BY created_at DESC
            OFFSET :offset
            {limit_clause}
        """

        results = self.execute_query(query, params).fetchall()
        documents = [
            DocumentInfo(
                id=row[0],
                group_ids=row[1],
                user_id=row[2],
                type=DocumentType(row[3]),
                metadata=row[4],
                title=row[5],
                version=row[6],
                size_in_bytes=row[7],
                ingestion_status=IngestionStatus(row[8]),
                created_at=row[9],
                updated_at=row[10],
                restructuring_status=RestructureStatus(row[11]),
            )
            for row in results
        ]

        # Get total count for pagination metadata
        count_query = f"""
            SELECT COUNT(*)
            FROM {self._get_table_name('document_info')}
        """
        if conditions:
            count_query += " WHERE " + " AND ".join(conditions)

        return documents<|MERGE_RESOLUTION|>--- conflicted
+++ resolved
@@ -1,16 +1,12 @@
 from typing import Optional, Union
 from uuid import UUID
 
-<<<<<<< HEAD
-from core.base import DocumentInfo, DocumentType, IngestionStatus
-=======
 from core.base import (
     DocumentInfo,
     DocumentType,
     IngestionStatus,
     RestructureStatus,
 )
->>>>>>> 983bb412
 
 from .base import DatabaseMixin
 
