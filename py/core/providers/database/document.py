import asyncio
import copy
import json
import logging
from typing import Any, Optional
from uuid import UUID

import asyncpg
from fastapi import HTTPException

from core.base import (
    DocumentHandler,
    DocumentResponse,
    DocumentType,
    IngestionStatus,
    KGEnrichmentStatus,
    KGExtractionStatus,
    R2RException,
    SearchSettings,
)

from .base import PostgresConnectionManager

logger = logging.getLogger()


class PostgresDocumentHandler(DocumentHandler):
    TABLE_NAME = "document_info"
    COLUMN_VARS = [
        "extraction_id",
        "document_id",
        "user_id",
        "collection_ids",
    ]

    def __init__(
        self,
        project_name: str,
        connection_manager: PostgresConnectionManager,
        dimension: int,
    ):
        self.dimension = dimension
        super().__init__(project_name, connection_manager)

    async def create_tables(self):
        logger.info(
            f"Creating table, if not exists: {self._get_table_name(PostgresDocumentHandler.TABLE_NAME)}"
        )
        try:
            query = f"""
            CREATE TABLE IF NOT EXISTS {self._get_table_name(PostgresDocumentHandler.TABLE_NAME)} (
                document_id UUID PRIMARY KEY,
                collection_ids UUID[],
                user_id UUID,
                type TEXT,
                metadata JSONB,
                title TEXT,
                summary TEXT NULL,
                summary_embedding vector({self.dimension}) NULL,
                version TEXT,
                size_in_bytes INT,
                ingestion_status TEXT DEFAULT 'pending',
                kg_extraction_status TEXT DEFAULT 'pending',
                created_at TIMESTAMPTZ DEFAULT NOW(),
                updated_at TIMESTAMPTZ DEFAULT NOW(),
                ingestion_attempt_number INT DEFAULT 0,
                doc_search_vector tsvector GENERATED ALWAYS AS (
                    setweight(to_tsvector('english', COALESCE(title, '')), 'A') ||
                    setweight(to_tsvector('english', COALESCE(summary, '')), 'B') ||
                    setweight(to_tsvector('english', COALESCE((metadata->>'description')::text, '')), 'C')
                ) STORED
            );
            CREATE INDEX IF NOT EXISTS idx_collection_ids_{self.project_name}
            ON {self._get_table_name(PostgresDocumentHandler.TABLE_NAME)} USING GIN (collection_ids);

            -- Full text search index
            CREATE INDEX IF NOT EXISTS idx_doc_search_{self.project_name}
            ON {self._get_table_name(PostgresDocumentHandler.TABLE_NAME)}
            USING GIN (doc_search_vector);
            """
            await self.connection_manager.execute_query(query)
        except Exception as e:
            logger.warning(f"Error {e} when creating document table.")

    async def upsert_documents_overview(
        self, documents_overview: DocumentResponse | list[DocumentResponse]
    ) -> None:
        if isinstance(documents_overview, DocumentResponse):
            documents_overview = [documents_overview]

        # TODO: make this an arg
        max_retries = 20
        for document_info in documents_overview:
            retries = 0
            while retries < max_retries:
                try:
                    async with self.connection_manager.pool.get_connection() as conn:  # type: ignore
                        async with conn.transaction():
                            # Lock the row for update
                            check_query = f"""
                            SELECT ingestion_attempt_number, ingestion_status FROM {self._get_table_name(PostgresDocumentHandler.TABLE_NAME)}
                            WHERE document_id = $1 FOR UPDATE
                            """
                            existing_doc = await conn.fetchrow(
                                check_query, document_info.id
                            )

                            db_entry = document_info.convert_to_db_entry()

                            if existing_doc:
                                db_version = existing_doc[
                                    "ingestion_attempt_number"
                                ]
                                db_status = existing_doc["ingestion_status"]
                                new_version = db_entry[
                                    "ingestion_attempt_number"
                                ]

                                # Only increment version if status is changing to 'success' or if it's a new version
                                if (
                                    db_status != "success"
                                    and db_entry["ingestion_status"]
                                    == "success"
                                ) or (new_version > db_version):
                                    new_attempt_number = db_version + 1
                                else:
                                    new_attempt_number = db_version

                                db_entry["ingestion_attempt_number"] = (
                                    new_attempt_number
                                )

                                update_query = f"""
                                UPDATE {self._get_table_name(PostgresDocumentHandler.TABLE_NAME)}
                                SET collection_ids = $1, user_id = $2, type = $3, metadata = $4,
                                    title = $5, version = $6, size_in_bytes = $7, ingestion_status = $8,
                                    kg_extraction_status = $9, updated_at = $10, ingestion_attempt_number = $11,
                                    summary = $12, summary_embedding = $13
                                WHERE document_id = $14
                                """
                                await conn.execute(
                                    update_query,
                                    db_entry["collection_ids"],
                                    db_entry["user_id"],
                                    db_entry["document_type"],
                                    db_entry["metadata"],
                                    db_entry["title"],
                                    db_entry["version"],
                                    db_entry["size_in_bytes"],
                                    db_entry["ingestion_status"],
                                    db_entry["kg_extraction_status"],
                                    db_entry["updated_at"],
                                    new_attempt_number,
                                    db_entry["summary"],
                                    db_entry["summary_embedding"],
                                    document_info.id,
                                )
                            else:

                                insert_query = f"""
                                INSERT INTO {self._get_table_name(PostgresDocumentHandler.TABLE_NAME)}
                                (document_id, collection_ids, user_id, type, metadata, title, version,
                                size_in_bytes, ingestion_status, kg_extraction_status, created_at,
                                updated_at, ingestion_attempt_number, summary, summary_embedding)
                                VALUES ($1, $2, $3, $4, $5, $6, $7, $8, $9, $10, $11, $12, $13, $14, $15)
                                """
                                await conn.execute(
                                    insert_query,
                                    db_entry["document_id"],
                                    db_entry["collection_ids"],
                                    db_entry["user_id"],
                                    db_entry["document_type"],
                                    db_entry["metadata"],
                                    db_entry["title"],
                                    db_entry["version"],
                                    db_entry["size_in_bytes"],
                                    db_entry["ingestion_status"],
                                    db_entry["kg_extraction_status"],
                                    db_entry["created_at"],
                                    db_entry["updated_at"],
                                    db_entry["ingestion_attempt_number"],
                                    db_entry["summary"],
                                    db_entry["summary_embedding"],
                                )

                    break  # Success, exit the retry loop
                except (
                    asyncpg.exceptions.UniqueViolationError,
                    asyncpg.exceptions.DeadlockDetectedError,
                ) as e:
                    retries += 1
                    if retries == max_retries:
                        logger.error(
                            f"Failed to update document {document_info.id} after {max_retries} attempts. Error: {str(e)}"
                        )
                        raise
                    else:
                        wait_time = 0.1 * (2**retries)  # Exponential backoff
                        await asyncio.sleep(wait_time)
                except Exception as e:
                    if 'column "summary"' in str(e):
                        raise ValueError(
                            "Document schema is missing 'summary' and 'summary_embedding' columns. Call `r2r db upgrade` to carry out the necessary migration."
                        )
                    raise

    async def delete_from_documents_overview(
        self, document_id: UUID, version: Optional[str] = None
    ) -> None:
        query = f"""
        DELETE FROM {self._get_table_name(PostgresDocumentHandler.TABLE_NAME)}
        WHERE document_id = $1
        """

        params = [str(document_id)]

        if version:
            query += " AND version = $2"
            params = [str(document_id), version]

        await self.connection_manager.execute_query(query, params)

    async def _get_status_from_table(
        self,
        ids: list[UUID],
        table_name: str,
        status_type: str,
        column_name: str,
    ):
        """
        Get the workflow status for a given document or list of documents.

        Args:
            ids (list[UUID]): The document IDs.
            table_name (str): The table name.
            status_type (str): The type of status to retrieve.

        Returns:
            The workflow status for the given document or list of documents.
        """
        query = f"""
            SELECT {status_type} FROM {self._get_table_name(table_name)}
            WHERE {column_name} = ANY($1)
        """
        return [
            row[status_type]
            for row in await self.connection_manager.fetch_query(query, [ids])
        ]

    async def _get_ids_from_table(
        self,
        status: list[str],
        table_name: str,
        status_type: str,
        collection_id: Optional[UUID] = None,
    ):
        """
        Get the IDs from a given table.

        Args:
            status (Union[str, list[str]]): The status or list of statuses to retrieve.
            table_name (str): The table name.
            status_type (str): The type of status to retrieve.
        """
        query = f"""
            SELECT document_id FROM {self._get_table_name(table_name)}
            WHERE {status_type} = ANY($1) and $2 = ANY(collection_ids)
        """
        records = await self.connection_manager.fetch_query(
            query, [status, collection_id]
        )
        return [record["document_id"] for record in records]

    async def _set_status_in_table(
        self,
        ids: list[UUID],
        status: str,
        table_name: str,
        status_type: str,
        column_name: str,
    ):
        """
        Set the workflow status for a given document or list of documents.

        Args:
            ids (list[UUID]): The document IDs.
            status (str): The status to set.
            table_name (str): The table name.
            status_type (str): The type of status to set.
            column_name (str): The column name in the table to update.
        """
        query = f"""
            UPDATE {self._get_table_name(table_name)}
            SET {status_type} = $1
            WHERE {column_name} = Any($2)
        """
        await self.connection_manager.execute_query(query, [status, ids])

    def _get_status_model(self, status_type: str):
        """
        Get the status model for a given status type.

        Args:
            status_type (str): The type of status to retrieve.

        Returns:
            The status model for the given status type.
        """
        if status_type == "ingestion":
            return IngestionStatus
        elif status_type == "kg_extraction_status":
            return KGExtractionStatus
        elif status_type == "kg_enrichment_status":
            return KGEnrichmentStatus
        else:
            raise R2RException(
                status_code=400, message=f"Invalid status type: {status_type}"
            )

    async def get_workflow_status(
        self, id: UUID | list[UUID], status_type: str
    ):
        """
        Get the workflow status for a given document or list of documents.

        Args:
            id (Union[UUID, list[UUID]]): The document ID or list of document IDs.
            status_type (str): The type of status to retrieve.

        Returns:
            The workflow status for the given document or list of documents.
        """

        ids = [id] if isinstance(id, UUID) else id
        out_model = self._get_status_model(status_type)
        result = await self._get_status_from_table(
            ids,
            out_model.table_name(),
            status_type,
            out_model.id_column(),
        )

        result = [out_model[status.upper()] for status in result]
        return result[0] if isinstance(id, UUID) else result

    async def set_workflow_status(
        self, id: UUID | list[UUID], status_type: str, status: str
    ):
        """
        Set the workflow status for a given document or list of documents.

        Args:
            id (Union[UUID, list[UUID]]): The document ID or list of document IDs.
            status_type (str): The type of status to set.
            status (str): The status to set.
        """
        ids = [id] if isinstance(id, UUID) else id
        out_model = self._get_status_model(status_type)

        return await self._set_status_in_table(
            ids,
            status,
            out_model.table_name(),
            status_type,
            out_model.id_column(),
        )

    async def get_document_ids_by_status(
        self,
        status_type: str,
        status: str | list[str],
        collection_id: Optional[UUID] = None,
    ):
        """
        Get the IDs for a given status.

        Args:
            ids_key (str): The key to retrieve the IDs.
            status_type (str): The type of status to retrieve.
            status (Union[str, list[str]]): The status or list of statuses to retrieve.
        """

        if isinstance(status, str):
            status = [status]

        out_model = self._get_status_model(status_type)
        return await self._get_ids_from_table(
            status, out_model.table_name(), status_type, collection_id
        )

    async def get_documents_overview(
        self,
        offset: int,
        limit: int,
        filter_user_ids: Optional[list[UUID]] = None,
        filter_document_ids: Optional[list[UUID]] = None,
        filter_collection_ids: Optional[list[UUID]] = None,
    ) -> dict[str, Any]:
        conditions = []
        params: list[Any] = []
        param_index = 1

        if filter_document_ids:
            conditions.append(f"document_id = ANY(${param_index})")
            params.append(filter_document_ids)
            param_index += 1

        if filter_user_ids:
            conditions.append(f"user_id = ANY(${param_index})")
            params.append(filter_user_ids)
            param_index += 1

        if filter_collection_ids:
            conditions.append(f"collection_ids && ${param_index}")
            params.append(filter_collection_ids)
            param_index += 1

        base_query = f"""
            FROM {self._get_table_name(PostgresDocumentHandler.TABLE_NAME)}
        """

        if conditions:
            base_query += " WHERE " + " AND ".join(conditions)

        # query = f"""
        #     SELECT document_id, collection_ids, user_id, type, metadata, title, version,
        #         size_in_bytes, ingestion_status, kg_extraction_status, created_at, updated_at,
        #         summary, summary_embedding,
        #         COUNT(*) OVER() AS total_entries
        #     {base_query}
        #     ORDER BY created_at DESC
        #     OFFSET ${param_index}
        # """

        # First check if the new columns exist
        try:
            check_query = f"""
            SELECT EXISTS (
                SELECT 1
                FROM information_schema.columns
                WHERE table_name = '{self._get_table_name(PostgresDocumentHandler.TABLE_NAME)}'
                AND column_name = 'summary'
            );
            """
            has_new_columns = await self.connection_manager.fetch_query(
                check_query
            )
            has_new_columns = has_new_columns[0]["exists"]
        except Exception as e:
            logger.warning(f"Error checking for new columns: {e}")
            has_new_columns = False

        # Construct the SELECT part of the query based on column existence
        if has_new_columns:
            select_fields = """
                SELECT document_id, collection_ids, user_id, type, metadata, title, version,
                    size_in_bytes, ingestion_status, kg_extraction_status, created_at, updated_at,
                    summary, summary_embedding,
                    COUNT(*) OVER() AS total_entries
            """
        else:
            select_fields = """
                SELECT document_id, collection_ids, user_id, type, metadata, title, version,
                    size_in_bytes, ingestion_status, kg_extraction_status, created_at, updated_at,
                    COUNT(*) OVER() AS total_entries
            """

        query = f"""
            {select_fields}
            {base_query}
            ORDER BY created_at DESC
            OFFSET ${param_index}
        """
        params.append(offset)
        param_index += 1

        if limit != -1:
            query += f" LIMIT ${param_index}"
            params.append(limit)
            param_index += 1

        try:
            results = await self.connection_manager.fetch_query(query, params)
            total_entries = results[0]["total_entries"] if results else 0

<<<<<<< HEAD
            documents = [
                DocumentResponse(
                    id=row["document_id"],
                    collection_ids=row["collection_ids"],
                    user_id=row["user_id"],
                    document_type=DocumentType(row["type"]),
                    metadata=json.loads(row["metadata"]),
                    title=row["title"],
                    version=row["version"],
                    size_in_bytes=row["size_in_bytes"],
                    ingestion_status=IngestionStatus(row["ingestion_status"]),
                    kg_extraction_status=KGExtractionStatus(
                        row["kg_extraction_status"]
                    ),
                    created_at=row["created_at"],
                    updated_at=row["updated_at"],
                )
                for row in results
            ]
=======
            documents = []
            for row in results:
                # Safely handle the embedding
                embedding = None
                if (
                    "summary_embedding" in row
                    and row["summary_embedding"] is not None
                ):
                    try:
                        # Parse the vector string returned by Postgres
                        embedding_str = row["summary_embedding"]
                        if embedding_str.startswith(
                            "["
                        ) and embedding_str.endswith("]"):
                            embedding = [
                                float(x)
                                for x in embedding_str[1:-1].split(",")
                                if x
                            ]
                    except Exception as e:
                        logger.warning(
                            f"Failed to parse embedding for document {row['document_id']}: {e}"
                        )
>>>>>>> 8a2723a6

                documents.append(
                    DocumentInfo(
                        id=row["document_id"],
                        collection_ids=row["collection_ids"],
                        user_id=row["user_id"],
                        document_type=DocumentType(row["type"]),
                        metadata=json.loads(row["metadata"]),
                        title=row["title"],
                        version=row["version"],
                        size_in_bytes=row["size_in_bytes"],
                        ingestion_status=IngestionStatus(
                            row["ingestion_status"]
                        ),
                        kg_extraction_status=KGExtractionStatus(
                            row["kg_extraction_status"]
                        ),
                        created_at=row["created_at"],
                        updated_at=row["updated_at"],
                        summary=row["summary"] if "summary" in row else None,
                        summary_embedding=embedding,
                    )
                )
            return {"results": documents, "total_entries": total_entries}
        except Exception as e:
            logger.error(f"Error in get_documents_overview: {str(e)}")
            raise HTTPException(
                status_code=500,
                detail="Database query failed",
            )

    async def semantic_document_search(
        self, query_embedding: list[float], search_settings: SearchSettings
    ) -> list[DocumentInfo]:
        """Search documents using semantic similarity with their summary embeddings."""

        where_clauses = ["summary_embedding IS NOT NULL"]
        params: list[str | int | bytes] = [str(query_embedding)]

        # Handle filters
        if search_settings.search_filters:
            filter_clause = self._build_filters(
                search_settings.search_filters, params
            )
            where_clauses.append(filter_clause)

        # Handle collection filtering
        if search_settings.selected_collection_ids:
            where_clauses.append("collection_ids && $" + str(len(params) + 1))
            params.append(
                [str(ele) for ele in search_settings.selected_collection_ids]  # type: ignore
            )

        where_clause = " AND ".join(where_clauses)

        query = f"""
        WITH document_scores AS (
            SELECT
                document_id,
                collection_ids,
                user_id,
                type,
                metadata,
                title,
                version,
                size_in_bytes,
                ingestion_status,
                kg_extraction_status,
                created_at,
                updated_at,
                summary,
                summary_embedding,
                (summary_embedding <=> $1::vector({self.dimension})) as semantic_distance
            FROM {self._get_table_name(PostgresDocumentHandler.TABLE_NAME)}
            WHERE {where_clause}
            ORDER BY semantic_distance ASC
            LIMIT ${len(params) + 1}
            OFFSET ${len(params) + 2}
        )
        SELECT *,
            1.0 - semantic_distance as semantic_score
        FROM document_scores
        """

        params.extend([search_settings.search_limit, search_settings.offset])

        results = await self.connection_manager.fetch_query(query, params)

        return [
            DocumentInfo(
                id=row["document_id"],
                collection_ids=row["collection_ids"],
                user_id=row["user_id"],
                document_type=DocumentType(row["type"]),
                metadata={
                    **(
                        json.loads(row["metadata"])
                        if search_settings.include_metadatas
                        else {}
                    ),
                    "search_score": float(row["semantic_score"]),
                    "search_type": "semantic",
                },
                title=row["title"],
                version=row["version"],
                size_in_bytes=row["size_in_bytes"],
                ingestion_status=IngestionStatus(row["ingestion_status"]),
                kg_extraction_status=KGExtractionStatus(
                    row["kg_extraction_status"]
                ),
                created_at=row["created_at"],
                updated_at=row["updated_at"],
                summary=row["summary"],
                summary_embedding=[
                    float(x)
                    for x in row["summary_embedding"][1:-1].split(",")
                    if x
                ],
            )
            for row in results
        ]

    async def full_text_document_search(
        self, query_text: str, search_settings: SearchSettings
    ) -> list[DocumentInfo]:
        """Enhanced full-text search using generated tsvector."""

        where_clauses = [
            "doc_search_vector @@ websearch_to_tsquery('english', $1)"
        ]
        params: list[str | int | bytes] = [query_text]

        # Handle filters
        if search_settings.search_filters:
            filter_clause = self._build_filters(
                search_settings.search_filters, params
            )
            where_clauses.append(filter_clause)

        # Handle collection filtering
        if search_settings.selected_collection_ids:
            where_clauses.append("collection_ids && $" + str(len(params) + 1))
            params.append([str(ele) for ele in search_settings.selected_collection_ids])  # type: ignore

        where_clause = " AND ".join(where_clauses)

        query = f"""
        WITH document_scores AS (
            SELECT
                document_id,
                collection_ids,
                user_id,
                type,
                metadata,
                title,
                version,
                size_in_bytes,
                ingestion_status,
                kg_extraction_status,
                created_at,
                updated_at,
                summary,
                summary_embedding,
                ts_rank_cd(doc_search_vector, websearch_to_tsquery('english', $1), 32) as text_score
            FROM {self._get_table_name(PostgresDocumentHandler.TABLE_NAME)}
            WHERE {where_clause}
            ORDER BY text_score DESC
            LIMIT ${len(params) + 1}
            OFFSET ${len(params) + 2}
        )
        SELECT * FROM document_scores
        """

        params.extend([search_settings.search_limit, search_settings.offset])

        results = await self.connection_manager.fetch_query(query, params)

        return [
            DocumentInfo(
                id=row["document_id"],
                collection_ids=row["collection_ids"],
                user_id=row["user_id"],
                document_type=DocumentType(row["type"]),
                metadata={
                    **(
                        json.loads(row["metadata"])
                        if search_settings.include_metadatas
                        else {}
                    ),
                    "search_score": float(row["text_score"]),
                    "search_type": "full_text",
                },
                title=row["title"],
                version=row["version"],
                size_in_bytes=row["size_in_bytes"],
                ingestion_status=IngestionStatus(row["ingestion_status"]),
                kg_extraction_status=KGExtractionStatus(
                    row["kg_extraction_status"]
                ),
                created_at=row["created_at"],
                updated_at=row["updated_at"],
                summary=row["summary"],
                summary_embedding=(
                    [
                        float(x)
                        for x in row["summary_embedding"][1:-1].split(",")
                        if x
                    ]
                    if row["summary_embedding"]
                    else None
                ),
            )
            for row in results
        ]

    async def hybrid_document_search(
        self,
        query_text: str,
        query_embedding: list[float],
        search_settings: SearchSettings,
    ) -> list[DocumentInfo]:
        """Search documents using both semantic and full-text search with RRF fusion."""

        # Get more results than needed for better fusion
        extended_settings = copy.deepcopy(search_settings)
        extended_settings.search_limit = search_settings.search_limit * 3

        # Get results from both search methods
        semantic_results = await self.semantic_document_search(
            query_embedding, extended_settings
        )
        full_text_results = await self.full_text_document_search(
            query_text, extended_settings
        )

        # Combine results using RRF
        doc_scores: dict[str, dict] = {}

        # Process semantic results
        for rank, result in enumerate(semantic_results, 1):
            doc_id = str(result.id)
            doc_scores[doc_id] = {
                "semantic_rank": rank,
                "full_text_rank": len(full_text_results)
                + 1,  # Default rank if not found
                "data": result,
            }

        # Process full-text results
        for rank, result in enumerate(full_text_results, 1):
            doc_id = str(result.id)
            if doc_id in doc_scores:
                doc_scores[doc_id]["full_text_rank"] = rank
            else:
                doc_scores[doc_id] = {
                    "semantic_rank": len(semantic_results)
                    + 1,  # Default rank if not found
                    "full_text_rank": rank,
                    "data": result,
                }

        # Calculate RRF scores using hybrid search settings
        rrf_k = search_settings.hybrid_search_settings.rrf_k
        semantic_weight = (
            search_settings.hybrid_search_settings.semantic_weight
        )
        full_text_weight = (
            search_settings.hybrid_search_settings.full_text_weight
        )

        for doc_id, scores in doc_scores.items():
            semantic_score = 1 / (rrf_k + scores["semantic_rank"])
            full_text_score = 1 / (rrf_k + scores["full_text_rank"])

            # Weighted combination
            combined_score = (
                semantic_score * semantic_weight
                + full_text_score * full_text_weight
            ) / (semantic_weight + full_text_weight)

            scores["final_score"] = combined_score

        # Sort by final score and apply offset/limit
        sorted_results = sorted(
            doc_scores.values(), key=lambda x: x["final_score"], reverse=True
        )[
            search_settings.offset : search_settings.offset
            + search_settings.search_limit
        ]

        return [
            DocumentInfo(
                **{
                    **result["data"].__dict__,
                    "metadata": {
                        **(
                            result["data"].metadata
                            if search_settings.include_metadatas
                            else {}
                        ),
                        "search_score": result["final_score"],
                        "semantic_rank": result["semantic_rank"],
                        "full_text_rank": result["full_text_rank"],
                        "search_type": "hybrid",
                    },
                }
            )
            for result in sorted_results
        ]

    async def search_documents(
        self,
        query_text: str,
        query_embedding: Optional[list[float]] = None,
        search_settings: Optional[SearchSettings] = None,
    ) -> list[DocumentInfo]:
        """
        Main search method that delegates to the appropriate search method based on settings.
        """
        if search_settings is None:
            search_settings = SearchSettings()

        if search_settings.use_hybrid_search:
            if query_embedding is None:
                raise ValueError(
                    "query_embedding is required for hybrid search"
                )
            return await self.hybrid_document_search(
                query_text, query_embedding, search_settings
            )
        elif search_settings.use_vector_search:
            if query_embedding is None:
                raise ValueError(
                    "query_embedding is required for vector search"
                )
            return await self.semantic_document_search(
                query_embedding, search_settings
            )
        else:
            return await self.full_text_document_search(
                query_text, search_settings
            )

    # TODO - Remove copy pasta, consolidate
    def _build_filters(
        self, filters: dict, parameters: list[Union[str, int, bytes]]
    ) -> str:

        def parse_condition(key: str, value: Any) -> str:  # type: ignore
            # nonlocal parameters
            if key in self.COLUMN_VARS:
                # Handle column-based filters
                if isinstance(value, dict):
                    op, clause = next(iter(value.items()))
                    if op == "$eq":
                        parameters.append(clause)
                        return f"{key} = ${len(parameters)}"
                    elif op == "$ne":
                        parameters.append(clause)
                        return f"{key} != ${len(parameters)}"
                    elif op == "$in":
                        parameters.append(clause)
                        return f"{key} = ANY(${len(parameters)})"
                    elif op == "$nin":
                        parameters.append(clause)
                        return f"{key} != ALL(${len(parameters)})"
                    elif op == "$overlap":
                        parameters.append(clause)
                        return f"{key} && ${len(parameters)}"
                    elif op == "$contains":
                        parameters.append(clause)
                        return f"{key} @> ${len(parameters)}"
                    elif op == "$any":
                        if key == "collection_ids":
                            parameters.append(f"%{clause}%")
                            return f"array_to_string({key}, ',') LIKE ${len(parameters)}"
                        parameters.append(clause)
                        return f"${len(parameters)} = ANY({key})"
                    else:
                        raise ValueError(
                            f"Unsupported operator for column {key}: {op}"
                        )
                else:
                    # Handle direct equality
                    parameters.append(value)
                    return f"{key} = ${len(parameters)}"
            else:
                # Handle JSON-based filters
                json_col = "metadata"
                if key.startswith("metadata."):
                    key = key.split("metadata.")[1]
                if isinstance(value, dict):
                    op, clause = next(iter(value.items()))
                    if op not in (
                        "$eq",
                        "$ne",
                        "$lt",
                        "$lte",
                        "$gt",
                        "$gte",
                        "$in",
                        "$contains",
                    ):
                        raise ValueError("unknown operator")

                    if op == "$eq":
                        parameters.append(json.dumps(clause))
                        return (
                            f"{json_col}->'{key}' = ${len(parameters)}::jsonb"
                        )
                    elif op == "$ne":
                        parameters.append(json.dumps(clause))
                        return (
                            f"{json_col}->'{key}' != ${len(parameters)}::jsonb"
                        )
                    elif op == "$lt":
                        parameters.append(json.dumps(clause))
                        return f"({json_col}->'{key}')::float < (${len(parameters)}::jsonb)::float"
                    elif op == "$lte":
                        parameters.append(json.dumps(clause))
                        return f"({json_col}->'{key}')::float <= (${len(parameters)}::jsonb)::float"
                    elif op == "$gt":
                        parameters.append(json.dumps(clause))
                        return f"({json_col}->'{key}')::float > (${len(parameters)}::jsonb)::float"
                    elif op == "$gte":
                        parameters.append(json.dumps(clause))
                        return f"({json_col}->'{key}')::float >= (${len(parameters)}::jsonb)::float"
                    elif op == "$in":
                        if not isinstance(clause, list):
                            raise ValueError(
                                "argument to $in filter must be a list"
                            )
                        parameters.append(json.dumps(clause))
                        return f"{json_col}->'{key}' = ANY(SELECT jsonb_array_elements(${len(parameters)}::jsonb))"
                    elif op == "$contains":
                        if not isinstance(clause, (int, str, float, list)):
                            raise ValueError(
                                "argument to $contains filter must be a scalar or array"
                            )
                        parameters.append(json.dumps(clause))
                        return (
                            f"{json_col}->'{key}' @> ${len(parameters)}::jsonb"
                        )

        def parse_filter(filter_dict: dict) -> str:
            filter_conditions = []
            for key, value in filter_dict.items():
                if key == "$and":
                    and_conditions = [
                        parse_filter(f) for f in value if f
                    ]  # Skip empty dictionaries
                    if and_conditions:
                        filter_conditions.append(
                            f"({' AND '.join(and_conditions)})"
                        )
                elif key == "$or":
                    or_conditions = [
                        parse_filter(f) for f in value if f
                    ]  # Skip empty dictionaries
                    if or_conditions:
                        filter_conditions.append(
                            f"({' OR '.join(or_conditions)})"
                        )
                else:
                    filter_conditions.append(parse_condition(key, value))

            # Check if there is only a single condition
            if len(filter_conditions) == 1:
                return filter_conditions[0]
            else:
                return " AND ".join(filter_conditions)

        where_clause = parse_filter(filters)

        return where_clause<|MERGE_RESOLUTION|>--- conflicted
+++ resolved
@@ -483,27 +483,6 @@
             results = await self.connection_manager.fetch_query(query, params)
             total_entries = results[0]["total_entries"] if results else 0
 
-<<<<<<< HEAD
-            documents = [
-                DocumentResponse(
-                    id=row["document_id"],
-                    collection_ids=row["collection_ids"],
-                    user_id=row["user_id"],
-                    document_type=DocumentType(row["type"]),
-                    metadata=json.loads(row["metadata"]),
-                    title=row["title"],
-                    version=row["version"],
-                    size_in_bytes=row["size_in_bytes"],
-                    ingestion_status=IngestionStatus(row["ingestion_status"]),
-                    kg_extraction_status=KGExtractionStatus(
-                        row["kg_extraction_status"]
-                    ),
-                    created_at=row["created_at"],
-                    updated_at=row["updated_at"],
-                )
-                for row in results
-            ]
-=======
             documents = []
             for row in results:
                 # Safely handle the embedding
@@ -527,10 +506,9 @@
                         logger.warning(
                             f"Failed to parse embedding for document {row['document_id']}: {e}"
                         )
->>>>>>> 8a2723a6
 
                 documents.append(
-                    DocumentInfo(
+                    DocumentResponse(
                         id=row["document_id"],
                         collection_ids=row["collection_ids"],
                         user_id=row["user_id"],
@@ -561,7 +539,7 @@
 
     async def semantic_document_search(
         self, query_embedding: list[float], search_settings: SearchSettings
-    ) -> list[DocumentInfo]:
+    ) -> list[DocumentResponse]:
         """Search documents using semantic similarity with their summary embeddings."""
 
         where_clauses = ["summary_embedding IS NOT NULL"]
@@ -617,7 +595,7 @@
         results = await self.connection_manager.fetch_query(query, params)
 
         return [
-            DocumentInfo(
+            DocumentResponse(
                 id=row["document_id"],
                 collection_ids=row["collection_ids"],
                 user_id=row["user_id"],
@@ -652,7 +630,7 @@
 
     async def full_text_document_search(
         self, query_text: str, search_settings: SearchSettings
-    ) -> list[DocumentInfo]:
+    ) -> list[DocumentResponse]:
         """Enhanced full-text search using generated tsvector."""
 
         where_clauses = [
@@ -706,7 +684,7 @@
         results = await self.connection_manager.fetch_query(query, params)
 
         return [
-            DocumentInfo(
+            DocumentResponse(
                 id=row["document_id"],
                 collection_ids=row["collection_ids"],
                 user_id=row["user_id"],
@@ -748,7 +726,7 @@
         query_text: str,
         query_embedding: list[float],
         search_settings: SearchSettings,
-    ) -> list[DocumentInfo]:
+    ) -> list[DocumentResponse]:
         """Search documents using both semantic and full-text search with RRF fusion."""
 
         # Get more results than needed for better fusion
@@ -819,7 +797,7 @@
         ]
 
         return [
-            DocumentInfo(
+            DocumentResponse(
                 **{
                     **result["data"].__dict__,
                     "metadata": {
@@ -843,7 +821,7 @@
         query_text: str,
         query_embedding: Optional[list[float]] = None,
         search_settings: Optional[SearchSettings] = None,
-    ) -> list[DocumentInfo]:
+    ) -> list[DocumentResponse]:
         """
         Main search method that delegates to the appropriate search method based on settings.
         """
