import asyncio
from typing import Any

from core.base import OrchestrationConfig, OrchestrationProvider, Workflow


class SimpleOrchestrationProvider(OrchestrationProvider):
    def __init__(self, config: OrchestrationConfig):
        super().__init__(config)
        self.config = config
        self.messages = {}

    async def start_worker(self):
        pass

    def get_worker(self, name: str, max_threads: int) -> Any:
        pass

    def step(self, *args, **kwargs) -> Any:
        pass

    def workflow(self, *args, **kwargs) -> Any:
        pass

    def failure(self, *args, **kwargs) -> Any:
        pass

    def register_workflows(
        self, workflow: Workflow, service: Any, messages: dict
    ) -> None:
        for key, msg in messages.items():
            self.messages[key] = msg

        if workflow == Workflow.INGESTION:
            from core.main.orchestration import simple_ingestion_factory

            self.ingestion_workflows = simple_ingestion_factory(service)

        elif workflow == Workflow.KG:
            from core.main.orchestration.simple.kg_workflow import (
                simple_kg_factory,
            )

            self.kg_workflows = simple_kg_factory(service)

    async def run_workflow(
        self, workflow_name: str, input: dict, options: dict
    ) -> Any:
        if workflow_name in self.ingestion_workflows:
            await self.ingestion_workflows[workflow_name](input.get("request"))
            return {"message": self.messages[workflow_name]}
        elif workflow_name in self.kg_workflows:
<<<<<<< HEAD
            asyncio.run(
                self.kg_workflows[workflow_name](input.get("request"))
            )
=======
            await self.kg_workflows[workflow_name](input.get("request"))
>>>>>>> 73557d44
            return {"message": self.messages[workflow_name]}
        else:
            raise ValueError(f"Workflow '{workflow_name}' not found.")<|MERGE_RESOLUTION|>--- conflicted
+++ resolved
@@ -50,13 +50,7 @@
             await self.ingestion_workflows[workflow_name](input.get("request"))
             return {"message": self.messages[workflow_name]}
         elif workflow_name in self.kg_workflows:
-<<<<<<< HEAD
-            asyncio.run(
-                self.kg_workflows[workflow_name](input.get("request"))
-            )
-=======
             await self.kg_workflows[workflow_name](input.get("request"))
->>>>>>> 73557d44
             return {"message": self.messages[workflow_name]}
         else:
             raise ValueError(f"Workflow '{workflow_name}' not found.")