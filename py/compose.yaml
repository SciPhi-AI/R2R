--- conflicted
+++ resolved
@@ -248,8 +248,4 @@
 volumes:
   hatchet_certs:
   hatchet_config:
-<<<<<<< HEAD
-  hatchet_api_key:
-=======
-  hatchet_api_key:      
->>>>>>> a31ab8ef
+  hatchet_api_key: