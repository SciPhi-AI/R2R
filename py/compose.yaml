x-depends-on:
  postgres: &postgres-dependency
    condition: service_healthy

networks:
  r2r-network:
    name: r2r-network
    driver: bridge
    attachable: true
    ipam:
      driver: default
      config:
        - subnet: 172.28.0.0/16
    labels:
      - "com.docker.compose.recreate=always"

services:
  postgres:
    image: pgvector/pgvector:pg16
    environment:
      - POSTGRES_USER=${POSTGRES_USER:-postgres}
      - POSTGRES_PASSWORD=${POSTGRES_PASSWORD:-postgres}
      - POSTGRES_DB=${POSTGRES_DBNAME:-postgres}
      - POSTGRES_MAX_CONNECTIONS=${POSTGRES_MAX_CONNECTIONS:-1024}
    volumes:
      - postgres_data:/var/lib/postgresql/data
    networks:
      - r2r-network
    ports:
      - "5432:5432"
    healthcheck:
      test: ["CMD-SHELL", "pg_isready -U ${POSTGRES_USER:-postgres}"]
      interval: 10s
      timeout: 5s
      retries: 5
    restart: on-failure

  r2r:
    image: ${R2R_IMAGE:-ragtoriches/prod:latest-unstructured}
    build:
      context: .
      args:
        PORT: ${PORT:-7272}
    ports:
      - "${PORT:-7272}:${PORT:-7272}"
    environment:
      - PYTHONUNBUFFERED=1
      - PORT=${PORT:-7272}
      - HOST=${HOST:-0.0.0.0}

      # R2R
      - CONFIG_NAME=${CONFIG_NAME:-}
      - CONFIG_PATH=${CONFIG_PATH:-}

      # Postgres
      - POSTGRES_USER=${POSTGRES_USER:-postgres}
      - POSTGRES_PASSWORD=${POSTGRES_PASSWORD:-postgres}
      - POSTGRES_HOST=${POSTGRES_HOST:-postgres}
      - POSTGRES_PORT=${POSTGRES_PORT:-5432}
      - POSTGRES_DBNAME=${POSTGRES_DBNAME:-postgres}
      - POSTGRES_PROJECT_NAME=${POSTGRES_PROJECT_NAME:-${CONFIG_NAME:-vecs}}
<<<<<<< HEAD
      - POSTGRES_VECS_COLLECTION=${POSTGRES_VECS_COLLECTION:-${CONFIG_NAME:-vecs}}
=======
>>>>>>> bcc6ec67
      - POSTGRES_MAX_CONNECTIONS=${POSTGRES_MAX_CONNECTIONS:-}

      # OpenAI
      - OPENAI_API_KEY=${OPENAI_API_KEY:-}
      - OPENAI_API_BASE=${OPENAI_API_BASE:-}

      # Anthropic
      - ANTHROPIC_API_KEY=${ANTHROPIC_API_KEY:-}

      # Azure
      - AZURE_API_KEY=${AZURE_API_KEY:-}
      - AZURE_API_BASE=${AZURE_API_BASE:-}
      - AZURE_API_VERSION=${AZURE_API_VERSION:-}

      # Google Vertex AI
      - GOOGLE_APPLICATION_CREDENTIALS=${GOOGLE_APPLICATION_CREDENTIALS:-}
      - VERTEX_PROJECT=${VERTEX_PROJECT:-}
      - VERTEX_LOCATION=${VERTEX_LOCATION:-}

      # AWS Bedrock
      - AWS_ACCESS_KEY_ID=${AWS_ACCESS_KEY_ID:-}
      - AWS_SECRET_ACCESS_KEY=${AWS_SECRET_ACCESS_KEY:-}
      - AWS_REGION_NAME=${AWS_REGION_NAME:-}

      # Groq
      - GROQ_API_KEY=${GROQ_API_KEY:-}

      # Cohere
      - COHERE_API_KEY=${COHERE_API_KEY:-}

      # Anyscale
      - ANYSCALE_API_KEY=${ANYSCALE_API_KEY:-}

      # Ollama
      - OLLAMA_API_BASE=${OLLAMA_API_BASE:-http://host.docker.internal:11434}

    networks:
      - r2r-network
    healthcheck:
      test: ["CMD", "curl", "-f", "http://localhost:${PORT:-7272}/v2/health"]
      interval: 6s
      timeout: 5s
      retries: 5
    restart: on-failure
    volumes:
      - ${CONFIG_PATH:-/}:${CONFIG_PATH:-/app/config}
    labels:
      - "traefik.enable=true"
      - "traefik.http.routers.r2r.rule=PathPrefix(`/r2r-api`)"
      - "traefik.http.services.r2r.loadbalancer.server.port=${PORT:-7272}"
      - "traefik.http.middlewares.r2r-strip-prefix.stripprefix.prefixes=/api"
      - "traefik.http.middlewares.r2r-strip-prefix.stripprefix.prefixes=/r2r-api"
      - "traefik.http.middlewares.r2r-add-v2.addprefix.prefix=/v2"
      - "traefik.http.routers.r2r.middlewares=r2r-strip-prefix,r2r-add-v2,r2r-headers"
      - "traefik.http.middlewares.r2r-headers.headers.customrequestheaders.Access-Control-Allow-Origin=*"
      - "traefik.http.middlewares.r2r-headers.headers.customrequestheaders.Access-Control-Allow-Methods=GET,POST,OPTIONS"
      - "traefik.http.middlewares.r2r-headers.headers.customrequestheaders.Access-Control-Allow-Headers=DNT,User-Agent,X-Requested-With,If-Modified-Since,Cache-Control,Content-Type,Range,Authorization"
      - "traefik.http.middlewares.r2r-headers.headers.customresponseheaders.Access-Control-Expose-Headers=Content-Length,Content-Range"
    extra_hosts:
      - host.docker.internal:host-gateway
    depends_on:
      postgres:
        condition: service_healthy

  r2r-dashboard:
    image: emrgntcmplxty/r2r-dashboard:latest
    environment:
      - NEXT_PUBLIC_API_URL=http://localhost:${R2R_DASHBOARD_PORT:-8001}/r2r-api
    networks:
      - r2r-network
    labels:
      - "traefik.enable=true"
      - "traefik.http.routers.r2r-dashboard.rule=PathPrefix(`/`)"
      - "traefik.http.services.r2r-dashboard.loadbalancer.server.port=3000"
      - "traefik.http.routers.r2r-dashboard.entrypoints=r2r"

  traefik:
    image: traefik:v2.9
    command:
      - "--api.insecure=true"
      - "--providers.docker=true"
      - "--providers.docker.exposedbydefault=false"
      - "--entrypoints.r2r.address=:${R2R_DASHBOARD_PORT:-8001}"
      - "--accesslog=true"
      - "--accesslog.filepath=/var/log/traefik/access.log"
    ports:
      - "${R2R_DASHBOARD_PORT:-8001}:${R2R_DASHBOARD_PORT:-8001}"
      - "${TRAEFIK_DASHBOARD_PORT:-8081}:${TRAEFIK_DASHBOARD_PORT:-8081}"
    volumes:
      - /var/run/docker.sock:/var/run/docker.sock:ro
    networks:
      - r2r-network
    labels:
      - "traefik.http.middlewares.no-cache-headers.headers.customResponseHeaders.Cache-Control=no-cache, no-store, must-revalidate"
      - "traefik.http.routers.hatchet-api.middlewares=no-cache-headers"

volumes:
  postgres_data:<|MERGE_RESOLUTION|>--- conflicted
+++ resolved
@@ -59,10 +59,6 @@
       - POSTGRES_PORT=${POSTGRES_PORT:-5432}
       - POSTGRES_DBNAME=${POSTGRES_DBNAME:-postgres}
       - POSTGRES_PROJECT_NAME=${POSTGRES_PROJECT_NAME:-${CONFIG_NAME:-vecs}}
-<<<<<<< HEAD
-      - POSTGRES_VECS_COLLECTION=${POSTGRES_VECS_COLLECTION:-${CONFIG_NAME:-vecs}}
-=======
->>>>>>> bcc6ec67
       - POSTGRES_MAX_CONNECTIONS=${POSTGRES_MAX_CONNECTIONS:-}
 
       # OpenAI
