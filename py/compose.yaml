--- conflicted
+++ resolved
@@ -154,21 +154,6 @@
     labels:
       - "traefik.http.middlewares.no-cache-headers.headers.customResponseHeaders.Cache-Control=no-cache, no-store, must-revalidate"
       - "traefik.http.routers.hatchet-api.middlewares=no-cache-headers"
-<<<<<<< HEAD
-=======
-
-  unstructured:
-    image: ${UNSTRUCTURED_IMAGE:-ragtoriches/unst-prod}
-    ports:
-      - "7275:7275"
-    networks:
-      - r2r-network
-    healthcheck:
-      test: ["CMD", "curl", "-f", "http://localhost:7275/health"]
-      interval: 10s
-      timeout: 5s
-      retries: 5
->>>>>>> 8644a086
 
 volumes:
   postgres_data: