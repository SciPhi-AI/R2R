--- conflicted
+++ resolved
@@ -5,11 +5,9 @@
     condition: service_healthy
   postgres: &postgres-dependency
     condition: service_healthy
-<<<<<<< HEAD
   memgraph: &memgraph-dependency
-=======
+    condition: service_healthy
   hatchet-engine: &hatchet-dependency
->>>>>>> 682d7296
     condition: service_healthy
 
 networks:
@@ -24,11 +22,7 @@
     labels:
       - "com.docker.compose.recreate=always"
 
-<<<<<<< HEAD
-=======
-
-
->>>>>>> 682d7296
+
 services:
 
   setup-token:
