x-depends-on:
  neo4j: &neo4j-dependency
    condition: service_healthy
  ollama: &ollama-dependency
    condition: service_healthy
  postgres: &postgres-dependency
    condition: service_healthy
  hatchet-engine: &hatchet-dependency
    condition: service_healthy

networks:
  r2r-network:
    name: r2r-network
    driver: bridge
    attachable: true
    ipam:
      driver: default
      config:
        - subnet: 172.28.0.0/16
    labels:
      - "com.docker.compose.recreate=always"



services:

  setup-token:
    image: ghcr.io/hatchet-dev/hatchet/hatchet-admin:latest

    command: >
      sh -c "
        set -e
        echo 'Starting token creation process...'

        # Attempt to create token and capture both stdout and stderr
        TOKEN_OUTPUT=$$(/hatchet/hatchet-admin token create --config /hatchet/config --tenant-id 707d0855-80ab-4e1f-a156-f1c4546cbf52 2>&1)

        # Extract the token (assuming it's the only part that looks like a JWT)
        TOKEN=$$(echo "$$TOKEN_OUTPUT" | grep -Eo 'eyJ[A-Za-z0-9_-]*\.eyJ[A-Za-z0-9_-]*\.[A-Za-z0-9_-]*')

        if [ -z "$$TOKEN" ]; then
          echo 'Error: Failed to extract token. Full command output:' >&2
          echo "$$TOKEN_OUTPUT" >&2
          exit 1
        fi

        echo "$$TOKEN" > /tmp/hatchet_api_key
        echo 'Token created and saved to /tmp/hatchet_api_key'

        # Copy token to final destination
        echo -n "$$TOKEN" > /hatchet_api_key/api_key.txt
        echo 'Token copied to /hatchet_api_key/api_key.txt'

        # Verify token was copied correctly
        if [ "$$(cat /tmp/hatchet_api_key)" != "$$(cat /hatchet_api_key/api_key.txt)" ]; then
          echo 'Error: Token copy failed, files do not match' >&2
          echo 'Content of /tmp/hatchet_api_key:'
          cat /tmp/hatchet_api_key
          echo 'Content of /hatchet_api_key/api_key.txt:'
          cat /hatchet_api_key/api_key.txt
          exit 1
        fi

        echo 'Hatchet API key has been saved successfully'
        echo 'Token length:' $${#TOKEN}
        echo 'Token (first 20 chars):' $${TOKEN:0:20}
        echo 'Token structure:' $$(echo $$TOKEN | awk -F. '{print NF-1}') 'parts'
        # Check each part of the token
        for i in 1 2 3; do
          PART=$$(echo $$TOKEN | cut -d. -f$$i)
          echo 'Part' $$i 'length:' $${#PART}
          echo 'Part' $$i 'base64 check:' $$(echo $$PART | base64 -d >/dev/null 2>&1 && echo 'Valid' || echo 'Invalid')
        done
        # Final validation attempt
        if ! echo $$TOKEN | awk -F. '{print $$2}' | base64 -d 2>/dev/null | jq . >/dev/null 2>&1; then
          echo 'Warning: Token payload is not valid JSON when base64 decoded' >&2
        else
          echo 'Token payload appears to be valid JSON'
        fi
      "

    networks:
      - r2r-network
    environment:
      POSTGRES_USER: "${POSTGRES_USER:-postgres}"
      POSTGRES_PASSWORD: "${POSTGRES_PASSWORD:-postgres}"
      POSTGRES_HOST: "${POSTGRES_HOST:-postgres}"
      POSTGRES_PORT: "${POSTGRES_PORT:-5432}"
      POSTGRES_DBNAME: "${POSTGRES_DBNAME:-postgres}"
      DATABASE_URL: "postgres://${POSTGRES_USER:-postgres}:${POSTGRES_PASSWORD:-postgres}@postgres:5432/${POSTGRES_DBNAME:-postgres}?sslmode=disable"
      DATABASE_POSTGRES_PORT: "${POSTGRES_PORT:-5432}"
      DATABASE_POSTGRES_HOST: "${POSTGRES_HOST:-postgres}"
      DATABASE_POSTGRES_USERNAME: "${POSTGRES_USER:-postgres}"
      DATABASE_POSTGRES_PASSWORD: "${POSTGRES_PASSWORD:-postgres}"
      DATABASE_POSTGRES_DB_NAME: "${POSTGRES_DBNAME:-postgres}"
    volumes:
      - hatchet_certs:/hatchet/certs
      - hatchet_config:/hatchet/config
      - hatchet_api_key:/hatchet_api_key
    depends_on:
      postgres:
        condition: service_healthy
      hatchet-setup-config:
        condition: service_completed_successfully
  r2r:
    image: ${R2R_IMAGE:-ragtoriches/prod:main-unstructured}
    build:
      context: .
      args:
        PORT: ${PORT:-7272}
    ports:
      - "${PORT:-7272}:${PORT:-7272}"
    environment:
      - PYTHONUNBUFFERED=1
      - PORT=${PORT:-7272}
      - HOST=${HOST:-0.0.0.0}

      # R2R
      - CONFIG_NAME=${CONFIG_NAME:-}
      - CONFIG_PATH=${CONFIG_PATH:-}

      # Postgres
      - POSTGRES_USER=${POSTGRES_USER:-postgres}
      - POSTGRES_PASSWORD=${POSTGRES_PASSWORD:-postgres}
      - POSTGRES_HOST=${POSTGRES_HOST:-postgres}
      - POSTGRES_PORT=${POSTGRES_PORT:-5432}
      - POSTGRES_DBNAME=${POSTGRES_DBNAME:-postgres}
      - POSTGRES_VECS_COLLECTION=${POSTGRES_VECS_COLLECTION:-${CONFIG_NAME:-vecs}}
      # Neo4j
      - NEO4J_USER=${NEO4J_USER:-neo4j}
      - NEO4J_PASSWORD=${NEO4J_PASSWORD:-ineedastrongerpassword}
      - NEO4J_URL=${NEO4J_URL:-bolt://neo4j:7687}
      - NEO4J_DATABASE=${NEO4J_DATABASE:-neo4j}

      # OpenAI
      - OPENAI_API_KEY=${OPENAI_API_KEY:-}
      - OPENAI_API_BASE=${OPENAI_API_BASE:-}

      # Anthropic
      - ANTHROPIC_API_KEY=${ANTHROPIC_API_KEY:-}

      # Azure
      - AZURE_API_KEY=${AZURE_API_KEY:-}
      - AZURE_API_BASE=${AZURE_API_BASE:-}
      - AZURE_API_VERSION=${AZURE_API_VERSION:-}

      # Google Vertex AI
      - GOOGLE_APPLICATION_CREDENTIALS=${GOOGLE_APPLICATION_CREDENTIALS:-}
      - VERTEX_PROJECT=${VERTEX_PROJECT:-}
      - VERTEX_LOCATION=${VERTEX_LOCATION:-}

      # AWS Bedrock
      - AWS_ACCESS_KEY_ID=${AWS_ACCESS_KEY_ID:-}
      - AWS_SECRET_ACCESS_KEY=${AWS_SECRET_ACCESS_KEY:-}
      - AWS_REGION_NAME=${AWS_REGION_NAME:-}

      # Groq
      - GROQ_API_KEY=${GROQ_API_KEY:-}

      # Cohere
      - COHERE_API_KEY=${COHERE_API_KEY:-}

      # Anyscale
      - ANYSCALE_API_KEY=${ANYSCALE_API_KEY:-}

      # Ollama
      - OLLAMA_API_BASE=${OLLAMA_API_BASE:-http://host.docker.internal:11434}

      # Unstructured
      - UNSTRUCTURED_API_KEY=${UNSTRUCTURED_API_KEY:-}
      - UNSTRUCTURED_API_URL=${UNSTRUCTURED_API_URL:-https://api.unstructured.io/general/v0/general}

      # Hatchet
      - HATCHET_CLIENT_TLS_STRATEGY=none
      - HATCHET_CLIENT_TOKEN

        HATCHET_CLIENT_GRPC_MAX_RECV_MESSAGE_LENGTH=${HATCHET_CLIENT_GRPC_MAX_RECV_MESSAGE_LENGTH:-13421772800}
        HATCHET_CLIENT_GRPC_MAX_SEND_MESSAGE_LENGTH=${HATCHET_CLIENT_GRPC_MAX_SEND_MESSAGE_LENGTH:-13421772800}
    command: >
      sh -c '
<<<<<<< HEAD
        export HATCHET_CLIENT_TOKEN=$(cat /hatchet_api_key/api_key.txt) &&
        exec uvicorn core.main.app_entry:app --host $$HOST --port $$PORT
=======
        export HATCHET_CLIENT_TOKEN=$$(cat /hatchet_api_key/api_key.txt) &&
        exec uvicorn core.main.app_entry:app --host $${HOST} --port $${PORT}
>>>>>>> 983bb412
      '
    networks:
      - r2r-network
    healthcheck:
      test: ["CMD", "curl", "-f", "http://localhost:${PORT:-7272}/v2/health"]
      interval: 10s
      timeout: 5s
      retries: 5
    restart: on-failure
    volumes:
      - ${CONFIG_PATH:-/}:${CONFIG_PATH:-/app/config}
      - hatchet_api_key:/hatchet_api_key:ro
    labels:
      - "traefik.enable=true"
      - "traefik.http.routers.r2r.rule=PathPrefix(`/r2r-api`)"
      - "traefik.http.services.r2r.loadbalancer.server.port=${PORT:-7272}"
      - "traefik.http.middlewares.r2r-strip-prefix.stripprefix.prefixes=/api"
      - "traefik.http.middlewares.r2r-strip-prefix.stripprefix.prefixes=/r2r-api"
      - "traefik.http.middlewares.r2r-add-v2.addprefix.prefix=/v2"
      - "traefik.http.routers.r2r.middlewares=r2r-strip-prefix,r2r-add-v2,r2r-headers"
      - "traefik.http.middlewares.r2r-headers.headers.customrequestheaders.Access-Control-Allow-Origin=*"
      - "traefik.http.middlewares.r2r-headers.headers.customrequestheaders.Access-Control-Allow-Methods=GET,POST,OPTIONS"
      - "traefik.http.middlewares.r2r-headers.headers.customrequestheaders.Access-Control-Allow-Headers=DNT,User-Agent,X-Requested-With,If-Modified-Since,Cache-Control,Content-Type,Range,Authorization"
      - "traefik.http.middlewares.r2r-headers.headers.customresponseheaders.Access-Control-Expose-Headers=Content-Length,Content-Range"
    extra_hosts:
      - host.docker.internal:host-gateway
    depends_on:
      setup-token:
        condition: service_completed_successfully
<<<<<<< HEAD
=======
      postgres:
        condition: service_healthy
      neo4j:
        condition: service_healthy
>>>>>>> 983bb412

  r2r-dashboard:
    image: emrgntcmplxty/r2r-dashboard:latest
    environment:
      - NEXT_PUBLIC_API_URL=http://localhost:${R2R_DASHBOARD_PORT:-8001}/r2r-api
    depends_on:
      - r2r
    networks:
      - r2r-network
    labels:
      - "traefik.enable=true"
      - "traefik.http.routers.r2r-dashboard.rule=PathPrefix(`/`)"
      - "traefik.http.services.r2r-dashboard.loadbalancer.server.port=3000"
      - "traefik.http.routers.r2r-dashboard.entrypoints=r2r"
  traefik:
    image: traefik:v2.9
    command:
      - "--api.insecure=true"
      - "--providers.docker=true"
      - "--providers.docker.exposedbydefault=false"
      - "--entrypoints.r2r.address=:${R2R_DASHBOARD_PORT:-8001}"
      - "--entrypoints.hatchet.address=:${HATCHET_DASHBOARD_PORT:-8002}"
      - "--accesslog=true"
      - "--accesslog.filepath=/var/log/traefik/access.log"
    ports:
      - "${R2R_DASHBOARD_PORT:-8001}:${R2R_DASHBOARD_PORT:-8001}"
      - "${HATCHET_DASHBOARD_PORT:-8002}:${HATCHET_DASHBOARD_PORT:-8002}"
      - "${TRAEFIK_DASHBOARD_PORT:-8081}:${TRAEFIK_DASHBOARD_PORT:-8081}"
    volumes:
      - /var/run/docker.sock:/var/run/docker.sock:ro
    networks:
      - r2r-network
volumes:
  hatchet_certs:
  hatchet_config:
  hatchet_api_key:<|MERGE_RESOLUTION|>--- conflicted
+++ resolved
@@ -178,13 +178,8 @@
         HATCHET_CLIENT_GRPC_MAX_SEND_MESSAGE_LENGTH=${HATCHET_CLIENT_GRPC_MAX_SEND_MESSAGE_LENGTH:-13421772800}
     command: >
       sh -c '
-<<<<<<< HEAD
-        export HATCHET_CLIENT_TOKEN=$(cat /hatchet_api_key/api_key.txt) &&
-        exec uvicorn core.main.app_entry:app --host $$HOST --port $$PORT
-=======
         export HATCHET_CLIENT_TOKEN=$$(cat /hatchet_api_key/api_key.txt) &&
         exec uvicorn core.main.app_entry:app --host $${HOST} --port $${PORT}
->>>>>>> 983bb412
       '
     networks:
       - r2r-network
@@ -214,13 +209,10 @@
     depends_on:
       setup-token:
         condition: service_completed_successfully
-<<<<<<< HEAD
-=======
       postgres:
         condition: service_healthy
       neo4j:
         condition: service_healthy
->>>>>>> 983bb412
 
   r2r-dashboard:
     image: emrgntcmplxty/r2r-dashboard:latest
