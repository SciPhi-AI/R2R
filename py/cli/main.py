from cli.command_group import cli
from cli.commands import (
    collections,
    conversations,
    database,
    documents,
    indices,
    prompts,
    retrieval,
    system,
    users,
<<<<<<< HEAD
    graphs,
=======
>>>>>>> 2ab3904f
)

from cli.utils.telemetry import posthog, telemetry


def add_command_with_telemetry(command):
    cli.add_command(telemetry(command))


# Chunks
add_command_with_telemetry(collections.collections)
add_command_with_telemetry(conversations.conversations)
add_command_with_telemetry(documents.documents)
# Graph
add_command_with_telemetry(indices.indices)
add_command_with_telemetry(prompts.prompts)
add_command_with_telemetry(retrieval.retrieval)
add_command_with_telemetry(users.users)
add_command_with_telemetry(system.system)


# Database
add_command_with_telemetry(database.db)
add_command_with_telemetry(database.upgrade)
add_command_with_telemetry(database.downgrade)
add_command_with_telemetry(database.current)
add_command_with_telemetry(database.history)


def main():
    try:
        cli()
    except SystemExit:
        # Silently exit without printing the traceback
        pass
    except Exception as e:
        # Handle other exceptions if needed
        print("CLI error: An error occurred")
        raise e
    finally:
        # Ensure all events are flushed before exiting
        if posthog:
            posthog.flush()
            posthog.shutdown()


if __name__ == "__main__":
    main()<|MERGE_RESOLUTION|>--- conflicted
+++ resolved
@@ -4,17 +4,13 @@
     conversations,
     database,
     documents,
+    graphs,
     indices,
     prompts,
     retrieval,
     system,
     users,
-<<<<<<< HEAD
-    graphs,
-=======
->>>>>>> 2ab3904f
 )
-
 from cli.utils.telemetry import posthog, telemetry
 
 
@@ -26,6 +22,8 @@
 add_command_with_telemetry(collections.collections)
 add_command_with_telemetry(conversations.conversations)
 add_command_with_telemetry(documents.documents)
+add_command_with_telemetry(graphs.graphs)
+
 # Graph
 add_command_with_telemetry(indices.indices)
 add_command_with_telemetry(prompts.prompts)
