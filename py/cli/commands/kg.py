--- conflicted
+++ resolved
@@ -52,12 +52,9 @@
     else:
         run_type = "run"
 
-<<<<<<< HEAD
-=======
     if force_kg_creation:
-        kg_creation_settings = {'force_kg_creation': True}
-
->>>>>>> cbffd688
+        kg_creation_settings = {"force_kg_creation": True}
+
     with timer():
         response = client.create_graph(
             collection_id, run_type, kg_creation_settings
@@ -89,7 +86,9 @@
     help="Settings for the graph enrichment process.",
 )
 @pass_context
-def enrich_graph(ctx, collection_id, run, force_kg_enrichment, kg_enrichment_settings):
+def enrich_graph(
+    ctx, collection_id, run, force_kg_enrichment, kg_enrichment_settings
+):
     """
     Enrich an existing graph.
     """
@@ -110,10 +109,12 @@
         run_type = "run"
 
     if force_kg_enrichment:
-        kg_enrichment_settings = {'force_kg_enrichment': True}
+        kg_enrichment_settings = {"force_kg_enrichment": True}
 
     with timer():
-        response = client.enrich_graph(collection_id, run_type, kg_enrichment_settings)
+        response = client.enrich_graph(
+            collection_id, run_type, kg_enrichment_settings
+        )
 
     click.echo(json.dumps(response, indent=2))
 
