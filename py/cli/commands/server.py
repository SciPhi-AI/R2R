import json
import os
import platform
import subprocess
import sys
from importlib.metadata import version as get_version

import asyncclick as click
from asyncclick import pass_context
from dotenv import load_dotenv

from cli.command_group import cli
from cli.utils.docker_utils import (
    bring_down_docker_compose,
    remove_r2r_network,
    run_docker_serve,
    run_local_serve,
    wait_for_container_health,
)
from cli.utils.timer import timer


@cli.command()
@pass_context
def health(ctx):
    """Check the health of the server."""
    client = ctx.obj
    with timer():
        response = client.health()

    click.echo(response)


@cli.command()
@pass_context
def server_stats(ctx):
    client = ctx.obj
    """Check the server stats."""
    with timer():
        response = client.server_stats()

    click.echo(response)


@cli.command()
@click.option(
    "--offset", default=None, help="Pagination offset. Default is None."
)
@click.option(
    "--limit", default=None, help="Pagination limit. Defaults to 100."
)
@click.option("--run-type-filter", help="Filter for log types")
@pass_context
def logs(ctx, run_type_filter, offset, limit):
    """Retrieve logs with optional type filter."""
    client = ctx.obj
    with timer():
        response = client.logs(
            offset=offset, limit=limit, run_type_filter=run_type_filter
        )

    for log in response["results"]:
        click.echo(f"Run ID: {log['run_id']}")
        click.echo(f"Run Type: {log['run_type']}")
        click.echo(f"Timestamp: {log['timestamp']}")
        click.echo(f"User ID: {log['user_id']}")
        click.echo("Entries:")
        for entry in log["entries"]:
            click.echo(f"  - {entry['key']}: {entry['value'][:100]}")
        click.echo("---")

    click.echo(f"Total runs: {len(response['results'])}")


@cli.command()
@click.option(
    "--volumes",
    is_flag=True,
    help="Remove named volumes declared in the `volumes` section of the Compose file",
)
@click.option(
    "--remove-orphans",
    is_flag=True,
    help="Remove containers for services not defined in the Compose file",
)
@click.option(
    "--project-name",
    default=None,
    help="Which Docker Compose project to bring down",
)
def docker_down(volumes, remove_orphans, project_name):
    """Bring down the Docker Compose setup and attempt to remove the network if necessary."""

    remove_r2r_network()

    if not project_name:
        print("Bringing down the default R2R Docker setup(s)...")
        try:
            result = bring_down_docker_compose(
                project_name or "r2r", volumes, remove_orphans
            )
        except:
            pass
        try:
            result = bring_down_docker_compose(
                project_name or "r2r-full", volumes, remove_orphans
            )
        except:
            pass
    else:
        print(f"Bringing down the `{project_name}` R2R Docker setup...")
        result = bring_down_docker_compose(
            project_name, volumes, remove_orphans
        )

        if result != 0:
            click.echo(
                f"An error occurred while bringing down the {project_name} Docker Compose setup. Attempting to remove the network..."
            )
        else:
            click.echo(
                f"{project_name} Docker Compose setup has been successfully brought down."
            )


@cli.command()
def generate_report():
    """Generate a system report including R2R version, Docker info, and OS details."""

    # Get R2R version
    from importlib.metadata import version

    report = {"r2r_version": version("r2r")}

    # Get Docker info
    try:
        subprocess.run(
            ["docker", "version"], check=True, capture_output=True, timeout=5
        )

        docker_ps_output = subprocess.check_output(
            ["docker", "ps", "--format", "{{.ID}}\t{{.Names}}\t{{.Status}}"],
            text=True,
            timeout=5,
        ).strip()
        report["docker_ps"] = [
            dict(zip(["id", "name", "status"], line.split("\t")))
            for line in docker_ps_output.split("\n")
            if line
        ]

        docker_network_output = subprocess.check_output(
            ["docker", "network", "ls", "--format", "{{.ID}}\t{{.Name}}"],
            text=True,
            timeout=5,
        ).strip()
        networks = [
            dict(zip(["id", "name"], line.split("\t")))
            for line in docker_network_output.split("\n")
            if line
        ]

        report["docker_subnets"] = []
        for network in networks:
            inspect_output = subprocess.check_output(
                [
                    "docker",
                    "network",
                    "inspect",
                    network["id"],
                    "--format",
                    "{{range .IPAM.Config}}{{.Subnet}}{{end}}",
                ],
                text=True,
                timeout=5,
            ).strip()
            if subnet := inspect_output:
                network["subnet"] = subnet
                report["docker_subnets"].append(network)

    except subprocess.CalledProcessError as e:
        report["docker_error"] = f"Error running Docker command: {e}"
    except FileNotFoundError:
        report["docker_error"] = (
            "Docker command not found. Is Docker installed and in PATH?"
        )
    except subprocess.TimeoutExpired:
        report["docker_error"] = (
            "Docker command timed out. Docker might be unresponsive."
        )

    # Get OS information
    report["os_info"] = {
        "system": platform.system(),
        "release": platform.release(),
        "version": platform.version(),
        "machine": platform.machine(),
        "processor": platform.processor(),
    }

    click.echo("System Report:")
    click.echo(json.dumps(report, indent=2))


@cli.command()
@click.option("--host", default=None, help="Host to run the server on")
@click.option("--port", default=None, help="Port to run the server on")
@click.option("--docker", is_flag=True, help="Run using Docker")
@click.option(
    "--full",
    is_flag=True,
    help="Run the full R2R compose? This includes Hatchet and Unstructured.",
)
@click.option(
    "--project-name", default=None, help="Project name for Docker deployment"
)
@click.option(
    "--config-name", default=None, help="Name of the R2R configuration to use"
)
@click.option(
    "--config-path",
    default=None,
    help="Path to a custom R2R configuration file",
)
@click.option(
    "--build",
    is_flag=True,
    default=False,
    help="Run in debug mode. Only for development.",
)
@click.option("--image", help="Docker image to use")
@click.option(
    "--image-env",
    default="prod",
    help="Which dev environment to pull the image from?",
)
@click.option(
    "--exclude-postgres",
    is_flag=True,
    default=False,
    help="Excludes creating a Postgres container in the Docker setup.",
)
async def serve(
    host,
    port,
    docker,
    full,
    project_name,
    config_name,
    config_path,
    build,
    image,
    image_env,
    exclude_postgres,
):
    """Start the R2R server."""
    load_dotenv()
    click.echo("Spinning up an R2R deployment...")

    if host is None:
        host = os.getenv("R2R_HOST", "0.0.0.0")

    if port is None:
        port = int(os.getenv("R2R_PORT", (os.getenv("PORT", "7272"))))

    click.echo(f"Running on {host}:{port}, with docker={docker}")

    if full:
        click.echo(
            "Running the full R2R setup which includes `Hatchet` and `Unstructured.io`."
        )

    if config_path and config_name:
        raise click.UsageError(
            "Both `config-path` and `config-name` were provided. Please provide only one."
        )
    if config_name and os.path.isfile(config_name):
        click.echo(
            "Warning: `config-name` corresponds to an existing file. If you intended a custom config, use `config-path`."
        )

    if build:
        click.echo(
            "`build` flag detected. Building Docker image from local repository..."
        )
    if image and image_env:
        click.echo(
            "WARNING: Both `image` and `image_env` were provided. Using `image`."
        )
    if not image and docker:
        r2r_version = get_version("r2r")

        version_specific_image = f"ragtoriches/{image_env}:{r2r_version}"
        latest_image = f"ragtoriches/{image_env}:latest"

        def image_exists(img):
            try:
                subprocess.run(
                    ["docker", "manifest", "inspect", img],
                    check=True,
                    capture_output=True,
                    text=True,
                )
                return True
            except subprocess.CalledProcessError:
                return False

        if image_exists(version_specific_image):
            click.echo(f"Using image: {version_specific_image}")
            image = version_specific_image
        elif image_exists(latest_image):
            click.echo(
                f"Version-specific image not found. Using latest: {latest_image}"
            )
            image = latest_image
        else:
            click.echo(
                f"Neither {version_specific_image} nor {latest_image} found in remote registry. Confirm the sanity of your output for `docker manifest inspect ragtoriches/{version_specific_image}` and  `docker manifest inspect ragtoriches/{latest_image}`."
            )
            click.echo(
                "Please pull the required image or build it using the --build flag."
            )
            raise click.Abort()

    if docker:
        os.environ["R2R_IMAGE"] = image

    if build:
        subprocess.run(
            ["docker", "build", "-t", image, "-f", "Dockerfile", "."],
            check=True,
        )

    if config_path:
        config_path = os.path.abspath(config_path)

        # For Windows, convert backslashes to forward slashes and prepend /host_mnt/
        if platform.system() == "Windows":
            drive, path = os.path.splitdrive(config_path)
            config_path = f"/host_mnt/{drive[0].lower()}" + path.replace(
                "\\", "/"
            )

    if docker:
        run_docker_serve(
            host,
            port,
            full,
            project_name,
            image,
            config_name,
            config_path,
            exclude_postgres,
        )
        if (
            "pytest" in sys.modules
            or "unittest" in sys.modules
            or os.environ.get("PYTEST_CURRENT_TEST")
        ):
            click.echo("Test environment detected. Skipping browser open.")
        else:
            # Open browser after Docker setup is complete
            import webbrowser

            click.echo("Waiting for all services to become healthy...")
            if not wait_for_container_health(
<<<<<<< HEAD
                project_name or ("r2r" if not full else "r2r-full"), "r2r"
=======
                project_name or ("r2r-full" if full else "r2r"), "r2r"
>>>>>>> 975a4057
            ):
                click.secho(
                    "r2r container failed to become healthy.", fg="red"
                )
                return

            traefik_port = os.environ.get("R2R_DASHBOARD_PORT", "80")
            url = f"http://localhost:{traefik_port}"

            click.secho(f"Navigating to R2R application at {url}.", fg="blue")
            webbrowser.open(url)
    else:
        await run_local_serve(host, port, config_name, config_path, full)


@cli.command()
def update():
    """Update the R2R package to the latest version."""
    try:
        cmd = [sys.executable, "-m", "pip", "install", "--upgrade", "r2r"]

        click.echo("Updating R2R...")
        result = subprocess.run(
            cmd, check=True, capture_output=True, text=True
        )
        click.echo(result.stdout)
        click.echo("R2R has been successfully updated.")
    except subprocess.CalledProcessError as e:
        click.echo(f"An error occurred while updating R2R: {e}")
        click.echo(e.stderr)
    except Exception as e:
        click.echo(f"An unexpected error occurred: {e}")


@cli.command()
def version():
    """Print the version of R2R."""
    from importlib.metadata import version

    click.echo(version("r2r"))<|MERGE_RESOLUTION|>--- conflicted
+++ resolved
@@ -364,11 +364,7 @@
 
             click.echo("Waiting for all services to become healthy...")
             if not wait_for_container_health(
-<<<<<<< HEAD
-                project_name or ("r2r" if not full else "r2r-full"), "r2r"
-=======
                 project_name or ("r2r-full" if full else "r2r"), "r2r"
->>>>>>> 975a4057
             ):
                 click.secho(
                     "r2r container failed to become healthy.", fg="red"
