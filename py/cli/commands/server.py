import json
import os
import platform
import subprocess
import sys

import click
from dotenv import load_dotenv

from cli.command_group import cli
from cli.utils.docker_utils import (
    bring_down_docker_compose,
    remove_r2r_network,
    run_docker_serve,
    run_local_serve,
)
from cli.utils.timer import timer


@cli.command()
@click.pass_obj
def health(client):
    """Check the health of the server."""
    with timer():
        response = client.health()

    click.echo(response)


@cli.command()
@click.pass_obj
def server_stats(client):
    """Check the server stats."""
    with timer():
        response = client.server_stats()

    click.echo(response)


@cli.command()
@click.option("--run-type-filter", help="Filter for log types")
@click.option(
    "--max-runs", default=None, help="Maximum number of runs to fetch"
)
@click.pass_obj
def logs(client, run_type_filter, max_runs):
    """Retrieve logs with optional type filter."""
    with timer():
        response = client.logs(run_type_filter, max_runs)

    for log in response["results"]:
        click.echo(f"Run ID: {log['run_id']}")
        click.echo(f"Run Type: {log['run_type']}")
        click.echo(f"Timestamp: {log['timestamp']}")
        click.echo(f"User ID: {log['user_id']}")
        click.echo("Entries:")
        for entry in log["entries"]:
            click.echo(f"  - {entry['key']}: {entry['value'][:100]}")
        click.echo("---")

    click.echo(f"Total runs: {len(response)}")


@cli.command()
@click.option(
    "--volumes",
    is_flag=True,
    help="Remove named volumes declared in the `volumes` section of the Compose file",
)
@click.option(
    "--remove-orphans",
    is_flag=True,
    help="Remove containers for services not defined in the Compose file",
)
@click.option("--project-name", default="r2r", help="Project name for Docker")
def docker_down(volumes, remove_orphans, project_name):
    """Bring down the Docker Compose setup and attempt to remove the network if necessary."""
    result = bring_down_docker_compose(project_name, volumes, remove_orphans)
    remove_r2r_network()

    if result != 0:
        click.echo(
            "An error occurred while bringing down the Docker Compose setup. Attempting to remove the network..."
        )
    else:
        click.echo("Docker Compose setup has been successfully brought down.")


@cli.command()
def generate_report():
    """Generate a system report including R2R version, Docker info, and OS details."""

    # Get R2R version
    from importlib.metadata import version

    report = {"r2r_version": version("r2r")}

    # Get Docker info
    try:
        subprocess.run(
            ["docker", "version"], check=True, capture_output=True, timeout=5
        )

        docker_ps_output = subprocess.check_output(
            ["docker", "ps", "--format", "{{.ID}}\t{{.Names}}\t{{.Status}}"],
            text=True,
            timeout=5,
        ).strip()
        report["docker_ps"] = [
            dict(zip(["id", "name", "status"], line.split("\t")))
            for line in docker_ps_output.split("\n")
            if line
        ]

        docker_network_output = subprocess.check_output(
            ["docker", "network", "ls", "--format", "{{.ID}}\t{{.Name}}"],
            text=True,
            timeout=5,
        ).strip()
        networks = [
            dict(zip(["id", "name"], line.split("\t")))
            for line in docker_network_output.split("\n")
            if line
        ]

        report["docker_subnets"] = []
        for network in networks:
            inspect_output = subprocess.check_output(
                [
                    "docker",
                    "network",
                    "inspect",
                    network["id"],
                    "--format",
                    "{{range .IPAM.Config}}{{.Subnet}}{{end}}",
                ],
                text=True,
                timeout=5,
            ).strip()
            if subnet := inspect_output:
                network["subnet"] = subnet
                report["docker_subnets"].append(network)

    except subprocess.CalledProcessError as e:
        report["docker_error"] = f"Error running Docker command: {e}"
    except FileNotFoundError:
        report["docker_error"] = (
            "Docker command not found. Is Docker installed and in PATH?"
        )
    except subprocess.TimeoutExpired:
        report["docker_error"] = (
            "Docker command timed out. Docker might be unresponsive."
        )

    # Get OS information
    report["os_info"] = {
        "system": platform.system(),
        "release": platform.release(),
        "version": platform.version(),
        "machine": platform.machine(),
        "processor": platform.processor(),
    }

    click.echo("System Report:")
    click.echo(json.dumps(report, indent=2))


@cli.command()
@click.option("--host", default="0.0.0.0", help="Host to run the server on")
@click.option("--port", default=8000, help="Port to run the server on")
@click.option("--docker", is_flag=True, help="Run using Docker")
@click.option(
    "--exclude-neo4j", default=False, help="Exclude Neo4j from Docker setup"
)
@click.option(
    "--exclude-ollama", default=True, help="Exclude Ollama from Docker setup"
)
@click.option(
    "--exclude-postgres",
    default=False,
    help="Exclude Postgres from Docker setup",
)
@click.option("--project-name", default="r2r", help="Project name for Docker")
@click.option("--image", help="Docker image to use")
@click.option(
    "--config-name", default=None, help="Name of the R2R configuration to use"
)
@click.option(
    "--config-path",
    default=None,
    help="Path to a custom R2R configuration file",
)
@click.pass_obj
def serve(
    client,
    host,
    port,
    docker,
    exclude_neo4j,
    exclude_ollama,
    exclude_postgres,
    project_name,
    image,
    config_name,
    config_path,
):
    """Start the R2R server."""
    load_dotenv()

    if config_path:
        config_path = os.path.abspath(config_path)

        # For Windows, convert backslashes to forward slashes and prepend /host_mnt/
        if platform.system() == "Windows":
            config_path = "/host_mnt/" + config_path.replace(
                "\\", "/"
            ).replace(":", "")

    if docker:
<<<<<<< HEAD
        
=======

>>>>>>> d603a6b9
        run_docker_serve(
            client,
            host,
            port,
            exclude_neo4j,
            exclude_ollama,
            exclude_postgres,
            project_name,
            image,
            config_name,
            config_path,
        )
        if (
            "pytest" in sys.modules
            or "unittest" in sys.modules
            or os.environ.get("PYTEST_CURRENT_TEST")
        ):
            click.echo("Test environment detected. Skipping browser open.")
        else:
            # Open browser after Docker setup is complete
            import time
            import webbrowser

            for i in range(3, 0, -1):
                print(f"Navigating to dashboard in {i} seconds...")
                time.sleep(1)

            traefik_port = os.environ.get("TRAEFIK_PORT", "80")
            url = f"http://localhost:{traefik_port}"
            click.echo(f"Opening browser to {url}")
            webbrowser.open(url)
    else:
        run_local_serve(host, port, config_name, config_path)


@cli.command()
def update():
    """Update the R2R package to the latest version."""
    try:
        cmd = [sys.executable, "-m", "pip", "install", "--upgrade", "r2r"]

        click.echo("Updating R2R...")
        result = subprocess.run(
            cmd, check=True, capture_output=True, text=True
        )
        click.echo(result.stdout)
        click.echo("R2R has been successfully updated.")
    except subprocess.CalledProcessError as e:
        click.echo(f"An error occurred while updating R2R: {e}")
        click.echo(e.stderr)
    except Exception as e:
        click.echo(f"An unexpected error occurred: {e}")


@cli.command()
def version():
    """Print the version of R2R."""
    from importlib.metadata import version

    click.echo(version("r2r"))<|MERGE_RESOLUTION|>--- conflicted
+++ resolved
@@ -217,11 +217,7 @@
             ).replace(":", "")
 
     if docker:
-<<<<<<< HEAD
-        
-=======
-
->>>>>>> d603a6b9
+
         run_docker_serve(
             client,
             host,
