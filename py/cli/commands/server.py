import json
import os
import platform
import subprocess
import sys

import click
from dotenv import load_dotenv

from cli.command_group import cli
from cli.utils.docker_utils import (
    bring_down_docker_compose,
    remove_r2r_network,
    run_docker_serve,
    run_local_serve,
)
from cli.utils.timer import timer


@cli.command()
@click.pass_obj
def health(client):
    """Check the health of the server."""
    with timer():
        response = client.health()

    click.echo(response)


@cli.command()
@click.pass_obj
def server_stats(client):
    """Check the server stats."""
    with timer():
        response = client.server_stats()

    click.echo(response)


@cli.command()
@click.option(
    "--offset", default=None, help="Pagination offset. Default is None."
)
@click.option(
    "--limit", default=None, help="Pagination limit. Defaults to 100."
)
@click.option("--run-type-filter", help="Filter for log types")
@click.pass_obj
def logs(client, run_type_filter, offset, limit):
    """Retrieve logs with optional type filter."""
    with timer():
        response = client.logs(
            offset=offset, limit=limit, run_type_filter=run_type_filter
        )

    for log in response["results"]:
        click.echo(f"Run ID: {log['run_id']}")
        click.echo(f"Run Type: {log['run_type']}")
        click.echo(f"Timestamp: {log['timestamp']}")
        click.echo(f"User ID: {log['user_id']}")
        click.echo("Entries:")
        for entry in log["entries"]:
            click.echo(f"  - {entry['key']}: {entry['value'][:100]}")
        click.echo("---")

    click.echo(f"Total runs: {len(response['results'])}")


@cli.command()
@click.option(
    "--volumes",
    is_flag=True,
    help="Remove named volumes declared in the `volumes` section of the Compose file",
)
@click.option(
    "--remove-orphans",
    is_flag=True,
    help="Remove containers for services not defined in the Compose file",
)
@click.option("--project-name", default="r2r", help="Project name for Docker")
def docker_down(volumes, remove_orphans, project_name):
    """Bring down the Docker Compose setup and attempt to remove the network if necessary."""
    result = bring_down_docker_compose(project_name, volumes, remove_orphans)
    remove_r2r_network()

    if result != 0:
        click.echo(
            "An error occurred while bringing down the Docker Compose setup. Attempting to remove the network..."
        )
    else:
        click.echo("Docker Compose setup has been successfully brought down.")


@cli.command()
def generate_report():
    """Generate a system report including R2R version, Docker info, and OS details."""

    # Get R2R version
    from importlib.metadata import version

    report = {"r2r_version": version("r2r")}

    # Get Docker info
    try:
        subprocess.run(
            ["docker", "version"], check=True, capture_output=True, timeout=5
        )

        docker_ps_output = subprocess.check_output(
            ["docker", "ps", "--format", "{{.ID}}\t{{.Names}}\t{{.Status}}"],
            text=True,
            timeout=5,
        ).strip()
        report["docker_ps"] = [
            dict(zip(["id", "name", "status"], line.split("\t")))
            for line in docker_ps_output.split("\n")
            if line
        ]

        docker_network_output = subprocess.check_output(
            ["docker", "network", "ls", "--format", "{{.ID}}\t{{.Name}}"],
            text=True,
            timeout=5,
        ).strip()
        networks = [
            dict(zip(["id", "name"], line.split("\t")))
            for line in docker_network_output.split("\n")
            if line
        ]

        report["docker_subnets"] = []
        for network in networks:
            inspect_output = subprocess.check_output(
                [
                    "docker",
                    "network",
                    "inspect",
                    network["id"],
                    "--format",
                    "{{range .IPAM.Config}}{{.Subnet}}{{end}}",
                ],
                text=True,
                timeout=5,
            ).strip()
            if subnet := inspect_output:
                network["subnet"] = subnet
                report["docker_subnets"].append(network)

    except subprocess.CalledProcessError as e:
        report["docker_error"] = f"Error running Docker command: {e}"
    except FileNotFoundError:
        report["docker_error"] = (
            "Docker command not found. Is Docker installed and in PATH?"
        )
    except subprocess.TimeoutExpired:
        report["docker_error"] = (
            "Docker command timed out. Docker might be unresponsive."
        )

    # Get OS information
    report["os_info"] = {
        "system": platform.system(),
        "release": platform.release(),
        "version": platform.version(),
        "machine": platform.machine(),
        "processor": platform.processor(),
    }

    click.echo("System Report:")
    click.echo(json.dumps(report, indent=2))


@cli.command()
@click.option("--host", default="0.0.0.0", help="Host to run the server on")
@click.option("--port", default=7272, help="Port to run the server on")
@click.option("--docker", is_flag=True, help="Run using Docker")
@click.option(
    "--exclude-neo4j", default=False, help="Exclude Neo4j from Docker setup"
)
@click.option(
    "--exclude-ollama", default=True, help="Exclude Ollama from Docker setup"
)
@click.option(
    "--exclude-postgres",
    default=False,
    help="Exclude Postgres from Docker setup",
)
@click.option(
    "--exclude-hatchet",
    default=False,
    help="Exclude Hatchet from Docker setup",
)
@click.option("--project-name", default="r2r", help="Project name for Docker")
@click.option("--image", help="Docker image to use")
@click.option(
    "--config-name", default=None, help="Name of the R2R configuration to use"
)
@click.option(
    "--config-path",
    default=None,
    help="Path to a custom R2R configuration file",
)
@click.option(
    "--build",
    is_flag=True,
    default=False,
    help="Run in debug mode. Only for development.",
)
def serve(
    host,
    port,
    docker,
    exclude_neo4j,
    exclude_ollama,
    exclude_postgres,
    exclude_hatchet,
    project_name,
    image,
    config_name,
    config_path,
    build,
):
    """Start the R2R server."""
    load_dotenv()

<<<<<<< HEAD
    if image and build:
        os.environ["R2R_IMAGE"] = image
        os.system(f"docker build -t {image} -f Dockerfile.unstructured .")
=======
    if image:
        os.environ["R2R_IMAGE"] = image
        if build:
            os.system(f"docker build -t {image} -f Dockerfile.unstructured .")
>>>>>>> 983bb412

    if config_path:
        config_path = os.path.abspath(config_path)

        # For Windows, convert backslashes to forward slashes and prepend /host_mnt/
        if platform.system() == "Windows":
            config_path = "/host_mnt/" + config_path.replace(
                "\\", "/"
            ).replace(":", "")

    if docker:

        run_docker_serve(
            host,
            port,
            exclude_neo4j,
            exclude_ollama,
            exclude_postgres,
            exclude_hatchet,
            project_name,
            image,
            config_name,
            config_path,
        )
        if (
            "pytest" in sys.modules
            or "unittest" in sys.modules
            or os.environ.get("PYTEST_CURRENT_TEST")
        ):
            click.echo("Test environment detected. Skipping browser open.")
        else:
            # Open browser after Docker setup is complete
            import time
            import webbrowser

            # Wait for R2R service to be healthy
            click.echo("Waiting for R2R service to be ready...")
            while True:
                result = subprocess.run(
                    ["docker-compose", "-p", project_name, "ps", "-q", "r2r"],
                    capture_output=True,
                    text=True,
                )
                print("result = ", result)
                if result.returncode == 0 and result.stdout.strip():
                    container_id = result.stdout.strip()
                    health_check = subprocess.run(
                        [
                            "docker",
                            "inspect",
                            "--format",
                            "{{.State.Health.Status}}",
                            container_id,
                        ],
                        capture_output=True,
                        text=True,
                    )
                    if health_check.stdout.strip() == "healthy":
                        click.echo("R2R service is ready!")
                        break
                else:
                    click.echo(
                        f"R2R service not found or not ready. Error: {result.stderr}"
                    )
                time.sleep(5)
            for i in range(3, 0, -1):
                print(f"Navigating to dashboard in {i} seconds...")
                time.sleep(1)

            traefik_port = os.environ.get("R2R_DASHBOARD_PORT", "80")
            url = f"http://localhost:{traefik_port}"
            click.echo(f"Opening browser to {url}")
            webbrowser.open(url)
    else:
        run_local_serve(host, port, config_name, config_path)


@cli.command()
def update():
    """Update the R2R package to the latest version."""
    try:
        cmd = [sys.executable, "-m", "pip", "install", "--upgrade", "r2r"]

        click.echo("Updating R2R...")
        result = subprocess.run(
            cmd, check=True, capture_output=True, text=True
        )
        click.echo(result.stdout)
        click.echo("R2R has been successfully updated.")
    except subprocess.CalledProcessError as e:
        click.echo(f"An error occurred while updating R2R: {e}")
        click.echo(e.stderr)
    except Exception as e:
        click.echo(f"An unexpected error occurred: {e}")


@cli.command()
def version():
    """Print the version of R2R."""
    from importlib.metadata import version

    click.echo(version("r2r"))<|MERGE_RESOLUTION|>--- conflicted
+++ resolved
@@ -223,16 +223,10 @@
     """Start the R2R server."""
     load_dotenv()
 
-<<<<<<< HEAD
-    if image and build:
-        os.environ["R2R_IMAGE"] = image
-        os.system(f"docker build -t {image} -f Dockerfile.unstructured .")
-=======
     if image:
         os.environ["R2R_IMAGE"] = image
         if build:
             os.system(f"docker build -t {image} -f Dockerfile.unstructured .")
->>>>>>> 983bb412
 
     if config_path:
         config_path = os.path.abspath(config_path)
