import json
import os
import platform
import subprocess
import sys
from importlib.metadata import version as get_version

import click
from dotenv import load_dotenv

from cli.command_group import cli
from cli.utils.docker_utils import (
    bring_down_docker_compose,
    remove_r2r_network,
    run_docker_serve,
    run_local_serve,
    wait_for_container_health,
)
from cli.utils.timer import timer


@cli.command()
@click.pass_obj
def health(client):
    """Check the health of the server."""
    with timer():
        response = client.health()

    click.echo(response)


@cli.command()
@click.pass_obj
def server_stats(client):
    """Check the server stats."""
    with timer():
        response = client.server_stats()

    click.echo(response)


@cli.command()
@click.option(
    "--offset", default=None, help="Pagination offset. Default is None."
)
@click.option(
    "--limit", default=None, help="Pagination limit. Defaults to 100."
)
@click.option("--run-type-filter", help="Filter for log types")
@click.pass_obj
def logs(client, run_type_filter, offset, limit):
    """Retrieve logs with optional type filter."""
    with timer():
        response = client.logs(
            offset=offset, limit=limit, run_type_filter=run_type_filter
        )

    for log in response["results"]:
        click.echo(f"Run ID: {log['run_id']}")
        click.echo(f"Run Type: {log['run_type']}")
        click.echo(f"Timestamp: {log['timestamp']}")
        click.echo(f"User ID: {log['user_id']}")
        click.echo("Entries:")
        for entry in log["entries"]:
            click.echo(f"  - {entry['key']}: {entry['value'][:100]}")
        click.echo("---")

    click.echo(f"Total runs: {len(response['results'])}")


@cli.command()
@click.option(
    "--volumes",
    is_flag=True,
    help="Remove named volumes declared in the `volumes` section of the Compose file",
)
@click.option(
    "--remove-orphans",
    is_flag=True,
    help="Remove containers for services not defined in the Compose file",
)
@click.option("--project-name", default="r2r", help="Project name for Docker")
def docker_down(volumes, remove_orphans, project_name):
    """Bring down the Docker Compose setup and attempt to remove the network if necessary."""
    result = bring_down_docker_compose(project_name, volumes, remove_orphans)
    remove_r2r_network()

    if result != 0:
        click.echo(
            "An error occurred while bringing down the Docker Compose setup. Attempting to remove the network..."
        )
    else:
        click.echo("Docker Compose setup has been successfully brought down.")


@cli.command()
def generate_report():
    """Generate a system report including R2R version, Docker info, and OS details."""

    # Get R2R version
    from importlib.metadata import version

    report = {"r2r_version": version("r2r")}

    # Get Docker info
    try:
        subprocess.run(
            ["docker", "version"], check=True, capture_output=True, timeout=5
        )

        docker_ps_output = subprocess.check_output(
            ["docker", "ps", "--format", "{{.ID}}\t{{.Names}}\t{{.Status}}"],
            text=True,
            timeout=5,
        ).strip()
        report["docker_ps"] = [
            dict(zip(["id", "name", "status"], line.split("\t")))
            for line in docker_ps_output.split("\n")
            if line
        ]

        docker_network_output = subprocess.check_output(
            ["docker", "network", "ls", "--format", "{{.ID}}\t{{.Name}}"],
            text=True,
            timeout=5,
        ).strip()
        networks = [
            dict(zip(["id", "name"], line.split("\t")))
            for line in docker_network_output.split("\n")
            if line
        ]

        report["docker_subnets"] = []
        for network in networks:
            inspect_output = subprocess.check_output(
                [
                    "docker",
                    "network",
                    "inspect",
                    network["id"],
                    "--format",
                    "{{range .IPAM.Config}}{{.Subnet}}{{end}}",
                ],
                text=True,
                timeout=5,
            ).strip()
            if subnet := inspect_output:
                network["subnet"] = subnet
                report["docker_subnets"].append(network)

    except subprocess.CalledProcessError as e:
        report["docker_error"] = f"Error running Docker command: {e}"
    except FileNotFoundError:
        report["docker_error"] = (
            "Docker command not found. Is Docker installed and in PATH?"
        )
    except subprocess.TimeoutExpired:
        report["docker_error"] = (
            "Docker command timed out. Docker might be unresponsive."
        )

    # Get OS information
    report["os_info"] = {
        "system": platform.system(),
        "release": platform.release(),
        "version": platform.version(),
        "machine": platform.machine(),
        "processor": platform.processor(),
    }

    click.echo("System Report:")
    click.echo(json.dumps(report, indent=2))


@cli.command()
@click.option("--host", default="0.0.0.0", help="Host to run the server on")
@click.option("--port", default=7272, help="Port to run the server on")
@click.option("--docker", is_flag=True, help="Run using Docker")
@click.option(
    "--exclude-neo4j", default=False, help="Exclude Neo4j from Docker setup"
)
@click.option(
    "--exclude-ollama", default=True, help="Exclude Ollama from Docker setup"
)
@click.option(
    "--exclude-postgres",
    default=False,
    help="Exclude Postgres from Docker setup",
)
@click.option(
    "--exclude-hatchet",
    default=False,
    help="Exclude Hatchet from Docker setup",
)
@click.option("--project-name", default="r2r", help="Project name for Docker")
@click.option("--image", help="Docker image to use")
@click.option(
    "--config-name", default=None, help="Name of the R2R configuration to use"
)
@click.option(
    "--config-path",
    default=None,
    help="Path to a custom R2R configuration file",
)
@click.option(
    "--build",
    is_flag=True,
    default=False,
    help="Run in debug mode. Only for development.",
)
@click.option(
    "--unstructured",
    is_flag=True,
    default=False,
    help="Use the unstructured Docker image",
)
def serve(
    host,
    port,
    docker,
    exclude_neo4j,
    exclude_ollama,
    exclude_postgres,
    exclude_hatchet,
    project_name,
    image,
    config_name,
    config_path,
    build,
<<<<<<< HEAD
) -> None:
=======
    unstructured,
):
>>>>>>> 299f4a9d
    """Start the R2R server."""
    load_dotenv()

    if not image:
        r2r_version = get_version("r2r")
        image_suffix = "-unstructured" if unstructured else ""
        image = f"ragtoriches/prod:{r2r_version}{image_suffix}"

        version_specific_image = (
            f"ragtoriches/prod:{r2r_version}{image_suffix}"
        )
        latest_image = "ragtoriches/prod:latest-unstructured"

        # try:
        #     click.echo(f"Attempting to pull image: {version_specific_image}")
        #     subprocess.run(
        #         ["docker", "pull", version_specific_image],
        #         check=True,
        #         capture_output=True,
        #     )
        #     image = version_specific_image
        #     click.echo(f"Successfully pulled image: {version_specific_image}")
        # except subprocess.CalledProcessError:
        #     click.echo(
        #         f"Image {version_specific_image} not found. Falling back to latest."
        #     )
        #     try:
        #         click.echo(f"Attempting to pull image: {latest_image}")
        #         subprocess.run(
        #             ["docker", "pull", latest_image],
        #             check=True,
        #             capture_output=True,
        #         )
        #         image = latest_image
        #         click.echo(f"Successfully pulled image: {latest_image}")
        #     except subprocess.CalledProcessError:
        #         click.echo(
        #             f"Failed to pull {latest_image}. Please check your internet connection and Docker Hub access."
        #         )
        #         return
        image = latest_image
        os.environ["R2R_IMAGE"] = image

    if build:
        subprocess.run(
            [
                "docker",
                "build",
                "-t",
                image,
                "-f",
                "Dockerfile.unstructured",
                ".",
            ],
            check=True,
        )

    if config_path:
        config_path = os.path.abspath(config_path)

        # For Windows, convert backslashes to forward slashes and prepend /host_mnt/
        if platform.system() == "Windows":
            config_path = "/host_mnt/" + config_path.replace(
                "\\", "/"
            ).replace(":", "")

    if docker:

        run_docker_serve(
            host,
            port,
            exclude_neo4j,
            exclude_ollama,
            exclude_postgres,
            exclude_hatchet,
            project_name,
            image,
            config_name,
            config_path,
        )
        if (
            "pytest" in sys.modules
            or "unittest" in sys.modules
            or os.environ.get("PYTEST_CURRENT_TEST")
        ):
            click.echo("Test environment detected. Skipping browser open.")
        else:
            # Open browser after Docker setup is complete
            import webbrowser

            click.echo("Waiting for all services to become healthy...")

            if not wait_for_container_health(project_name, "r2r"):
                click.secho(
                    "r2r container failed to become healthy.", fg="red"
                )
                return

            traefik_port = os.environ.get("R2R_DASHBOARD_PORT", "80")
            url = f"http://localhost:{traefik_port}"

            click.secho(f"Navigating to R2R application at {url}.", fg="blue")
            webbrowser.open(url)
    else:
        run_local_serve(host, port, config_name, config_path)


@cli.command()
def update():
    """Update the R2R package to the latest version."""
    try:
        cmd = [sys.executable, "-m", "pip", "install", "--upgrade", "r2r"]

        click.echo("Updating R2R...")
        result = subprocess.run(
            cmd, check=True, capture_output=True, text=True
        )
        click.echo(result.stdout)
        click.echo("R2R has been successfully updated.")
    except subprocess.CalledProcessError as e:
        click.echo(f"An error occurred while updating R2R: {e}")
        click.echo(e.stderr)
    except Exception as e:
        click.echo(f"An unexpected error occurred: {e}")


@cli.command()
def version():
    """Print the version of R2R."""
    from importlib.metadata import version

    click.echo(version("r2r"))<|MERGE_RESOLUTION|>--- conflicted
+++ resolved
@@ -227,12 +227,8 @@
     config_name,
     config_path,
     build,
-<<<<<<< HEAD
-) -> None:
-=======
     unstructured,
 ):
->>>>>>> 299f4a9d
     """Start the R2R server."""
     load_dotenv()
 
