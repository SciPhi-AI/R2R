<<<<<<< HEAD
import docker as docker_engine
=======
import docker
>>>>>>> 71117284
from importlib.metadata import version as get_version
import json
import os
import platform
import subprocess
import sys

import click
from dotenv import load_dotenv

from cli.command_group import cli
from cli.utils.docker_utils import (
    bring_down_docker_compose,
    remove_r2r_network,
    run_docker_serve,
    run_local_serve,
    wait_for_container_health,
)
from cli.utils.timer import timer


@cli.command()
@click.pass_obj
def health(client):
    """Check the health of the server."""
    with timer():
        response = client.health()

    click.echo(response)


@cli.command()
@click.pass_obj
def server_stats(client):
    """Check the server stats."""
    with timer():
        response = client.server_stats()

    click.echo(response)


@cli.command()
@click.option(
    "--offset", default=None, help="Pagination offset. Default is None."
)
@click.option(
    "--limit", default=None, help="Pagination limit. Defaults to 100."
)
@click.option("--run-type-filter", help="Filter for log types")
@click.pass_obj
def logs(client, run_type_filter, offset, limit):
    """Retrieve logs with optional type filter."""
    with timer():
        response = client.logs(
            offset=offset, limit=limit, run_type_filter=run_type_filter
        )

    for log in response["results"]:
        click.echo(f"Run ID: {log['run_id']}")
        click.echo(f"Run Type: {log['run_type']}")
        click.echo(f"Timestamp: {log['timestamp']}")
        click.echo(f"User ID: {log['user_id']}")
        click.echo("Entries:")
        for entry in log["entries"]:
            click.echo(f"  - {entry['key']}: {entry['value'][:100]}")
        click.echo("---")

    click.echo(f"Total runs: {len(response['results'])}")


@cli.command()
@click.option(
    "--volumes",
    is_flag=True,
    help="Remove named volumes declared in the `volumes` section of the Compose file",
)
@click.option(
    "--remove-orphans",
    is_flag=True,
    help="Remove containers for services not defined in the Compose file",
)
@click.option("--project-name", default="r2r", help="Project name for Docker")
def docker_down(volumes, remove_orphans, project_name):
    """Bring down the Docker Compose setup and attempt to remove the network if necessary."""
    result = bring_down_docker_compose(project_name, volumes, remove_orphans)
    remove_r2r_network()

    if result != 0:
        click.echo(
            "An error occurred while bringing down the Docker Compose setup. Attempting to remove the network..."
        )
    else:
        click.echo("Docker Compose setup has been successfully brought down.")


@cli.command()
def generate_report():
    """Generate a system report including R2R version, Docker info, and OS details."""

    # Get R2R version
    from importlib.metadata import version

    report = {"r2r_version": version("r2r")}

    # Get Docker info
    try:
        subprocess.run(
            ["docker", "version"], check=True, capture_output=True, timeout=5
        )

        docker_ps_output = subprocess.check_output(
            ["docker", "ps", "--format", "{{.ID}}\t{{.Names}}\t{{.Status}}"],
            text=True,
            timeout=5,
        ).strip()
        report["docker_ps"] = [
            dict(zip(["id", "name", "status"], line.split("\t")))
            for line in docker_ps_output.split("\n")
            if line
        ]

        docker_network_output = subprocess.check_output(
            ["docker", "network", "ls", "--format", "{{.ID}}\t{{.Name}}"],
            text=True,
            timeout=5,
        ).strip()
        networks = [
            dict(zip(["id", "name"], line.split("\t")))
            for line in docker_network_output.split("\n")
            if line
        ]

        report["docker_subnets"] = []
        for network in networks:
            inspect_output = subprocess.check_output(
                [
                    "docker",
                    "network",
                    "inspect",
                    network["id"],
                    "--format",
                    "{{range .IPAM.Config}}{{.Subnet}}{{end}}",
                ],
                text=True,
                timeout=5,
            ).strip()
            if subnet := inspect_output:
                network["subnet"] = subnet
                report["docker_subnets"].append(network)

    except subprocess.CalledProcessError as e:
        report["docker_error"] = f"Error running Docker command: {e}"
    except FileNotFoundError:
        report["docker_error"] = (
            "Docker command not found. Is Docker installed and in PATH?"
        )
    except subprocess.TimeoutExpired:
        report["docker_error"] = (
            "Docker command timed out. Docker might be unresponsive."
        )

    # Get OS information
    report["os_info"] = {
        "system": platform.system(),
        "release": platform.release(),
        "version": platform.version(),
        "machine": platform.machine(),
        "processor": platform.processor(),
    }

    click.echo("System Report:")
    click.echo(json.dumps(report, indent=2))


@cli.command()
@click.option("--host", default="0.0.0.0", help="Host to run the server on")
@click.option("--port", default=7272, help="Port to run the server on")
@click.option("--docker", is_flag=True, help="Run using Docker")
@click.option(
    "--exclude-neo4j", default=False, help="Exclude Neo4j from Docker setup"
)
@click.option(
    "--exclude-ollama", default=True, help="Exclude Ollama from Docker setup"
)
@click.option(
    "--exclude-postgres",
    default=False,
    help="Exclude Postgres from Docker setup",
)
@click.option(
    "--exclude-hatchet",
    default=False,
    help="Exclude Hatchet from Docker setup",
)
@click.option("--project-name", default="r2r", help="Project name for Docker")
@click.option("--image", help="Docker image to use")
@click.option(
    "--config-name", default=None, help="Name of the R2R configuration to use"
)
@click.option(
    "--config-path",
    default=None,
    help="Path to a custom R2R configuration file",
)
@click.option(
    "--build",
    is_flag=True,
    default=False,
    help="Run in debug mode. Only for development.",
)
@click.option(
    "--unstructured",
    is_flag=True,
    default=False,
    help="Use the unstructured Docker image",
)
def serve(
    host,
    port,
    docker,
    exclude_neo4j,
    exclude_ollama,
    exclude_postgres,
    exclude_hatchet,
    project_name,
    image,
    config_name,
    config_path,
    build,
    unstructured,
):
    """Start the R2R server."""
    load_dotenv()

<<<<<<< HEAD
    if not image:
=======
    if image:
>>>>>>> 71117284
        r2r_version = get_version("r2r")
        image_suffix = "-unstructured" if unstructured else ""
        image = f"ragtoriches/prod:{r2r_version}{image_suffix}"

<<<<<<< HEAD
        version_specific_image = f"ragtoriches/prod:{r2r_version}{image_suffix}"
        latest_image = "ragtoriches/prod:main-unstructured"

        try:
            click.echo(f"Attempting to pull image: {version_specific_image}")
            subprocess.run(["docker", "pull", version_specific_image], check=True, capture_output=True)
            image = version_specific_image
            click.echo(f"Successfully pulled image: {version_specific_image}")
        except subprocess.CalledProcessError:
            click.echo(f"Image {version_specific_image} not found. Falling back to latest.")
            try:
                click.echo(f"Attempting to pull image: {latest_image}")
                subprocess.run(["docker", "pull", latest_image], check=True, capture_output=True)
                image = latest_image
                click.echo(f"Successfully pulled image: {latest_image}")
            except subprocess.CalledProcessError:
                click.echo(f"Failed to pull {latest_image}. Please check your internet connection and Docker Hub access.")
                return
=======
        version_specific_image = (
            f"ragtoriches/prod:{r2r_version}{image_suffix}"
        )
        latest_image = f"ragtoriches/prod:latest{image_suffix}"

        client = docker.from_env()

        try:
            click.echo(f"Attempting to pull image: {version_specific_image}")
            client.images.pull(version_specific_image)
            image = version_specific_image
            click.echo(f"Successfully pulled image: {version_specific_image}")
        except docker.errors.ImageNotFound:
            click.echo(
                f"Image {version_specific_image} not found. Falling back to latest."
            )
            try:
                click.echo(f"Attempting to pull image: {latest_image}")
                client.images.pull(latest_image)
                image = latest_image
                click.echo(f"Successfully pulled image: {latest_image}")
            except docker.errors.ImageNotFound:
                click.echo(
                    f"Failed to pull {latest_image}. Please check your internet connection and Docker Hub access."
                )
                return
        except docker.errors.APIError as e:
            click.echo(f"Error pulling Docker image: {e}")
            return

>>>>>>> 71117284
        os.environ["R2R_IMAGE"] = image

    if build:
        subprocess.run(["docker", "build", "-t", image, "-f", "Dockerfile.unstructured", "."], check=True)


    if config_path:
        config_path = os.path.abspath(config_path)

        # For Windows, convert backslashes to forward slashes and prepend /host_mnt/
        if platform.system() == "Windows":
            config_path = "/host_mnt/" + config_path.replace(
                "\\", "/"
            ).replace(":", "")

    if docker:

        run_docker_serve(
            host,
            port,
            exclude_neo4j,
            exclude_ollama,
            exclude_postgres,
            exclude_hatchet,
            project_name,
            image,
            config_name,
            config_path,
        )
        if (
            "pytest" in sys.modules
            or "unittest" in sys.modules
            or os.environ.get("PYTEST_CURRENT_TEST")
        ):
            click.echo("Test environment detected. Skipping browser open.")
        else:
            # Open browser after Docker setup is complete
            import webbrowser

            click.echo("Waiting for all services to become healthy...")

            if not wait_for_container_health(project_name, "r2r"):
                click.secho(
                    "r2r container failed to become healthy.", fg="red"
                )

            traefik_port = os.environ.get("R2R_DASHBOARD_PORT", "80")
            url = f"http://localhost:{traefik_port}"

            click.secho(f"Navigating to R2R application at {url}.", fg="blue")
            webbrowser.open(url)
    else:
        run_local_serve(host, port, config_name, config_path)


@cli.command()
def update():
    """Update the R2R package to the latest version."""
    try:
        cmd = [sys.executable, "-m", "pip", "install", "--upgrade", "r2r"]

        click.echo("Updating R2R...")
        result = subprocess.run(
            cmd, check=True, capture_output=True, text=True
        )
        click.echo(result.stdout)
        click.echo("R2R has been successfully updated.")
    except subprocess.CalledProcessError as e:
        click.echo(f"An error occurred while updating R2R: {e}")
        click.echo(e.stderr)
    except Exception as e:
        click.echo(f"An unexpected error occurred: {e}")


@cli.command()
def version():
    """Print the version of R2R."""
    from importlib.metadata import version

    click.echo(version("r2r"))<|MERGE_RESOLUTION|>--- conflicted
+++ resolved
@@ -1,14 +1,9 @@
-<<<<<<< HEAD
-import docker as docker_engine
-=======
-import docker
->>>>>>> 71117284
-from importlib.metadata import version as get_version
 import json
 import os
 import platform
 import subprocess
 import sys
+from importlib.metadata import version as get_version
 
 import click
 from dotenv import load_dotenv
@@ -237,71 +232,58 @@
     """Start the R2R server."""
     load_dotenv()
 
-<<<<<<< HEAD
     if not image:
-=======
-    if image:
->>>>>>> 71117284
         r2r_version = get_version("r2r")
         image_suffix = "-unstructured" if unstructured else ""
         image = f"ragtoriches/prod:{r2r_version}{image_suffix}"
 
-<<<<<<< HEAD
-        version_specific_image = f"ragtoriches/prod:{r2r_version}{image_suffix}"
+        version_specific_image = (
+            f"ragtoriches/prod:{r2r_version}{image_suffix}"
+        )
         latest_image = "ragtoriches/prod:main-unstructured"
 
         try:
             click.echo(f"Attempting to pull image: {version_specific_image}")
-            subprocess.run(["docker", "pull", version_specific_image], check=True, capture_output=True)
+            subprocess.run(
+                ["docker", "pull", version_specific_image],
+                check=True,
+                capture_output=True,
+            )
             image = version_specific_image
             click.echo(f"Successfully pulled image: {version_specific_image}")
         except subprocess.CalledProcessError:
-            click.echo(f"Image {version_specific_image} not found. Falling back to latest.")
-            try:
-                click.echo(f"Attempting to pull image: {latest_image}")
-                subprocess.run(["docker", "pull", latest_image], check=True, capture_output=True)
-                image = latest_image
-                click.echo(f"Successfully pulled image: {latest_image}")
-            except subprocess.CalledProcessError:
-                click.echo(f"Failed to pull {latest_image}. Please check your internet connection and Docker Hub access.")
-                return
-=======
-        version_specific_image = (
-            f"ragtoriches/prod:{r2r_version}{image_suffix}"
-        )
-        latest_image = f"ragtoriches/prod:latest{image_suffix}"
-
-        client = docker.from_env()
-
-        try:
-            click.echo(f"Attempting to pull image: {version_specific_image}")
-            client.images.pull(version_specific_image)
-            image = version_specific_image
-            click.echo(f"Successfully pulled image: {version_specific_image}")
-        except docker.errors.ImageNotFound:
             click.echo(
                 f"Image {version_specific_image} not found. Falling back to latest."
             )
             try:
                 click.echo(f"Attempting to pull image: {latest_image}")
-                client.images.pull(latest_image)
+                subprocess.run(
+                    ["docker", "pull", latest_image],
+                    check=True,
+                    capture_output=True,
+                )
                 image = latest_image
                 click.echo(f"Successfully pulled image: {latest_image}")
-            except docker.errors.ImageNotFound:
+            except subprocess.CalledProcessError:
                 click.echo(
                     f"Failed to pull {latest_image}. Please check your internet connection and Docker Hub access."
                 )
                 return
-        except docker.errors.APIError as e:
-            click.echo(f"Error pulling Docker image: {e}")
-            return
-
->>>>>>> 71117284
         os.environ["R2R_IMAGE"] = image
 
     if build:
-        subprocess.run(["docker", "build", "-t", image, "-f", "Dockerfile.unstructured", "."], check=True)
-
+        subprocess.run(
+            [
+                "docker",
+                "build",
+                "-t",
+                image,
+                "-f",
+                "Dockerfile.unstructured",
+                ".",
+            ],
+            check=True,
+        )
 
     if config_path:
         config_path = os.path.abspath(config_path)
