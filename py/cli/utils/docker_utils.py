import ipaddress
import json
import os
import re
import socket
import subprocess
import sys
import time
from typing import Optional

import asyncclick as click
import requests
from requests.exceptions import RequestException


def bring_down_docker_compose(project_name, volumes, remove_orphans):
    compose_files = get_compose_files()
    docker_command = f"docker compose -f {compose_files['base']}  -f {compose_files['full']}"
    docker_command += f" --project-name {project_name}"

    if volumes:
        docker_command += " --volumes"

    if remove_orphans:
        docker_command += " --remove-orphans"

    docker_command += " down"

    click.echo(f"Bringing down {project_name} Docker Compose setup...")
    return os.system(docker_command)


def remove_r2r_network():
    networks = (
        subprocess.check_output(
            ["docker", "network", "ls", "--format", "{{.Name}}"]
        )
        .decode()
        .split()
    )

    r2r_network = next(
        (
            network
            for network in networks
            if network.startswith("r2r_") and "network" in network
        ),
        None,
    )

    if not r2r_network:
        click.echo("Could not find the r2r network to remove.")
        return

    for _ in range(2):  # Try twice
        remove_command = f"docker network rm {r2r_network}"
        if os.system(remove_command) == 0:
            click.echo(f"Successfully removed network: {r2r_network}")
            return
        click.echo(
            f"Failed to remove network: {r2r_network}. Retrying in 5 seconds..."
        )
        time.sleep(5)

    click.echo(
        "Failed to remove the network after multiple attempts. Please try the following steps:\n"
        "1. Run 'docker ps' to check for any running containers using this network.\n"
        "2. Stop any running containers with 'docker stop <container_id>'.\n"
        f"3. Try removing the network manually with 'docker network rm {r2r_network}'.\n"
        "4. If the above steps don't work, you may need to restart the Docker daemon."
    )


async def run_local_serve(
    host: str,
    port: int,
    config_name: Optional[str] = None,
    config_path: Optional[str] = None,
) -> None:
    try:
        from r2r import R2RBuilder, R2RConfig
    except ImportError as e:
        click.echo(
            f"Error: You must install the `r2r core` package to run the R2R server locally."
        )
        raise e

    if config_path and config_name:
        raise ValueError("Cannot specify both config_path and config_name")
    if not config_path and not config_name:
        config_name = "default"

    r2r_instance = await R2RBuilder(
        config=R2RConfig.load(config_name, config_path)
    ).build()

    if config_name or config_path:
        completion_config = r2r_instance.config.completion
        llm_provider = completion_config.provider
        llm_model = completion_config.generation_config.model
        model_provider = llm_model.split("/")[0]
        check_llm_reqs(llm_provider, model_provider, include_ollama=True)

    click.echo("R2R now runs on port 7272 by default!")
    available_port = find_available_port(port)

    await r2r_instance.orchestration_provider.start_worker()

    # TODO: make this work with autoreload, currently due to hatchet, it causes a reload error
    # import uvicorn
    # uvicorn.run(
    #     "core.main.app_entry:app", host=host, port=available_port, reload=False
    # )

    r2r_instance.serve(host, available_port)


def run_docker_serve(
    host: str,
    port: int,
    full: bool,
    project_name: str,
    image: str,
    config_name: Optional[str] = None,
    config_path: Optional[str] = None,
):
    check_docker_compose_version()
    check_set_docker_env_vars()

    if config_path and config_name:
        raise ValueError("Cannot specify both config_path and config_name")

    no_conflict, message = check_subnet_conflict()
    if not no_conflict:
        click.secho(f"Warning: {message}", fg="red", bold=True)
        click.echo("This may cause issues when starting the Docker setup.")
        if not click.confirm("Do you want to continue?", default=True):
            click.echo("Aborting Docker setup.")
            return

    compose_files = get_compose_files()
    pull_command, up_command = build_docker_command(
        compose_files,
        host,
        port,
        full,
        project_name,
        image,
        config_name,
        config_path,
    )

    click.secho("R2R now runs on port 7272 by default!", fg="yellow")
    click.echo("Pulling Docker images...")
    click.echo(f"Calling `{pull_command}`")
    os.system(pull_command)

    click.echo("Starting Docker Compose setup...")
    click.echo(f"Calling `{up_command}`")
    os.system(up_command)


def check_llm_reqs(llm_provider, model_provider, include_ollama=False):
    providers = {
        "openai": {"env_vars": ["OPENAI_API_KEY"]},
        "anthropic": {"env_vars": ["ANTHROPIC_API_KEY"]},
        "azure": {
            "env_vars": [
                "AZURE_API_KEY",
                "AZURE_API_BASE",
                "AZURE_API_VERSION",
            ]
        },
        "vertex": {
            "env_vars": [
                "GOOGLE_APPLICATION_CREDENTIALS",
                "VERTEX_PROJECT",
                "VERTEX_LOCATION",
            ]
        },
        "bedrock": {
            "env_vars": [
                "AWS_ACCESS_KEY_ID",
                "AWS_SECRET_ACCESS_KEY",
               "AWS_REGION_NAME",
            ]
        },
        "groq": {"env_vars": ["GROQ_API_KEY"]},
        "cohere": {"env_vars": ["COHERE_API_KEY"]},
        "anyscale": {"env_vars": ["ANYSCALE_API_KEY"]},
    }

    for provider, config in providers.items():
        if llm_provider == provider or model_provider == provider:
            if missing_vars := [
                var for var in config["env_vars"] if not os.environ.get(var)
            ]:
                message = f"You have specified `{provider}` as a default LLM provider, but the following environment variables are missing: {', '.join(missing_vars)}. Would you like to continue?"
                if not click.confirm(message, default=False):
                    click.echo("Aborting Docker setup.")
                    sys.exit(1)

    if (
        llm_provider == "ollama" or model_provider == "ollama"
    ) and include_ollama:
        check_external_ollama()


def check_external_ollama(ollama_url="http://localhost:11434/api/version"):
    try:
        response = requests.get(ollama_url, timeout=5)
        if response.status_code == 200:
            click.echo("External Ollama instance detected and responsive.")
        else:
            warning_text = click.style("Warning:", fg="red", bold=True)
            click.echo(
                f"{warning_text} External Ollama instance returned unexpected status code: {response.status_code}"
            )
            if not click.confirm(
                "Do you want to continue without Ollama connection?",
                default=False,
            ):
                click.echo("Aborting Docker setup.")
                sys.exit(1)
    except RequestException as e:
        warning_text = click.style("Warning:", fg="red", bold=True)
        click.echo(
            f"{warning_text} Unable to connect to external Ollama instance. Error: {e}"
        )
        click.echo(
            "Please ensure Ollama is running externally if you've excluded it from Docker and plan on running Local LLMs."
        )
        if not click.confirm(
            "Do you want to continue without Ollama connection?", default=False
        ):
            click.echo("Aborting Docker setup.")
            sys.exit(1)


def check_set_docker_env_vars():

    env_vars = {
        "POSTGRES_PROJECT_NAME": "r2r",
<<<<<<< HEAD
        "POSTGRES_HOST": "localhost",
=======
        "POSTGRES_HOST": "postgres",
>>>>>>> a4d7b95a
        "POSTGRES_PORT": "5432",
        "POSTGRES_DBNAME": "postgres",
        "POSTGRES_USER": "postgres",
        "POSTGRES_PASSWORD": "postgres",
    }
<<<<<<< HEAD

=======
>>>>>>> a4d7b95a

    is_test = (
        "pytest" in sys.modules
        or "unittest" in sys.modules
        or os.environ.get("PYTEST_CURRENT_TEST")
    )

    if not is_test:
        for var in env_vars:
            if value := os.environ.get(var):
                warning_text = click.style("Warning:", fg="red", bold=True)

                if value == env_vars[var]:
                    continue

                prompt = (
                    f"{warning_text} It's only necessary to set this environment variable when connecting to an instance not managed by R2R.\n"
                    f"Environment variable {var} is set to '{value}'. Unset it?"
                )
                if click.confirm(prompt, default=True):
                    os.environ[var] = ""
                    click.echo(f"Unset {var}")
                else:
                    click.echo(f"Kept {var}")


def set_config_env_vars(obj):
    if config_path := obj.get("config_path"):
        os.environ["CONFIG_PATH"] = f'"{config_path}"'
    else:
        config_name = obj.get("config_name") or "default"
        os.environ["CONFIG_NAME"] = f'"{config_name}"'


def get_compose_files():
    package_dir = os.path.join(
        os.path.dirname(os.path.abspath(__file__)),
        "..",
        "..",
    )
    compose_files = {
        "base": os.path.join(package_dir, "compose.yaml"),
        "full": os.path.join(package_dir, "compose.full.yaml"),
    }

    for name, path in compose_files.items():
        if not os.path.exists(path):
            click.echo(
                f"Error: Docker Compose file {name} not found at {path}"
            )
            sys.exit(1)

    return compose_files


def find_available_port(start_port):
    port = start_port
    while True:
        with socket.socket(socket.AF_INET, socket.SOCK_STREAM) as s:
            if s.connect_ex(("localhost", port)) != 0:
                if port != start_port:
                    click.secho(
                        f"Warning: Port {start_port} is in use. Using {port}",
                        fg="red",
                        bold=True,
                    )
                return port
            port += 1


def build_docker_command(
    compose_files,
    host,
    port,
    full,
    project_name,
    image,
    config_name,
    config_path,
):
    if not full:
        base_command = f"docker compose -f {compose_files['base']}"
    else:
        base_command = f"docker compose -f {compose_files['full']}"

    base_command += f" --project-name {project_name}"

    # Find available ports
    r2r_dashboard_port = port + 1
    hatchet_dashboard_port = r2r_dashboard_port + 1

    os.environ["PORT"] = str(port)
    os.environ["HOST"] = host
    os.environ["R2R_DASHBOARD_PORT"] = str(r2r_dashboard_port)
    os.environ["HATCHET_DASHBOARD_PORT"] = str(hatchet_dashboard_port)
    os.environ["R2R_IMAGE"] = image or ""

    if config_name is not None:
        os.environ["CONFIG_NAME"] = config_name
    elif config_path:
        os.environ["CONFIG_PATH"] = (
            os.path.abspath(config_path) if config_path else ""
        )

    pull_command = f"{base_command} pull"
    up_command = f"{base_command} up -d"

    return pull_command, up_command


def check_subnet_conflict():
    r2r_subnet = ipaddress.ip_network("172.28.0.0/16")

    try:
        networks_output = subprocess.check_output(
            ["docker", "network", "ls", "--format", "{{json .}}"]
        ).decode("utf-8")
        networks = [
            json.loads(line)
            for line in networks_output.splitlines()
            if line.strip()
        ]

        for network in networks:
            network_id = network["ID"]
            network_name = network["Name"]

            if network_name == "r2r-network":
                continue

            try:
                network_info_output = subprocess.check_output(
                    ["docker", "network", "inspect", network_id]
                ).decode("utf-8")

                network_info = json.loads(network_info_output)

                if (
                    not network_info
                    or not isinstance(network_info, list)
                    or len(network_info) == 0
                ):
                    continue

                network_data = network_info[0]
                if "IPAM" in network_data and "Config" in network_data["IPAM"]:
                    ipam_config = network_data["IPAM"]["Config"]
                    if ipam_config is None:
                        continue
                    for config in ipam_config:
                        if "Subnet" in config:
                            existing_subnet = ipaddress.ip_network(
                                config["Subnet"]
                            )
                            if r2r_subnet.overlaps(existing_subnet):
                                return (
                                    False,
                                    f"Subnet conflict detected with network '{network_name}' using subnet {existing_subnet}",
                                )
            except subprocess.CalledProcessError as e:
                click.echo(f"Error inspecting network {network_name}: {e}")
            except json.JSONDecodeError as e:
                click.echo(
                    f"Error parsing network info for {network_name}: {e}"
                )
            except Exception as e:
                click.echo(
                    f"Unexpected error inspecting network {network_name}: {e}"
                )

        return True, "No subnet conflicts detected"
    except subprocess.CalledProcessError as e:
        return False, f"Error checking Docker networks: {e}"
    except json.JSONDecodeError as e:
        return False, f"Error parsing Docker network information: {e}"
    except Exception as e:
        return False, f"Unexpected error while checking Docker networks: {e}"


def check_docker_compose_version():
    try:
        version_output = (
            subprocess.check_output(
                ["docker", "compose", "version"], stderr=subprocess.STDOUT
            )
            .decode("utf-8")
            .strip()
        )

        version_match = re.search(r"v?(\d+\.\d+\.\d+)", version_output)
        if not version_match:
            raise ValueError(f"Unexpected version format: {version_output}")

        compose_version = version_match[1]
        min_version = "2.25.0"

        # 2.29.6 throws an `invalid mount config` https://github.com/docker/compose/issues/12139
        incompatible_versions = ["2.29.6"]

        if parse_version(compose_version) < parse_version(min_version):
            click.secho(
                f"Warning: Docker Compose version {compose_version} is outdated. "
                f"Please upgrade to version {min_version} or higher.",
                fg="yellow",
                bold=True,
            )
        elif compose_version in incompatible_versions:
            click.secho(
                f"Warning: Docker Compose version {compose_version} is known to be incompatible."
                f"Please upgrade to a newer version.",
                fg="red",
                bold=True,
            )

        return True

    except subprocess.CalledProcessError as e:
        click.secho(
            f"Error: Docker Compose is not installed or not working properly. "
            f"Error message: {e.output.decode('utf-8').strip()}",
            fg="red",
            bold=True,
        )
    except Exception as e:
        click.secho(
            f"Error checking Docker Compose version: {e}",
            fg="red",
            bold=True,
        )

    return False


def parse_version(version_string):
    parts = version_string.split(".")
    if len(parts) != 3:
        raise ValueError("Invalid version format")
    try:
        return tuple(map(int, parts))
    except ValueError as e:
        raise ValueError("Invalid version format") from e


def wait_for_container_health(project_name, service_name, timeout=300):
    container_name = f"{project_name}-{service_name}-1"
    end_time = time.time() + timeout

    while time.time() < end_time:
        try:
            result = subprocess.run(
                ["docker", "inspect", container_name],
                capture_output=True,
                text=True,
                check=True,
            )
            container_info = json.loads(result.stdout)[0]

            health_status = (
                container_info["State"].get("Health", {}).get("Status")
            )
            if health_status == "healthy":
                return True
            if health_status is None:
                click.echo(
                    f"{service_name} does not have a health check defined."
                )
                return True

        except subprocess.CalledProcessError:
            click.echo(f"Error checking health of {service_name}")
        except (json.JSONDecodeError, IndexError):
            click.echo(
                "Error parsing Docker inspect output or container not found"
            )

        time.sleep(5)

    click.echo(f"Timeout waiting for {service_name} to be healthy.")
    return False<|MERGE_RESOLUTION|>--- conflicted
+++ resolved
@@ -241,20 +241,12 @@
 
     env_vars = {
         "POSTGRES_PROJECT_NAME": "r2r",
-<<<<<<< HEAD
-        "POSTGRES_HOST": "localhost",
-=======
         "POSTGRES_HOST": "postgres",
->>>>>>> a4d7b95a
         "POSTGRES_PORT": "5432",
         "POSTGRES_DBNAME": "postgres",
         "POSTGRES_USER": "postgres",
         "POSTGRES_PASSWORD": "postgres",
     }
-<<<<<<< HEAD
-
-=======
->>>>>>> a4d7b95a
 
     is_test = (
         "pytest" in sys.modules
