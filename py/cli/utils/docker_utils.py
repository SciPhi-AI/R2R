import ipaddress
import json
import os
import socket
import subprocess
import sys
import time
from typing import Optional

import click
import requests
from requests.exceptions import RequestException


def bring_down_docker_compose(project_name, volumes, remove_orphans):
    compose_files = get_compose_files()
    docker_command = f"docker compose -f {compose_files['base']} -f {compose_files['neo4j']} -f {compose_files['ollama']} -f {compose_files['postgres']}"
    docker_command += f" --project-name {project_name}"

    if volumes:
        docker_command += " --volumes"

    if remove_orphans:
        docker_command += " --remove-orphans"

    docker_command += " down"

    click.echo("Bringing down Docker Compose setup...")
    return os.system(docker_command)


def remove_r2r_network():
    networks = (
        subprocess.check_output(
            ["docker", "network", "ls", "--format", "{{.Name}}"]
        )
        .decode()
        .split()
    )

    r2r_network = next(
        (
            network
            for network in networks
            if network.startswith("r2r_") and "network" in network
        ),
        None,
    )

    if not r2r_network:
        click.echo("Could not find the r2r network to remove.")
        return

    for _ in range(2):  # Try twice
        remove_command = f"docker network rm {r2r_network}"
        if os.system(remove_command) == 0:
            click.echo(f"Successfully removed network: {r2r_network}")
            return
        click.echo(
            f"Failed to remove network: {r2r_network}. Retrying in 5 seconds..."
        )
        time.sleep(5)

    click.echo(
        "Failed to remove the network after multiple attempts. Please try the following steps:\n"
        "1. Run 'docker ps' to check for any running containers using this network.\n"
        "2. Stop any running containers with 'docker stop <container_id>'.\n"
        f"3. Try removing the network manually with 'docker network rm {r2r_network}'.\n"
        "4. If the above steps don't work, you may need to restart the Docker daemon."
    )


def run_local_serve(
    host: str,
    port: int,
    config_name: Optional[str] = None,
    config_path: Optional[str] = None,
) -> None:
    try:
        from r2r import R2R
    except ImportError:
        click.echo(
            "You must install the `r2r core` package to run the R2R server locally."
        )
        sys.exit(1)

    r2r_instance = R2R(config_name=config_name, config_path=config_path)

    if config_name or config_path:
        completion_config = r2r_instance.config.completion
        llm_provider = completion_config.provider
        llm_model = completion_config.generation_config.model
        model_provider = llm_model.split("/")[0]
        check_llm_reqs(llm_provider, model_provider, include_ollama=True)

    available_port = find_available_port(port)

    r2r_instance.serve(host, available_port)


def run_docker_serve(
    host: str,
    port: int,
    exclude_neo4j: bool,
    exclude_ollama: bool,
    exclude_postgres: bool,
    project_name: str,
    image: str,
    config_name: Optional[str] = None,
    config_path: Optional[str] = None,
):
<<<<<<< HEAD
    check_set_docker_env_vars(exclude_neo4j, exclude_postgres)
=======
    check_set_docker_env_vars(exclude_neo4j, exclude_ollama, exclude_postgres)
>>>>>>> 162eaded

    if config_path and config_name:
        raise ValueError("Cannot specify both config_path and config_name")

    no_conflict, message = check_subnet_conflict()
    if not no_conflict:
        click.secho(f"Warning: {message}", fg="red", bold=True)
        click.echo("This may cause issues when starting the Docker setup.")
        if not click.confirm("Do you want to continue?", default=True):
            click.echo("Aborting Docker setup.")
            return

    compose_files = get_compose_files()
    docker_command = build_docker_command(
        compose_files,
        host,
        port,
        exclude_neo4j,
        exclude_ollama,
        exclude_postgres,
        project_name,
        image,
        config_name,
        config_path,
    )

    click.echo("Starting Docker Compose setup...")
    os.system(docker_command)


def check_llm_reqs(llm_provider, model_provider, include_ollama=False):
    providers = {
        "openai": {"env_vars": ["OPENAI_API_KEY"]},
        "anthropic": {"env_vars": ["ANTHROPIC_API_KEY"]},
        "azure": {
            "env_vars": [
                "AZURE_API_KEY",
                "AZURE_API_BASE",
                "AZURE_API_VERSION",
            ]
        },
        "vertex": {
            "env_vars": [
                "GOOGLE_APPLICATION_CREDENTIALS",
                "VERTEX_PROJECT",
                "VERTEX_LOCATION",
            ]
        },
        "bedrock": {
            "env_vars": [
                "AWS_ACCESS_KEY_ID",
                "AWS_SECRET_ACCESS_KEY",
                "AWS_REGION_NAME",
            ]
        },
        "groq": {"env_vars": ["GROQ_API_KEY"]},
        "cohere": {"env_vars": ["COHERE_API_KEY"]},
        "anyscale": {"env_vars": ["ANYSCALE_API_KEY"]},
    }

    for provider, config in providers.items():
        if llm_provider == provider or model_provider == provider:
            if missing_vars := [
                var for var in config["env_vars"] if not os.environ.get(var)
            ]:
                message = f"You have specified `{provider}` as a default LLM provider, but the following environment variables are missing: {', '.join(missing_vars)}. Would you like to continue?"
                if not click.confirm(message, default=False):
                    click.echo("Aborting Docker setup.")
                    sys.exit(1)

    if (
        llm_provider == "ollama" or model_provider == "ollama"
    ) and include_ollama:
        check_external_ollama()


def check_external_ollama(ollama_url="http://localhost:11434/api/version"):

    try:
        response = requests.get(ollama_url, timeout=5)
        if response.status_code == 200:
            click.echo("External Ollama instance detected and responsive.")
        else:
            warning_text = click.style("Warning:", fg="red", bold=True)
            click.echo(
                f"{warning_text} External Ollama instance returned unexpected status code: {response.status_code}"
            )
            if not click.confirm(
                "Do you want to continue without Ollama connection?",
                default=False,
            ):
                click.echo("Aborting Docker setup.")
                sys.exit(1)
    except RequestException as e:
        warning_text = click.style("Warning:", fg="red", bold=True)
        click.echo(
            f"{warning_text} Unable to connect to external Ollama instance. Error: {e}"
        )
        click.echo(
            "Please ensure Ollama is running externally if you've excluded it from Docker and plan on running Local LLMs."
        )
        if not click.confirm(
            "Do you want to continue without Ollama connection?", default=False
        ):
            click.echo("Aborting Docker setup.")
            sys.exit(1)


def check_set_docker_env_vars(
    exclude_neo4j=False, exclude_ollama=True, exclude_postgres=False
):
    env_vars = []
    if not exclude_neo4j:
        neo4j_vars = [
            "NEO4J_USER",
            "NEO4J_PASSWORD",
            "NEO4J_URL",
            "NEO4J_DATABASE",
        ]
        env_vars.extend(neo4j_vars)

    if not exclude_postgres:
        postgres_vars = [
            "POSTGRES_HOST",
            "POSTGRES_USER",
            "POSTGRES_PASSWORD",
            "POSTGRES_PORT",
            "POSTGRES_DBNAME",
            "POSTGRES_VECS_COLLECTION",
        ]
        env_vars.extend(postgres_vars)

    if not exclude_ollama:
        ollama_vars = [
            "OLLAMA_API_BASE",
        ]
        env_vars.extend(ollama_vars)

    is_test = (
        "pytest" in sys.modules
        or "unittest" in sys.modules
        or os.environ.get("PYTEST_CURRENT_TEST")
    )

    if not is_test:
        for var in env_vars:
            if value := os.environ.get(var):
                warning_text = click.style("Warning:", fg="red", bold=True)
                prompt = (
                    f"{warning_text} It's only necessary to set this environment variable when connecting to an instance not managed by R2R.\n"
                    f"Environment variable {var} is set to '{value}'. Unset it?"
                )
                if click.confirm(prompt, default=True):
                    os.environ[var] = ""
                    click.echo(f"Unset {var}")
                else:
                    click.echo(f"Kept {var}")


def set_config_env_vars(obj):
    if config_path := obj.get("config_path"):
        os.environ["CONFIG_PATH"] = config_path
    else:
        os.environ["CONFIG_NAME"] = obj.get("config_name") or "default"

<<<<<<< HEAD
=======

>>>>>>> 162eaded
def get_compose_files():
    package_dir = os.path.join(
        os.path.dirname(os.path.abspath(__file__)),
        "..",
        "..",
    )
    compose_files = {
        "base": os.path.join(package_dir, "compose.yaml"),
        "neo4j": os.path.join(package_dir, "compose.neo4j.yaml"),
        "ollama": os.path.join(package_dir, "compose.ollama.yaml"),
        "postgres": os.path.join(package_dir, "compose.postgres.yaml"),
    }

    for name, path in compose_files.items():
        if not os.path.exists(path):
            click.echo(
                f"Error: Docker Compose file {name} not found at {path}"
            )
            sys.exit(1)

    return compose_files


def find_available_port(start_port):
    port = start_port
    while True:
        with socket.socket(socket.AF_INET, socket.SOCK_STREAM) as s:
            if s.connect_ex(("localhost", port)) != 0:
                if port != start_port:
                    click.secho(
                        f"Warning: Port {start_port} is in use. Using {port}",
                        fg="red",
                        bold=True,
                    )
                return port
            port += 1


def build_docker_command(
    compose_files,
    host,
    port,
    exclude_neo4j,
    exclude_ollama,
    exclude_postgres,
    project_name,
    image,
    config_name,
    config_path,
):
    available_port = find_available_port(port)

    command = f"docker compose -f {compose_files['base']}"
    if not exclude_neo4j:
        command += f" -f {compose_files['neo4j']}"
    if not exclude_ollama:
        command += f" -f {compose_files['ollama']}"
    if not exclude_postgres:
        command += f" -f {compose_files['postgres']}"

    command += f" --project-name {project_name}"

    os.environ["PORT"] = str(available_port)
    os.environ["HOST"] = host
    os.environ["TRAEFIK_PORT"] = str(available_port + 1)
    os.environ["R2R_IMAGE"] = image or ""

    if config_name is not None:
        os.environ["CONFIG_NAME"] = config_name
    elif config_path:
        os.environ["CONFIG_PATH"] = (
            os.path.abspath(config_path) if config_path else ""
        )

    command += " up -d"
    return command


def check_subnet_conflict():
    r2r_subnet = ipaddress.ip_network("172.28.0.0/16")

    try:
        networks_output = subprocess.check_output(
            ["docker", "network", "ls", "--format", "{{json .}}"]
        ).decode("utf-8")
        networks = [
            json.loads(line)
            for line in networks_output.splitlines()
            if line.strip()
        ]

        for network in networks:
            network_id = network["ID"]
            network_name = network["Name"]

            try:
                network_info_output = subprocess.check_output(
                    ["docker", "network", "inspect", network_id]
                ).decode("utf-8")

                network_info = json.loads(network_info_output)

                if (
                    not network_info
                    or not isinstance(network_info, list)
                    or len(network_info) == 0
                ):
                    continue

                network_data = network_info[0]
                if "IPAM" in network_data and "Config" in network_data["IPAM"]:
                    ipam_config = network_data["IPAM"]["Config"]
                    if ipam_config is None:
                        continue
                    for config in ipam_config:
                        if "Subnet" in config:
                            existing_subnet = ipaddress.ip_network(
                                config["Subnet"]
                            )
                            if r2r_subnet.overlaps(existing_subnet):
                                return (
                                    False,
                                    f"Subnet conflict detected with network '{network_name}' using subnet {existing_subnet}",
                                )
            except subprocess.CalledProcessError as e:
                click.echo(f"Error inspecting network {network_name}: {e}")
            except json.JSONDecodeError as e:
                click.echo(
                    f"Error parsing network info for {network_name}: {e}"
                )
            except Exception as e:
                click.echo(
                    f"Unexpected error inspecting network {network_name}: {e}"
                )

        return True, "No subnet conflicts detected"
    except subprocess.CalledProcessError as e:
        return False, f"Error checking Docker networks: {e}"
    except json.JSONDecodeError as e:
        return False, f"Error parsing Docker network information: {e}"
    except Exception as e:
        return False, f"Unexpected error while checking Docker networks: {e}"<|MERGE_RESOLUTION|>--- conflicted
+++ resolved
@@ -109,11 +109,7 @@
     config_name: Optional[str] = None,
     config_path: Optional[str] = None,
 ):
-<<<<<<< HEAD
-    check_set_docker_env_vars(exclude_neo4j, exclude_postgres)
-=======
     check_set_docker_env_vars(exclude_neo4j, exclude_ollama, exclude_postgres)
->>>>>>> 162eaded
 
     if config_path and config_name:
         raise ValueError("Cannot specify both config_path and config_name")
@@ -279,10 +275,7 @@
     else:
         os.environ["CONFIG_NAME"] = obj.get("config_name") or "default"
 
-<<<<<<< HEAD
-=======
-
->>>>>>> 162eaded
+
 def get_compose_files():
     package_dir = os.path.join(
         os.path.dirname(os.path.abspath(__file__)),
