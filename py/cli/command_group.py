<<<<<<< HEAD
import types
from functools import wraps
=======
# from .main import load_config
import json
import types
from functools import wraps
from pathlib import Path
>>>>>>> 9f1706c3
from typing import Any, Never

import asyncclick as click
from asyncclick import pass_context
from asyncclick.exceptions import Exit
from rich import box
from rich.console import Console
from rich.table import Table

from sdk import R2RAsyncClient

console = Console()

CONFIG_DIR = Path.home() / ".r2r"
CONFIG_FILE = CONFIG_DIR / "config.json"


def load_config() -> dict[str, Any]:
    """
    Load the CLI config from ~/.r2r/config.json.
    Returns an empty dict if the file doesn't exist or is invalid.
    """
    if not CONFIG_FILE.is_file():
        return {}
    try:
        with open(CONFIG_FILE, "r", encoding="utf-8") as f:
            data = json.load(f)
            # Ensure we always have a dict
            if not isinstance(data, dict):
                return {}
            return data
    except (IOError, json.JSONDecodeError):
        return {}


def silent_exit(ctx, code=0):
    if code != 0:
        raise Exit(code)


def deprecated_command(new_name):
    def decorator(f):
        @wraps(f)
        async def wrapped(*args, **kwargs):
            click.secho(
                f"Warning: This command is deprecated. Please use '{new_name}' instead.",
                fg="yellow",
                err=True,
            )
            return await f(*args, **kwargs)

        return wrapped

    return decorator


def custom_help_formatter(commands):
    """Create a nicely formatted help table using rich"""
    table = Table(
        box=box.ROUNDED,
        border_style="blue",
        pad_edge=False,
        collapse_padding=True,
    )

    table.add_column("Command", style="cyan", no_wrap=True)
    table.add_column("Description", style="white")

    command_groups = {
        "Document Management": [
            ("documents", "Document ingestion and management commands"),
            ("collections", "Collections management commands"),
        ],
        "Knowledge Graph": [
            ("graphs", "Graph creation and management commands"),
            ("prompts", "Prompt template management"),
        ],
        "Interaction": [
            ("conversations", "Conversation management commands"),
            ("retrieval", "Knowledge retrieval commands"),
        ],
        "System": [
            ("configure", "Configuration management commands"),
            ("users", "User management commands"),
            ("indices", "Index management commands"),
            ("system", "System administration commands"),
        ],
        "Database": [
            ("db", "Database management commands"),
            ("upgrade", "Upgrade database schema"),
            ("downgrade", "Downgrade database schema"),
            ("current", "Show current schema version"),
            ("history", "View schema migration history"),
        ],
    }

    for group_name, group_commands in command_groups.items():
        table.add_row(
            f"[bold yellow]{group_name}[/bold yellow]", "", style="dim"
        )
        for cmd_name, description in group_commands:
            if cmd_name in commands:
                table.add_row(f"  {cmd_name}", commands[cmd_name].help or "")
        table.add_row("", "")  # Add spacing between groups

    return table


class CustomGroup(click.Group):
    def format_help(self, ctx, formatter):
        console.print("\n[bold blue]R2R Command Line Interface[/bold blue]")
        console.print("The most advanced AI retrieval system\n")

        if self.get_help_option(ctx) is not None:
            console.print("[bold cyan]Usage:[/bold cyan]")
            console.print("  r2r [OPTIONS] COMMAND [ARGS]...\n")

        console.print("[bold cyan]Options:[/bold cyan]")
        console.print(
            "  --base-url TEXT  Base URL for the API [default: https://api.cloud.sciphi.ai]"
        )
        console.print("  --help           Show this message and exit.\n")

        console.print("[bold cyan]Commands:[/bold cyan]")
        console.print(custom_help_formatter(self.commands))
        console.print(
            "\nFor more details on a specific command, run: [bold]r2r COMMAND --help[/bold]\n"
        )


class CustomContext(click.Context):
    def __init__(self, *args: Any, **kwargs: Any) -> None:
        super().__init__(*args, **kwargs)
        self.exit_func = types.MethodType(silent_exit, self)

    def exit(self, code: int = 0) -> Never:
        self.exit_func(code)
        raise SystemExit(code)


def initialize_client(base_url: str) -> R2RAsyncClient:
    """Initialize R2R client with API key from config if available."""
    client = R2RAsyncClient()

    try:
        config = load_config()
        if api_key := config.get("api_key"):
            client.set_api_key(api_key)
            if not client.api_key:
                console.print(
                    "[yellow]Warning: API key not properly set in client[/yellow]"
                )

    except Exception as e:
        console.print(
            "[yellow]Warning: Failed to load API key from config[/yellow]"
        )
        console.print_exception()

    return client


@click.group(cls=CustomGroup)
@click.option(
    "--base-url",
    default="https://cloud.sciphi.ai",
    help="Base URL for the API",
)
@pass_context
async def cli(ctx: click.Context, base_url: str) -> None:
    """R2R CLI for all core operations."""
    ctx.obj = initialize_client(base_url)<|MERGE_RESOLUTION|>--- conflicted
+++ resolved
@@ -1,13 +1,8 @@
-<<<<<<< HEAD
-import types
-from functools import wraps
-=======
 # from .main import load_config
 import json
 import types
 from functools import wraps
 from pathlib import Path
->>>>>>> 9f1706c3
 from typing import Any, Never
 
 import asyncclick as click
