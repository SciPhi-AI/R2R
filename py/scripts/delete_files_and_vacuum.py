--- conflicted
+++ resolved
@@ -75,7 +75,7 @@
                     client.documents.delete(doc_id)
                 except Exception as exc:  # pragma: no cover - best effort logging
                     logger.error("Failed to delete document %s: %s", doc_id, exc)
-<<<<<<< HEAD
+
         except R2RException as exc:  # pragma: no cover - best effort logging
             if exc.status_code == 401:
                 logger.error(
@@ -83,10 +83,7 @@
                 )
                 break
             logger.error("Failed to delete type %s: %s", file_type, exc)
-=======
->>>>>>> 199de57e
-        except Exception as exc:  # pragma: no cover - best effort logging
-            logger.error("Failed to delete type %s: %s", file_type, exc)
+
 
 
 def main() -> None:
