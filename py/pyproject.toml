[build-system]
requires = ["poetry-core", "setuptools", "wheel"]
build-backend = "poetry.core.masonry.api"

[tool.poetry]
name = "r2r"
readme = "README.md"
<<<<<<< HEAD
version = "3.1.10"
=======
version = "3.1.12"
>>>>>>> 0244c76f
description = "SciPhi R2R"
authors = ["Owen Colegrove <owen@sciphi.ai>"]
license = "MIT"
include = ["r2r.toml", "compose.yaml", "compose.neo4j.yaml", "compose.ollama.yaml", "compose.postgres.yaml", "pyproject.toml", "compose.hatchet.yaml"]
packages = [
    { include = "r2r", from = "." },
    { include = "core", from = "." },
    { include = "cli", from = "." },
    { include = "sdk", from = "." },
]

[tool.poetry.dependencies]
# Python Versions
python = ">=3.10,<3.13"

httpx = "^0.27.0"
nest-asyncio = "^1.6.0"
fastapi = "^0.109.2"
requests = "^2.31.0"
types-requests = "^2.31.0"
click = "^8.0.0"
python-dotenv = "^1.0.1"
nltk = "^3.9.1"
hatchet-sdk = "^0.36.13"

# Core dependencies (optional)
future = { version = "^1.0.0", optional = true }
openai = { version = "^1.11.1", optional = true }
pydantic = { extras = ["email"], version = "^2.8.2", optional = true }
python-multipart = { version = "^0.0.9", optional = true }
fire = { version = "^0.5.0", optional = true }
gunicorn = { version = "^21.2.0", optional = true }
uvicorn = { version = "^0.27.0.post1", optional = true }
aiosqlite = { version = "^0.20.0", optional = true }
asyncpg = { version = "^0.29.0", optional = true }
redis = { version = "^5.0.4", optional = true }
beautifulsoup4 = { version = "^4.12.3", optional = true }
openpyxl = { version = "^3.1.2", optional = true }
markdown = { version = "^3.6", optional = true }
pypdf = { version = "^4.2.0", optional = true }
python-pptx = { version = "^1.0.1", optional = true }
python-docx = { version = "^1.1.0", optional = true }
opencv-python = { version = "^4.10.0.82", optional = true }
moviepy = { version = "^1.0.3", optional = true }
vecs = { version = "^0.4.0", optional = true }
litellm = { version = "^1.42.3", optional = true }
fsspec = { version = "^2024.6.0", optional = true }
posthog = { version = "^3.5.0", optional = true }
sqlalchemy = { version = "^2.0.30", optional = true }
ollama = { version = "^0.3.1", optional = true }
neo4j = { version = "^5.21.0", optional = true }
passlib = { version = "^1.7.4", optional = true }
bcrypt = { version = "^4.1.3", optional = true }
pyjwt = { version = "^2.8.0", optional = true }
toml = { version = "^0.10.2", optional = true }
pyyaml = { version = "^6.0.1", optional = true }
poppler-utils = { version = "^0.1.0", optional = true }
psutil = { version = "^6.0.0", optional = true }
deepdiff = { version = "^7.0.1", optional = true }
tokenizers = { version = "0.19", optional = true }
unstructured-client = {version = "^0.25.5", optional = true, extras = ["core"]}
numpy = ">=1.22.4,<1.29.0"

[tool.poetry.extras]
core = [
    "future", "pydantic", "python-multipart", "fire", "gunicorn", "unstructured-client",
    "uvicorn", "aiosqlite", "asyncpg", "redis", "beautifulsoup4", "openpyxl",
    "markdown", "pypdf", "python-pptx", "python-docx", "vecs", "litellm", "openai",
    "fsspec", "posthog", "sqlalchemy", "ollama", "neo4j", "passlib", "bcrypt",
    "pyjwt", "toml", "pyyaml", "poppler-utils", "psutil", "deepdiff",
]
core-ingest-movies = ["opencv-python", "moviepy"]

[tool.poetry.group.dev.dependencies]
black = "^24.3.0"
codecov = "^2.1.13"
flake8 = "6.1.0"
isort = "5.12.0"
mypy = "^1.5.1"
pre-commit = "^2.9"
pytest = "^8.2.0"
pytest-asyncio = "^0.23.6"
pytest-dependency = "^0.6.0"
pytest-mock = "^3.14.0"
pytest-cov = "^5.0.0"
colorama = "^0.4.6"

[tool.black]
line-length = 79
target-version = ['py39']
include = '\.pyi?$'
extend-exclude = '''
/(
  # directories
  \.eggs
  | \.git
  | \.hg
  | \.mypy_cache
  | \.tox
  | \.venv
  | build
  | dist
)/
'''

[tool.isort]
line_length = 79
profile = "black"

[tool.mypy]
ignore_missing_imports = true
exclude = 'playground/.*|deprecated/.*|dump/.*|docs/source|vecs/*'

[[tool.mypy.overrides]]
module = "yaml"
ignore_missing_imports = true

[tool.poetry.scripts]
r2r = "cli.cli:main"
download-nltk-data = "scripts.download_nltk_data:download_nltk_data"

[tool.pytest.ini_options]
asyncio_mode = "auto"
addopts = "--cov=r2r --cov-report=term-missing --cov-report=xml --cache-clear"
testpaths = [
    "tests",
]
filterwarnings = [
    "ignore::DeprecationWarning",
    "ignore::pytest.PytestUnraisableExceptionWarning",
]<|MERGE_RESOLUTION|>--- conflicted
+++ resolved
@@ -5,11 +5,7 @@
 [tool.poetry]
 name = "r2r"
 readme = "README.md"
-<<<<<<< HEAD
-version = "3.1.10"
-=======
 version = "3.1.12"
->>>>>>> 0244c76f
 description = "SciPhi R2R"
 authors = ["Owen Colegrove <owen@sciphi.ai>"]
 license = "MIT"
