[build-system]
requires = ["poetry-core", "setuptools", "wheel"]
build-backend = "poetry.core.masonry.api"

[tool.poetry]
name = "r2r"
readme = "README.md"
version = "3.1.27"
description = "SciPhi R2R"
authors = ["Owen Colegrove <owen@sciphi.ai>"]
license = "MIT"
include = ["r2r.toml", "compose.yaml", "compose.neo4j.yaml", "compose.ollama.yaml", "compose.postgres.yaml", "compose.hatchet.yaml", "pyproject.toml"]
packages = [
    { include = "r2r", from = "." },
    { include = "core", from = "." },
    { include = "cli", from = "." },
    { include = "sdk", from = "." },
]

[tool.poetry.dependencies]
# Python Versions
python = ">=3.10,<3.13"

httpx = "^0.27.0"
nest-asyncio = "^1.6.0"
fastapi = "^0.109.2"
requests = "^2.31.0"
types-requests = "^2.31.0"
click = "^8.0.0"
python-dotenv = "^1.0.1"
<<<<<<< HEAD
nltk = "^3.9.1"
hatchet-sdk = "^0.36.17"
=======
hatchet-sdk = "^0.36.13"
toml = "^0.10.2"
unstructured-client = "^0.25.5"
numpy = ">=1.22.4,<1.29.0"
>>>>>>> 299f4a9d

# Core dependencies (optional)
future = { version = "^1.0.0", optional = true }
openai = { version = "^1.11.1", optional = true }
pydantic = { extras = ["email"], version = "^2.8.2", optional = true }
python-multipart = { version = "^0.0.9", optional = true }
fire = { version = "^0.5.0", optional = true }
gunicorn = { version = "^21.2.0", optional = true }
uvicorn = { version = "^0.27.0.post1", optional = true }
aiosqlite = { version = "^0.20.0", optional = true }
asyncpg = { version = "^0.29.0", optional = true }
redis = { version = "^5.0.4", optional = true }
beautifulsoup4 = { version = "^4.12.3", optional = true }
openpyxl = { version = "^3.1.2", optional = true }
markdown = { version = "^3.6", optional = true }
pypdf = { version = "^4.2.0", optional = true }
python-pptx = { version = "^1.0.1", optional = true }
python-docx = { version = "^1.1.0", optional = true }
opencv-python = { version = "^4.10.0.82", optional = true }
moviepy = { version = "^1.0.3", optional = true }
vecs = { version = "^0.4.0", optional = true }
litellm = { version = "^1.42.3", optional = true }
fsspec = { version = "^2024.6.0", optional = true }
posthog = { version = "^3.5.0", optional = true }
sqlalchemy = { version = "^2.0.30", optional = true }
ollama = { version = "^0.3.1", optional = true }
neo4j = { version = "^5.21.0", optional = true }
passlib = { version = "^1.7.4", optional = true }
bcrypt = { version = "^4.1.3", optional = true }
pyjwt = { version = "^2.8.0", optional = true }
pyyaml = { version = "^6.0.1", optional = true }
poppler-utils = { version = "^0.1.0", optional = true }
psutil = { version = "^6.0.0", optional = true }
deepdiff = { version = "^7.0.1", optional = true }
tokenizers = { version = "0.19", optional = true }
<<<<<<< HEAD
unstructured-client = {version = "^0.25.5", optional = true, extras = ["core"]}
numpy = ">=1.22.4,<1.29.0"
apscheduler = "^3.10.4"
=======
unstructured = {version = "^0.15.10", optional = true, extras = ["all-docs"]}
>>>>>>> 299f4a9d

[tool.poetry.extras]
core = [
    "future", "pydantic", "python-multipart", "fire", "gunicorn", "unstructured", "unstructured-client",
    "uvicorn", "aiosqlite", "asyncpg", "redis", "beautifulsoup4", "openpyxl",
    "markdown", "pypdf", "python-pptx", "python-docx", "vecs", "litellm", "openai",
    "fsspec", "posthog", "sqlalchemy", "ollama", "neo4j", "passlib", "bcrypt",
    "pyjwt", "toml", "pyyaml", "poppler-utils", "psutil", "deepdiff",
]
core-ingest-movies = ["opencv-python", "moviepy"]

[tool.poetry.group.dev.dependencies]
black = "^24.3.0"
codecov = "^2.1.13"
flake8 = "6.1.0"
isort = "5.12.0"
mypy = "^1.5.1"
pre-commit = "^2.9"
pytest = "^8.2.0"
pytest-asyncio = "^0.23.6"
pytest-dependency = "^0.6.0"
pytest-mock = "^3.14.0"
pytest-cov = "^5.0.0"
colorama = "^0.4.6"

[tool.black]
line-length = 79
target-version = ['py39']
include = '\.pyi?$'
extend-exclude = '''
/(
  # directories
  \.eggs
  | \.git
  | \.hg
  | \.mypy_cache
  | \.tox
  | \.venv
  | build
  | dist
)/
'''

[tool.isort]
line_length = 79
profile = "black"

[tool.mypy]
ignore_missing_imports = true
exclude = 'playground/.*|deprecated/.*|dump/.*|docs/source|vecs/*'

[[tool.mypy.overrides]]
module = "yaml"
ignore_missing_imports = true

[tool.poetry.scripts]
r2r = "cli.cli:main"

[tool.pytest.ini_options]
asyncio_mode = "auto"
addopts = "--cov=r2r --cov-report=term-missing --cov-report=xml --cache-clear"
testpaths = [
    "tests",
]
filterwarnings = [
    "ignore::DeprecationWarning",
    "ignore::pytest.PytestUnraisableExceptionWarning",
]<|MERGE_RESOLUTION|>--- conflicted
+++ resolved
@@ -28,15 +28,11 @@
 types-requests = "^2.31.0"
 click = "^8.0.0"
 python-dotenv = "^1.0.1"
-<<<<<<< HEAD
 nltk = "^3.9.1"
 hatchet-sdk = "^0.36.17"
-=======
-hatchet-sdk = "^0.36.13"
 toml = "^0.10.2"
 unstructured-client = "^0.25.5"
 numpy = ">=1.22.4,<1.29.0"
->>>>>>> 299f4a9d
 
 # Core dependencies (optional)
 future = { version = "^1.0.0", optional = true }
@@ -72,13 +68,10 @@
 psutil = { version = "^6.0.0", optional = true }
 deepdiff = { version = "^7.0.1", optional = true }
 tokenizers = { version = "0.19", optional = true }
-<<<<<<< HEAD
 unstructured-client = {version = "^0.25.5", optional = true, extras = ["core"]}
 numpy = ">=1.22.4,<1.29.0"
 apscheduler = "^3.10.4"
-=======
 unstructured = {version = "^0.15.10", optional = true, extras = ["all-docs"]}
->>>>>>> 299f4a9d
 
 [tool.poetry.extras]
 core = [
