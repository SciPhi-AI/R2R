--- conflicted
+++ resolved
@@ -10,7 +10,7 @@
 description = "SciPhi R2R"
 authors = ["Owen Colegrove <owen@sciphi.ai>"]
 license = "MIT"
-include = ["r2r.toml", "compose.yaml", "compose.neo4j.yaml", "compose.ollama.yaml", "compose.postgres.yaml", "compose.hatchet.yaml", "pyproject.toml"]
+include = ["r2r.toml", "compose.yaml", "compose.hatchet.yaml", "compose.unstructured.yaml", "pyproject.toml"]
 packages = [
     { include = "r2r", from = "." },
     { include = "core", from = "." },
@@ -49,7 +49,6 @@
 future = { version = "^1.0.0", optional = true }
 gunicorn = { version = "^21.2.0", optional = true }
 litellm = { version = "^1.42.3", optional = true }
-fsspec = { version = "^2024.6.0", optional = true }
 ollama = { version = "^0.3.1", optional = true }
 passlib = { version = "^1.7.4", optional = true }
 psutil = { version = "^6.0.0", optional = true }
@@ -66,11 +65,7 @@
 # Hatchet
 hatchet-sdk = { version = "^0.36.17", optional = true }
 
-<<<<<<< HEAD
 # R2R Ingestion
-=======
-# Light
->>>>>>> 899e93dc
 numpy = { version = ">=1.22.4,<1.29.0", optional = true }
 markdown = { version = "^3.6", optional = true }
 openpyxl = { version = "^3.1.2", optional = true }
@@ -115,10 +110,7 @@
     "pypdf",
     "python-pptx",
     "python-docx",
-<<<<<<< HEAD
     "beautifulsoup4",
-=======
->>>>>>> 899e93dc
 ]
 
 [tool.poetry.group.dev.dependencies]
