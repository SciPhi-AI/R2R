[build-system]
requires = ["poetry-core", "setuptools", "wheel"]
build-backend = "poetry.core.masonry.api"

[tool.poetry]
name = "r2r"
readme = "README.md"
<<<<<<< HEAD
version = "3.2.00"
=======
version = "3.1.53"
>>>>>>> 8644a086

description = "SciPhi R2R"
authors = ["Owen Colegrove <owen@sciphi.ai>"]
license = "MIT"
include = ["r2r.toml", "compose.yaml", "compose.full.yaml", "pyproject.toml"]
packages = [
    { include = "r2r", from = "." },
    { include = "core", from = "." },
    { include = "cli", from = "." },
    { include = "sdk", from = "." },
    { include = "shared", from = "." },
]

[tool.poetry.dependencies]
# Python Versions
python = ">=3.10,<3.13"

asyncclick = "^8.1.7.2"
click = "^8.0.0"
fastapi = "^0.114.0"
httpx = "^0.27.0"
nest-asyncio = "^1.6.0"
openai =  "^1.11.1"
posthog = "^3.5.0"
python-dotenv = "^1.0.1"
requests = "^2.31.0"
toml = "^0.10.2"
types-requests = "^2.31.0"
posthog = "^3.5.0"

# Shared dependencies (optional)
aiosqlite = { version = "^0.20.0", optional = true }
apscheduler = { version = "^3.10.4", optional = true }
asyncpg = { version = "^0.29.0", optional = true }
bcrypt = { version = "^4.1.3", optional = true }
boto3 = { version = "^1.35.17", optional = true } # for AWS bedrock support
deepdiff = { version = "^7.0.1", optional = true }
fire = { version = "^0.5.0", optional = true }
fsspec = { version = "^2024.6.0", optional = true }
<<<<<<< HEAD
future = { version = "^1.0.0", optional = true }
graspologic = { version = "^3.4.1", optional = true }
gunicorn = { version = "^21.2.0", optional = true }
litellm = { version = "^1.42.3", optional = true }
networkx = { version = "^3.3", optional = true }
=======
sqlalchemy = { version = "^2.0.30", optional = true }
>>>>>>> 8644a086
ollama = { version = "^0.3.1", optional = true }
passlib = { version = "^1.7.4", optional = true }
psutil = { version = "^6.0.0", optional = true }
python-multipart = { version = "^0.0.9", optional = true }
pydantic = { extras = ["email"], version = "^2.8.2", optional = true }
pyjwt = { version = "^2.8.0", optional = true }
pyyaml = { version = "^6.0.1", optional = true }
<<<<<<< HEAD
sqlalchemy = { version = "^2.0.30", optional = true }
supabase = { version = "^2.7.4", optional = true }
tokenizers = { version = "0.19", optional = true }
uvicorn = { version = "^0.27.0.post1", optional = true }
vecs = { version = "^0.4.0", optional = true }

# Hatchet
hatchet-sdk = { version = "^0.36.17", optional = true }

# R2R Ingestion
numpy = { version = ">=1.22.4,<1.29.0", optional = true }
markdown = { version = "^3.6", optional = true }
openpyxl = { version = "^3.1.2", optional = true }
pypdf = { version = "^4.2.0", optional = true }
python-pptx = { version = "^1.0.1", optional = true }
python-docx = { version = "^1.1.0", optional = true }
beautifulsoup4 = { version = "^4.12.3", optional = true }
bs4 = "^0.0.2"


[tool.poetry.extras]
core = [
    "aiosqlite",
    "apscheduler",
    "asyncpg",
    "bcrypt",
    "boto3",
    "deepdiff",
    "fire",
    "future",
    "graspologic",
    "gunicorn",
    "litellm",
    "networkx",
    "ollama",
    "passlib",
    "psutil",
    "pydantic",
    "pyjwt",
    "pyyaml",
    "sqlalchemy",
    "supabase",
    "tokenizers",
    "unstructured-client",
    "uvicorn",
    "vecs",
    "python-multipart",
    "hatchet-sdk",
]
hatchet = ["hatchet-sdk"]
ingestion-bundle = [
    "numpy",
    "markdown",
    "openpyxl",
    "pypdf",
    "python-pptx",
    "python-docx",
    "beautifulsoup4",
=======
psutil = { version = "^6.0.0", optional = true }
deepdiff = { version = "^7.0.1", optional = true }
supabase = { version = "^2.7.4", optional = true }
tokenizers = { version = "0.19", optional = true }
unstructured-client = { version = "^0.25.5", optional = true }
hatchet-sdk = { version = "^0.36.17", optional = true }
numpy = { version = ">=1.22.4,<1.29.0", optional = true }
apscheduler = { version = "^3.10.4", optional = true }
boto3 = { version = "^1.35.17", optional = true } # for AWS bedrock support

[tool.poetry.extras]
core = [
    "future", "pydantic", "fire", "gunicorn", "uvicorn", "aiosqlite",
    "asyncpg", "redis", "beautifulsoup4", "openpyxl", "markdown", "pypdf",
    "python-pptx", "python-docx", "vecs", "litellm", "python-multipart",
    "fsspec", "sqlalchemy", "ollama", "neo4j", "passlib", "bcrypt",
    "pyjwt", "pyyaml", "psutil", "deepdiff", "tokenizers", "supabase",
    "unstructured-client", "hatchet-sdk", "numpy", "apscheduler", "boto3"
>>>>>>> 8644a086
]

[tool.poetry.group.dev.dependencies]
black = "^24.3.0"
codecov = "^2.1.13"
colorama = "^0.4.6"
flake8 = "6.1.0"
isort = "5.12.0"
mypy = "^1.5.1"
pre-commit = "^2.9"
pytest = "^8.2.0"
pytest-asyncio = "^0.23.6"
pytest-dependency = "^0.6.0"
pytest-mock = "^3.14.0"
pytest-cov = "^5.0.0"
types-toml = "^0.10.8"

[tool.black]
line-length = 79
target-version = ['py39']
include = '\.pyi?$'
extend-exclude = '''
/(
  # directories
  \.eggs
  | \.git
  | \.hg
  | \.mypy_cache
  | \.tox
  | \.venv
  | build
  | dist
)/
'''

[tool.isort]
line_length = 79
profile = "black"

[tool.mypy]
ignore_missing_imports = true
exclude = 'playground/.*|deprecated/.*|dump/.*|docs/source|vecs/*|core/examples/*|sdk/examples/*|cli/examples/*|tests/*'

[[tool.mypy.overrides]]
module = "yaml"
ignore_missing_imports = true

[tool.poetry.scripts]
r2r = "cli.main:main"

[tool.pytest.ini_options]
asyncio_mode = "auto"
addopts = "--cov=r2r --cov-report=term-missing --cov-report=xml --cache-clear"
testpaths = [
    "tests",
]
filterwarnings = [
    "ignore::DeprecationWarning",
    "ignore::pytest.PytestUnraisableExceptionWarning",
]<|MERGE_RESOLUTION|>--- conflicted
+++ resolved
@@ -5,11 +5,7 @@
 [tool.poetry]
 name = "r2r"
 readme = "README.md"
-<<<<<<< HEAD
 version = "3.2.00"
-=======
-version = "3.1.53"
->>>>>>> 8644a086
 
 description = "SciPhi R2R"
 authors = ["Owen Colegrove <owen@sciphi.ai>"]
@@ -38,7 +34,7 @@
 requests = "^2.31.0"
 toml = "^0.10.2"
 types-requests = "^2.31.0"
-posthog = "^3.5.0"
+unstructured-client = "^0.25.5"
 
 # Shared dependencies (optional)
 aiosqlite = { version = "^0.20.0", optional = true }
@@ -49,15 +45,11 @@
 deepdiff = { version = "^7.0.1", optional = true }
 fire = { version = "^0.5.0", optional = true }
 fsspec = { version = "^2024.6.0", optional = true }
-<<<<<<< HEAD
 future = { version = "^1.0.0", optional = true }
 graspologic = { version = "^3.4.1", optional = true }
 gunicorn = { version = "^21.2.0", optional = true }
 litellm = { version = "^1.42.3", optional = true }
 networkx = { version = "^3.3", optional = true }
-=======
-sqlalchemy = { version = "^2.0.30", optional = true }
->>>>>>> 8644a086
 ollama = { version = "^0.3.1", optional = true }
 passlib = { version = "^1.7.4", optional = true }
 psutil = { version = "^6.0.0", optional = true }
@@ -65,7 +57,6 @@
 pydantic = { extras = ["email"], version = "^2.8.2", optional = true }
 pyjwt = { version = "^2.8.0", optional = true }
 pyyaml = { version = "^6.0.1", optional = true }
-<<<<<<< HEAD
 sqlalchemy = { version = "^2.0.30", optional = true }
 supabase = { version = "^2.7.4", optional = true }
 tokenizers = { version = "0.19", optional = true }
@@ -124,26 +115,6 @@
     "python-pptx",
     "python-docx",
     "beautifulsoup4",
-=======
-psutil = { version = "^6.0.0", optional = true }
-deepdiff = { version = "^7.0.1", optional = true }
-supabase = { version = "^2.7.4", optional = true }
-tokenizers = { version = "0.19", optional = true }
-unstructured-client = { version = "^0.25.5", optional = true }
-hatchet-sdk = { version = "^0.36.17", optional = true }
-numpy = { version = ">=1.22.4,<1.29.0", optional = true }
-apscheduler = { version = "^3.10.4", optional = true }
-boto3 = { version = "^1.35.17", optional = true } # for AWS bedrock support
-
-[tool.poetry.extras]
-core = [
-    "future", "pydantic", "fire", "gunicorn", "uvicorn", "aiosqlite",
-    "asyncpg", "redis", "beautifulsoup4", "openpyxl", "markdown", "pypdf",
-    "python-pptx", "python-docx", "vecs", "litellm", "python-multipart",
-    "fsspec", "sqlalchemy", "ollama", "neo4j", "passlib", "bcrypt",
-    "pyjwt", "pyyaml", "psutil", "deepdiff", "tokenizers", "supabase",
-    "unstructured-client", "hatchet-sdk", "numpy", "apscheduler", "boto3"
->>>>>>> 8644a086
 ]
 
 [tool.poetry.group.dev.dependencies]
