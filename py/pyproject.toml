--- conflicted
+++ resolved
@@ -206,13 +206,9 @@
 module = "yaml"
 ignore_missing_imports = true
 
-<<<<<<< HEAD
-=======
 [tool.poetry.scripts]
 r2r-serve = "r2r.serve:run_server"
-r2r = "cli.main:main"
-
->>>>>>> 5238b4f4
+
 [tool.pytest.ini_options]
 asyncio_mode = "auto"
 addopts = "--cov=r2r --cov-report=term-missing --cov-report=xml --cache-clear"
