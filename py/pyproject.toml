--- conflicted
+++ resolved
@@ -79,10 +79,6 @@
 pypdf2 = { version = "^3.0.1", optional = true }
 python-pptx = { version = "^1.0.1", optional = true }
 python-docx = { version = "^1.1.0", optional = true }
-<<<<<<< HEAD
-hydra-core = "^1.3.2"
-=======
->>>>>>> 946743e6
 aiosmtplib = "^3.0.2"
 types-aiofiles = "^24.1.0.20240626"
 
