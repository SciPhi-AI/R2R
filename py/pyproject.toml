--- conflicted
+++ resolved
@@ -5,11 +5,7 @@
 [tool.poetry]
 name = "r2r"
 readme = "README.md"
-<<<<<<< HEAD
-version = "3.0.7"
-=======
 version = "3.0.8"
->>>>>>> 2092d8ae
 description = "SciPhi R2R"
 authors = ["Owen Colegrove <owen@sciphi.ai>"]
 license = "MIT"
@@ -69,14 +65,7 @@
 psutil = { version = "^6.0.0", optional = true }
 deepdiff = { version = "^7.0.1", optional = true }
 graspologic = { version = "^3.4.1", optional = true }
-<<<<<<< HEAD
-google-cloud-tasks = "^2.16.5"
-google-auth = "^2.34.0"
-hatchet-sdk = "^0.36.10"
-future = "^1.0.0"
-=======
 unstructured-client = {version = "^0.25.5", optional = true, extras = ["core"]}
->>>>>>> 2092d8ae
 
 [tool.poetry.extras]
 core = [
