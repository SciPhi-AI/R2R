--- conflicted
+++ resolved
@@ -33,59 +33,11 @@
         return "vector"
 
 
-<<<<<<< HEAD
-def upgrade() -> None:
-    # Create required extensions
-    op.execute("CREATE EXTENSION IF NOT EXISTS vector")
-    op.execute("CREATE EXTENSION IF NOT EXISTS pg_trgm")
-    op.execute("CREATE EXTENSION IF NOT EXISTS btree_gin")
-
-    # KG table migrations
-    op.execute(
-        f"ALTER TABLE IF EXISTS {project_name}.entity_raw RENAME TO chunk_entity"
-    )
-    op.execute(
-        f"ALTER TABLE IF EXISTS {project_name}.relationship_raw RENAME TO chunk_relationship"
-    )
-    op.execute(
-        f"ALTER TABLE IF EXISTS {project_name}.entity_embedding RENAME TO document_entity"
-    )
-    op.execute(
-        f"ALTER TABLE IF EXISTS {project_name}.community RENAME TO community_info"
-    )
-
-    # Create the new table
-    op.create_table(
-        new_vector_table_name,
-        sa.Column("chunk_id", postgresql.UUID(), nullable=False),
-        sa.Column("document_id", postgresql.UUID(), nullable=False),
-        sa.Column("user_id", postgresql.UUID(), nullable=False),
-        sa.Column(
-            "collection_ids",
-            postgresql.ARRAY(postgresql.UUID()),
-            server_default="{}",
-        ),
-        sa.Column("vec", Vector),  # This will be handled as a vector type
-        sa.Column("text", sa.Text(), nullable=True),
-        sa.Column(
-            "fts",
-            postgresql.TSVECTOR,
-            nullable=False,
-            server_default=sa.text("to_tsvector('english'::regconfig, '')"),
-        ),
-        sa.Column(
-            "metadata", postgresql.JSONB(), server_default="{}", nullable=False
-        ),
-        sa.PrimaryKeyConstraint("chunk_id"),
-        schema=project_name,
-    )
-=======
 def check_if_upgrade_needed():
     """Check if the upgrade has already been applied"""
     # Get database connection
     connection = op.get_bind()
     inspector = inspect(connection)
->>>>>>> 547bacca
 
     # Check if the new vectors table exists
     has_new_table = inspector.has_table(
