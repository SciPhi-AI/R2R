"""migrate_to_asyncpg

Revision ID: d342e632358a
Revises:
Create Date: 2024-10-22 11:55:49.461015

"""

import os
from typing import Sequence, Union

import sqlalchemy as sa
from alembic import op
from sqlalchemy import inspect
from sqlalchemy.dialects import postgresql
from sqlalchemy.types import UserDefinedType

# revision identifiers, used by Alembic.
revision: str = "d342e632358a"
down_revision: Union[str, None] = None
branch_labels: Union[str, Sequence[str], None] = None
depends_on: Union[str, Sequence[str], None] = None


project_name = os.getenv("R2R_PROJECT_NAME") or "r2r_default"

new_vector_table_name = "vectors"
old_vector_table_name = project_name


class Vector(UserDefinedType):
    def get_col_spec(self, **kw):
        return "vector"


<<<<<<< HEAD
def upgrade() -> None:
    # Create required extensions
    op.execute("CREATE EXTENSION IF NOT EXISTS vector")
    op.execute("CREATE EXTENSION IF NOT EXISTS pg_trgm")
    op.execute("CREATE EXTENSION IF NOT EXISTS btree_gin")

    # KG table migrations
    op.execute(
        f"ALTER TABLE IF EXISTS {project_name}.entity_raw RENAME TO chunk_entity"
    )
    op.execute(
        f"ALTER TABLE IF EXISTS {project_name}.triple_raw RENAME TO chunk_triple"
    )
    op.execute(
        f"ALTER TABLE IF EXISTS {project_name}.entity_embedding RENAME TO document_entity"
    )
    op.execute(
        f"ALTER TABLE IF EXISTS {project_name}.community RENAME TO community_info"
    )

    # Create the new table
    op.create_table(
        new_vector_table_name,
        sa.Column("chunk_id", postgresql.UUID(), nullable=False),
        sa.Column("document_id", postgresql.UUID(), nullable=False),
        sa.Column("user_id", postgresql.UUID(), nullable=False),
        sa.Column(
            "collection_ids",
            postgresql.ARRAY(postgresql.UUID()),
            server_default="{}",
        ),
        sa.Column("vec", Vector),  # This will be handled as a vector type
        sa.Column("text", sa.Text(), nullable=True),
        sa.Column(
            "fts",
            postgresql.TSVECTOR,
            nullable=False,
            server_default=sa.text("to_tsvector('english'::regconfig, '')"),
        ),
        sa.Column(
            "metadata", postgresql.JSONB(), server_default="{}", nullable=False
        ),
        sa.PrimaryKeyConstraint("chunk_id"),
        schema=project_name,
    )
=======
def check_if_upgrade_needed():
    """Check if the upgrade has already been applied"""
    # Get database connection
    connection = op.get_bind()
    inspector = inspect(connection)
>>>>>>> 8a2723a6

    # Check if the new vectors table exists
    has_new_table = inspector.has_table(
        new_vector_table_name, schema=project_name
    )

    if has_new_table:
        print(
            f"Migration not needed: '{new_vector_table_name}' table already exists"
        )
        return False

<<<<<<< HEAD
    op.create_index(
        "idx_vectors_fts",
        new_vector_table_name,
        ["fts"],
        schema=project_name,
        postgresql_using="gin",
    )

    # Migrate data from old table (assuming old table name is 'old_vectors')
    # Note: You'll need to replace 'old_schema' and 'old_vectors' with your actual names
    op.execute(
        f"""
        INSERT INTO {project_name}.{new_vector_table_name}
            (chunk_id, document_id, user_id, collection_ids, vec, text, metadata)
        SELECT
            chunk_id,
            document_id,
            user_id,
            collection_ids,
            vec,
            text,
            metadata
        FROM {project_name}.{old_vector_table_name}
    """
    )
=======
    print(f"Migration needed: '{new_vector_table_name}' table does not exist")
    return True
>>>>>>> 8a2723a6


def upgrade() -> None:
    if check_if_upgrade_needed():
        # Create required extensions
        op.execute("CREATE EXTENSION IF NOT EXISTS vector")
        op.execute("CREATE EXTENSION IF NOT EXISTS pg_trgm")
        op.execute("CREATE EXTENSION IF NOT EXISTS btree_gin")

        # KG table migrations
        op.execute(
            f"ALTER TABLE IF EXISTS {project_name}.entity_raw RENAME TO chunk_entity"
        )
        op.execute(
            f"ALTER TABLE IF EXISTS {project_name}.triple_raw RENAME TO chunk_triple"
        )
        op.execute(
            f"ALTER TABLE IF EXISTS {project_name}.entity_embedding RENAME TO document_entity"
        )
        op.execute(
            f"ALTER TABLE IF EXISTS {project_name}.community RENAME TO community_info"
        )

        # Create the new table
        op.create_table(
            new_vector_table_name,
            sa.Column("extraction_id", postgresql.UUID(), nullable=False),
            sa.Column("document_id", postgresql.UUID(), nullable=False),
            sa.Column("user_id", postgresql.UUID(), nullable=False),
            sa.Column(
                "collection_ids",
                postgresql.ARRAY(postgresql.UUID()),
                server_default="{}",
            ),
            sa.Column("vec", Vector),  # This will be handled as a vector type
            sa.Column("text", sa.Text(), nullable=True),
            sa.Column(
                "fts",
                postgresql.TSVECTOR,
                nullable=False,
                server_default=sa.text(
                    "to_tsvector('english'::regconfig, '')"
                ),
            ),
            sa.Column(
                "metadata",
                postgresql.JSONB(),
                server_default="{}",
                nullable=False,
            ),
            sa.PrimaryKeyConstraint("extraction_id"),
            schema=project_name,
        )

        # Create indices
        op.create_index(
            "idx_vectors_document_id",
            new_vector_table_name,
            ["document_id"],
            schema=project_name,
        )

        op.create_index(
            "idx_vectors_user_id",
            new_vector_table_name,
            ["user_id"],
            schema=project_name,
        )

        op.create_index(
            "idx_vectors_collection_ids",
            new_vector_table_name,
            ["collection_ids"],
            schema=project_name,
            postgresql_using="gin",
        )

        op.create_index(
            "idx_vectors_fts",
            new_vector_table_name,
            ["fts"],
            schema=project_name,
            postgresql_using="gin",
        )

        # Migrate data from old table (assuming old table name is 'old_vectors')
        # Note: You'll need to replace 'old_schema' and 'old_vectors' with your actual names
        op.execute(
            f"""
            INSERT INTO {project_name}.{new_vector_table_name}
                (extraction_id, document_id, user_id, collection_ids, vec, text, metadata)
            SELECT
                extraction_id,
                document_id,
                user_id,
                collection_ids,
                vec,
                text,
                metadata
            FROM {project_name}.{old_vector_table_name}
        """
        )

        # Verify data migration
        op.execute(
            f"""
            SELECT COUNT(*) old_count FROM {project_name}.{old_vector_table_name};
            SELECT COUNT(*) new_count FROM {project_name}.{new_vector_table_name};
        """
        )

        # If we get here, migration was successful, so drop the old table
        op.execute(
            f"""
        DROP TABLE IF EXISTS {project_name}.{old_vector_table_name};
        """
        )


def downgrade() -> None:
    # Drop all indices
    op.drop_index("idx_vectors_fts", schema=project_name)
    op.drop_index("idx_vectors_collection_ids", schema=project_name)
    op.drop_index("idx_vectors_user_id", schema=project_name)
    op.drop_index("idx_vectors_document_id", schema=project_name)

    # Drop the new table
    op.drop_table(new_vector_table_name, schema=project_name)

    # Revert KG table migrations
    op.execute(
        f"ALTER TABLE IF EXISTS {project_name}.chunk_entity RENAME TO entity_raw"
    )
    op.execute(
        f"ALTER TABLE IF EXISTS {project_name}.chunk_triple RENAME TO triple_raw"
    )
    op.execute(
        f"ALTER TABLE IF EXISTS {project_name}.document_entity RENAME TO entity_embedding"
    )
    op.execute(
        f"ALTER TABLE IF EXISTS {project_name}.community_info RENAME TO community"
    )<|MERGE_RESOLUTION|>--- conflicted
+++ resolved
@@ -33,59 +33,11 @@
         return "vector"
 
 
-<<<<<<< HEAD
-def upgrade() -> None:
-    # Create required extensions
-    op.execute("CREATE EXTENSION IF NOT EXISTS vector")
-    op.execute("CREATE EXTENSION IF NOT EXISTS pg_trgm")
-    op.execute("CREATE EXTENSION IF NOT EXISTS btree_gin")
-
-    # KG table migrations
-    op.execute(
-        f"ALTER TABLE IF EXISTS {project_name}.entity_raw RENAME TO chunk_entity"
-    )
-    op.execute(
-        f"ALTER TABLE IF EXISTS {project_name}.triple_raw RENAME TO chunk_triple"
-    )
-    op.execute(
-        f"ALTER TABLE IF EXISTS {project_name}.entity_embedding RENAME TO document_entity"
-    )
-    op.execute(
-        f"ALTER TABLE IF EXISTS {project_name}.community RENAME TO community_info"
-    )
-
-    # Create the new table
-    op.create_table(
-        new_vector_table_name,
-        sa.Column("chunk_id", postgresql.UUID(), nullable=False),
-        sa.Column("document_id", postgresql.UUID(), nullable=False),
-        sa.Column("user_id", postgresql.UUID(), nullable=False),
-        sa.Column(
-            "collection_ids",
-            postgresql.ARRAY(postgresql.UUID()),
-            server_default="{}",
-        ),
-        sa.Column("vec", Vector),  # This will be handled as a vector type
-        sa.Column("text", sa.Text(), nullable=True),
-        sa.Column(
-            "fts",
-            postgresql.TSVECTOR,
-            nullable=False,
-            server_default=sa.text("to_tsvector('english'::regconfig, '')"),
-        ),
-        sa.Column(
-            "metadata", postgresql.JSONB(), server_default="{}", nullable=False
-        ),
-        sa.PrimaryKeyConstraint("chunk_id"),
-        schema=project_name,
-    )
-=======
 def check_if_upgrade_needed():
     """Check if the upgrade has already been applied"""
     # Get database connection
     connection = op.get_bind()
     inspector = inspect(connection)
->>>>>>> 8a2723a6
 
     # Check if the new vectors table exists
     has_new_table = inspector.has_table(
@@ -98,36 +50,8 @@
         )
         return False
 
-<<<<<<< HEAD
-    op.create_index(
-        "idx_vectors_fts",
-        new_vector_table_name,
-        ["fts"],
-        schema=project_name,
-        postgresql_using="gin",
-    )
-
-    # Migrate data from old table (assuming old table name is 'old_vectors')
-    # Note: You'll need to replace 'old_schema' and 'old_vectors' with your actual names
-    op.execute(
-        f"""
-        INSERT INTO {project_name}.{new_vector_table_name}
-            (chunk_id, document_id, user_id, collection_ids, vec, text, metadata)
-        SELECT
-            chunk_id,
-            document_id,
-            user_id,
-            collection_ids,
-            vec,
-            text,
-            metadata
-        FROM {project_name}.{old_vector_table_name}
-    """
-    )
-=======
     print(f"Migration needed: '{new_vector_table_name}' table does not exist")
     return True
->>>>>>> 8a2723a6
 
 
 def upgrade() -> None:
