--- conflicted
+++ resolved
@@ -629,7 +629,6 @@
     print("~" * 100)
 
 
-<<<<<<< HEAD
 def test_kg_create_graph_sample_file_sdk():
     print("Testing: KG create graph")
 
@@ -701,9 +700,6 @@
     print("KG search test passed")
     print("~" * 100)
 
-
-=======
->>>>>>> 0a769bcc
 def test_user_creates_collection():
     print("Testing: User creates a collection")
 
