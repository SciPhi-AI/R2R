--- conflicted
+++ resolved
@@ -619,7 +619,6 @@
     print("~" * 100)
 
 
-<<<<<<< HEAD
 def test_kg_create_graph_sample_file_sdk():
     print("Testing: KG create graph")
 
@@ -681,7 +680,6 @@
     print("KG search test passed")
     print("~" * 100)
 
-=======
 def test_user_creates_collection():
     print("Testing: User creates a collection")
 
@@ -1522,7 +1520,6 @@
     print("~" * 100)
 
 
->>>>>>> 6755b1eb
 if __name__ == "__main__":
     if len(sys.argv) < 2:
         print("Please specify a test function to run")
