--- conflicted
+++ resolved
@@ -280,21 +280,9 @@
     """
     results = client.retrieval.rag(
         query="Tell me about Aristotle",
-<<<<<<< HEAD
         rag_generation_config={"stream": False, "max_tokens": 50},
         search_settings={"use_semantic_search": True, "limit": 3},
         task_prompt=custom_prompt,
-=======
-        rag_generation_config={
-            "stream": False,
-            "max_tokens": 50
-        },
-        search_settings={
-            "use_semantic_search": True,
-            "limit": 3
-        },
-        task_prompt_override=custom_prompt,
->>>>>>> 2e57a515
     ).results
     answer = results.completion
     assert "[END-TEST-PROMPT]" in answer, (
@@ -454,12 +442,6 @@
     # _setup_collection_with_documents(client)
 
     # ((category=ancient OR rating<5) AND tags contains 'philosophy')
-<<<<<<< HEAD
-
-=======
-    print('test_collection["collection_id"] = ',
-          test_collection["collection_id"])
->>>>>>> 2e57a515
     filters = {
         "$and": [
             {
@@ -502,15 +484,9 @@
     ).results
     chunk_search_results = results.chunk_search_results
 
-<<<<<<< HEAD
     assert (
         len(chunk_search_results) == 2
     ), f"Expected 2 docs, got {len(chunk_search_results)}"
-=======
-    print("results -> ", chunk_search_results)
-    assert len(chunk_search_results) == 2, (
-        f"Expected 2 docs, got {len(chunk_search_results)}")
->>>>>>> 2e57a515
 
 
 def test_filters_no_match(client: R2RClient):
@@ -672,7 +648,6 @@
                                           "filters": filters
                                       }).results
     chunk_search_results = results.chunk_search_results
-<<<<<<< HEAD
     assert (
         len(chunk_search_results) > 0
     ), "No results found for filter by document type"
@@ -782,8 +757,4 @@
     assert (
         results is not None
     ), "No results returned by RAG-Fusion with subqueries"
-    # When fully implemented, you can check if the chunk results are non-empty, etc.
-=======
-    assert len(chunk_search_results) > 0, (
-        "No results found for filter by document type")
->>>>>>> 2e57a515
+    # When fully implemented, you can check if the chunk results are non-empty, etc.