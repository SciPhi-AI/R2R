<<<<<<< HEAD
=======
import argparse
import sys
import time

from r2r import R2RClient, R2RException


def compare_result_fields(result, expected_fields):
    for field, expected_value in expected_fields.items():
        if callable(expected_value):
            if not expected_value(result[field]):
                print(f"Test failed: Incorrect {field}")
                print(f"Expected {field} to satisfy the condition")
                print(f"Actual {field}:", result[field])
                sys.exit(1)
        else:
            if result[field] != expected_value:
                print(f"Test failed: Incorrect {field}")
                print(f"Expected {field}:", expected_value)
                print(f"Actual {field}:", result[field])
                sys.exit(1)


def test_ingest_sample_file_sdk():
    print("Testing: Ingest sample file SDK")
    file_paths = ["core/examples/data/aristotle.txt"]
    ingest_response = client.ingest_files(
        file_paths=file_paths, run_with_orchestration=False
    )

    if not ingest_response["results"]:
        print("Ingestion test failed")
        sys.exit(1)
    print("Ingestion successful")
    print("~" * 100)


def test_ingest_sample_file_2_sdk():
    print("Testing: Ingest sample file SDK 2")
    file_paths = [f"core/examples/data_dedup/a{i}.txt" for i in range(1, 11)]
    ingest_response = client.ingest_files(
        file_paths=file_paths, run_with_orchestration=False
    )

    if not ingest_response["results"]:
        print("Ingestion test failed")
        sys.exit(1)

    print("Ingestion successful")
    print("~" * 100)


def test_ingest_sample_file_3_sdk():
    print("Testing: Ingest sample file SDK 2")
    file_paths = ["core/examples/data/aristotle_v2.txt"]
    ingest_response = client.ingest_files(file_paths=file_paths)

    if not ingest_response["results"]:
        print("Ingestion test failed")
        sys.exit(1)
    print("Ingestion successful")
    print("~" * 100)


def test_ingest_sample_file_with_config_sdk():
    print("Testing: Ingest sample file 2")
    file_paths = ["core/examples/data/aristotle_v2.txt"]

    ingest_response = client.ingest_files(
        file_paths=file_paths,
        ingestion_config={"chunk_size": 4_096},
        run_with_orchestration=False,
    )

    if not ingest_response["results"]:
        print("Ingestion test failed")
        sys.exit(1)

    document_id = ingest_response["results"][0]["document_id"]

    if document_id != "c3291abf-8a4e-5d9d-80fd-232ef6fd8526":
        print("Ingestion test failed: Incorrect document ID")
        sys.exit(1)

    if len(ingest_response["results"]) != 1:
        print("Ingestion test failed: Incorrect number of results")
        sys.exit(1)

    print("Ingestion with config successful")
    print("~" * 100)


def test_remove_all_files_and_ingest_sample_file_sdk():
    document_ids = [
        doc["id"] for doc in client.documents_overview()["results"]
    ]
    for document_id in document_ids:
        client.delete({"document_id": {"$eq": document_id}})

    client.ingest_files(file_paths=["core/examples/data/aristotle_v2.txt"])


def test_reingest_sample_file_sdk():
    print("Testing: Ingest sample file SDK")
    file_paths = ["core/examples/data/aristotle.txt"]
    try:
        results = client.ingest_files(
            file_paths=file_paths, run_with_orchestration=False
        )

        if "task_id" not in results["results"][0]:
            print(
                "Re-ingestion test failed: Expected an error but ingestion succeeded"
            )
            sys.exit(1)
    except Exception as e:
        error_message = str(e)
        if (
            "Must increment version number before attempting to overwrite document"
            not in error_message
        ):
            print(
                f"Re-ingestion test failed: Unexpected error - {error_message}"
            )
            sys.exit(1)
        else:
            print("Re-ingestion failed as expected")

    print("Re-ingestion test passed")
    print("~" * 100)


def test_document_overview_sample_file_sdk():
    documents_overview = client.documents_overview()["results"]

    sample_document = {
        "id": "db02076e-989a-59cd-98d5-e24e15a0bd27",
        "title": "aristotle.txt",
        "document_type": "txt",
        "ingestion_status": "success",
        "kg_extraction_status": "pending",
        "collection_ids": ["122fdf6a-e116-546b-a8f6-e4cb2e2c0a09"],
        # "version": "v0",
        # "metadata": {"title": "uber_2021.pdf"},
    }

    if not any(
        all(doc.get(k) == v for k, v in sample_document.items())
        for doc in documents_overview
    ):
        print("Document overview test failed")
        print("sample document not found in the overview")
        sys.exit(1)
    print("Document overview test passed")
    print("~" * 100)


def test_document_chunks_sample_file_sdk():
    print("Testing: Get document chunks from sample file")
    document_id = "db02076e-989a-59cd-98d5-e24e15a0bd27"  # Replace with the actual document ID
    chunks = client.document_chunks(document_id=document_id)["results"]

    lead_chunk = {
        "extraction_id": "70c96e8f-e5d3-5912-b79b-13c5793f17b5",
        "document_id": "db02076e-989a-59cd-98d5-e24e15a0bd27",
        "user_id": "2acb499e-8428-543b-bd85-0d9098718220",
        "collection_ids": ["122fdf6a-e116-546b-a8f6-e4cb2e2c0a09"],
        # "text": "UNITED STATESSECURITIES AND EXCHANGE COMMISSION\nWashington, D.C. 20549\n____________________________________________ \nFORM\n 10-K____________________________________________ \n(Mark One)\n\n ANNUAL REPORT PURSUANT TO SECTION 13 OR 15(d) OF THE SECURITIES EXCHANGE ACT OF 1934For the fiscal year ended\n December 31, 2021OR",
        "metadata": {
            "version": "v0",
            "chunk_order": 0,
            "document_type": "txt",
        },
    }

    assert (
        len(chunks) >= 100
        and lead_chunk["document_id"] == chunks[0]["document_id"]
        and lead_chunk["user_id"] == chunks[0]["user_id"]
        and lead_chunk["collection_ids"][0] == chunks[0]["collection_ids"][0]
        # and "SECURITIES AND EXCHANGE COMMISSION" in chunks[0]["text"]
    )
    print("Document chunks test passed")
    print("~" * 100)


def test_delete_and_reingest_sample_file_sdk():
    print("Testing: Delete and re-ingest the sample file")

    # Delete the Aristotle document
    delete_response = client.delete(
        {"document_id": {"$eq": "db02076e-989a-59cd-98d5-e24e15a0bd27"}}
    )

    # Check if the deletion was successful
    if delete_response["results"] != {}:
        print("Delete and re-ingest test failed: Deletion unsuccessful")
        print("Delete response:", delete_response)
        sys.exit(1)

    print("Uber document deleted successfully")

    # Re-ingest the sample file
    file_paths = ["core/examples/data/aristotle.txt"]
    ingest_response = client.ingest_files(
        file_paths=file_paths, run_with_orchestration=False
    )

    if not ingest_response["results"]:
        print("Delete and re-ingest test failed: Re-ingestion unsuccessful")
        sys.exit(1)

    print("Sample file re-ingested successfully")

    print("Delete and re-ingest test passed")
    print("~" * 100)


def test_vector_search_sample_file_filter_sdk():
    print("Testing: Vector search over sample file")
    results = client.search(
        query="Who was Aristotle?",
        vector_search_settings={
            "filters": {
                "document_id": {"$eq": "db02076e-989a-59cd-98d5-e24e15a0bd27"}
            }
        },
    )["results"]["vector_search_results"]

    if not results:
        print("Vector search test failed: No results returned")
        sys.exit(1)

    lead_result = results[0]
    expected_lead_search_result = {
        "extraction_id": "70c96e8f-e5d3-5912-b79b-13c5793f17b5",
        "document_id": "db02076e-989a-59cd-98d5-e24e15a0bd27",
        "user_id": "2acb499e-8428-543b-bd85-0d9098718220",
        "score": lambda x: 0.70 <= x <= 0.80,
    }
    print("lead_result = ", lead_result)
    compare_result_fields(lead_result, expected_lead_search_result)
    if "Aristotle" not in lead_result["text"]:
        print("Vector search test failed: Incorrect text")
        sys.exit(1)
    print("Vector search test passed")
    print("~" * 100)


def test_hybrid_search_sample_file_filter_sdk():
    print("Testing: Hybrid search over sample file")

    results = client.search(
        query="What were aristotles teachings?",
        vector_search_settings={
            "use_hybrid_search": True,
            "filters": {
                "document_id": {"$eq": "db02076e-989a-59cd-98d5-e24e15a0bd27"}
            },
        },
    )["results"]["vector_search_results"]

    if not results:
        print("Vector search test failed: No results returned")
        sys.exit(1)

    lead_result = results[0]
    expected_lead_search_result = {
        "extraction_id": "ca3d035b-6306-544b-abd3-7a84b9c78bfc",
        "document_id": "db02076e-989a-59cd-98d5-e24e15a0bd27",
        "user_id": "2acb499e-8428-543b-bd85-0d9098718220",
        "text": lambda x: "Aristotle" in x,
        "metadata": lambda x: "v0" == x["version"]
        and "txt" == x["document_type"]
        and "What were aristotles teachings?" == x["associated_query"]
        and 4 == x["semantic_rank"]
        and 2 == x["full_text_rank"],
    }
    print("lead_result = ", lead_result)
    compare_result_fields(lead_result, expected_lead_search_result)

    print("Hybrid search test passed")
    print("~" * 100)


def test_rag_response_sample_file_sdk():
    print("Testing: RAG query for sample file")
    response = client.rag(
        query="What was Aristotle's greatest contribution?",
        vector_search_settings={
            "filters": {
                "document_id": {"$eq": "db02076e-989a-59cd-98d5-e24e15a0bd27"}
            }
        },
    )["results"]["completion"]["choices"][0]["message"]["content"]

    expected_answer_0 = "Aristotle"
    expected_answer_1 = "logic"

    if expected_answer_0 not in response or expected_answer_1 not in response:
        print(
            f"RAG query test failed: Expected answer(s) '{expected_answer_0}, {expected_answer_1}' not found in '{response}'"
        )
        sys.exit(1)

    print("RAG response test passed")
    print("~" * 100)


def test_rag_response_stream_sample_file_sdk():
    print("Testing: Streaming RAG query for Uber's recent P&L")
    response = client.rag(
        query="What was aristotles greatest contribution?",
        rag_generation_config={"stream": True},
        vector_search_settings={
            "filters": {
                "document_id": {"$eq": "db02076e-989a-59cd-98d5-e24e15a0bd27"}
            }
        },
    )

    response = ""
    for res in response:
        response += res
        print(res)

    expected_answer_0 = "Aristotle"
    expected_answer_1 = "logic"

    if expected_answer_0 not in response or expected_answer_1 not in response:
        print(
            f"RAG query test failed: Expected answer(s) '{expected_answer_0}, {expected_answer_1}' not found in '{response}'"
        )
        sys.exit(1)

    print("Streaming RAG response test passed")
    print("~" * 100)


def test_agent_sample_file_sdk():
    print("Testing: Agent query for Uber's recent P&L")
    response = client.agent(
        messages=[
            {
                "role": "user",
                "content": "What was Uber's recent profit and loss?",
            }
        ],
        rag_generation_config={"stream": False},
        vector_search_settings={
            "filters": {
                "document_id": {"$eq": "3e157b3a-8469-51db-90d9-52e7d896b49b"}
            }
        },
    )["results"]
    response_content = response["messages"][-1]["content"]

    expected_answer_0 = "net loss"
    expected_answer_1 = "$496 million"

    if (
        expected_answer_0 not in response_content
        or expected_answer_1 not in response_content
    ):
        print(
            f"Agent query test failed: Expected answer(s) '{expected_answer_0}, {expected_answer_1}' not found in '{response_content}'"
        )
        sys.exit(1)

    print("Agent response test passed")
    print("~" * 100)


def test_agent_stream_sample_file_sdk():
    print("Testing: Streaming agent query for who Aristotle was")

    response = client.agent(
        messages=[
            {
                "role": "user",
                "content": "What was Uber's recent profit and loss?",
            }
        ],
        rag_generation_config={"stream": True},
        vector_search_settings={
            "filters": {
                "document_id": {"$eq": "3e157b3a-8469-51db-90d9-52e7d896b49b"}
            }
        },
    )
    output = ""
    for response in response:
        output += response["content"]

    expected_answer_0 = "net loss"
    expected_answer_1 = "$496 million"

    if expected_answer_0 not in response or expected_answer_1 not in response:
        print(
            f"Agent query test failed: Expected answer(s) '{expected_answer_0}, {expected_answer_1}' not found in '{response}'"
        )
        sys.exit(1)

    print("Agent response stream test passed")
    print("~" * 100)


def test_user_registration_and_login():
    print("Testing: User registration and login")

    # Register a new user
    client.register("user_test@example.com", "password123")["results"]

    # Login immediately (assuming email verification is disabled)
    login_results = client.login("user_test@example.com", "password123")[
        "results"
    ]

    if "access_token" not in login_results:
        print("User registration and login test failed")
        sys.exit(1)

    if "refresh_token" not in login_results:
        print("User registration and login test failed")
        sys.exit(1)

    print("User registration and login test passed")
    print("~" * 100)


def test_duplicate_user_registration():
    print("Testing: Duplicate user registration")

    # Register a new user
    client.register("duplicate_test@example.com", "password123")["results"]

    # Attempt to register the same user again
    try:
        client.register("duplicate_test@example.com", "password123")
        print(
            "Duplicate user registration test failed: Expected an error but registration succeeded"
        )
        sys.exit(1)
    except Exception as e:
        error_message = str(e)
        if "User with this email already exists" not in error_message:
            print(
                f"Duplicate user registration test failed: Unexpected error - {error_message}"
            )
            sys.exit(1)
        else:
            print("Duplicate user registration failed as expected")

    print("Duplicate user registration test passed")
    print("~" * 100)


def test_token_refresh():
    print("Testing: Access token refresh")
    client.login("user_test@example.com", "password123")

    refresh_result = client.refresh_access_token()["results"]
    if "access_token" not in refresh_result:
        print("Access token refresh test failed")
        sys.exit(1)

    if "refresh_token" not in refresh_result:
        print("Access token refresh test failed")
        sys.exit(1)

    print("Access token refresh test passed")
    print("~" * 100)


def test_user_document_management():
    print("Testing: User document management")
    client.login("user_test@example.com", "password123")

    # Ingest a sample file for the logged-in user
    ingestion_result = client.ingest_files(
        ["core/examples/data/aristotle_v2.txt"], run_with_orchestration=False
    )["results"]

    # Check the ingestion result
    if not ingestion_result:
        print("User document management test failed: Ingestion failed")
        sys.exit(1)

    ingested_document = ingestion_result[0]
    expected_ingestion_result = {
        # "message": "Ingestion task completed successfully.",
        # "task_id": None,
        "document_id": lambda x: len(x)
        == 36,  # Check if document_id is a valid UUID
    }
    compare_result_fields(ingested_document, expected_ingestion_result)
    assert "successfully" in ingested_document["message"]

    # Check the user's documents
    documents_overview = client.documents_overview()["results"]

    if not documents_overview:
        print(
            "User document management test failed: No documents found in the overview"
        )
        sys.exit(1)

    ingested_document_overview = documents_overview[0]
    expected_document_overview = {
        "id": ingested_document["document_id"],
        "title": "aristotle_v2.txt",
        "user_id": lambda x: len(x) == 36,  # Check if user_id is a valid UUID
        "document_type": "txt",
        "ingestion_status": "success",
        "kg_extraction_status": "pending",
        "version": "v0",
        "collection_ids": lambda x: len(x) == 1
        and len(x[0]) == 36,  # Check if collection_ids contains a valid UUID
        "metadata": {"version": "v0"},
    }
    compare_result_fields(
        ingested_document_overview, expected_document_overview
    )

    print("User document management test passed")
    print("~" * 100)


def test_user_search_and_rag():
    print("Testing: User search and RAG")
    client.login("user_test@example.com", "password123")

    # Perform a search
    search_query = "What was aristotle known for?"
    search_result = client.search(query=search_query)["results"]

    # Check the search result
    if not search_result["vector_search_results"]:
        print("User search test failed: No search results found")
        sys.exit(1)

    lead_search_result = search_result["vector_search_results"][0]
    expected_search_result = {
        "text": lambda x: "Aristotle" in x and "philo" in x,
        # "score": lambda x: 0.5 <= x <= 1.0,
    }
    compare_result_fields(lead_search_result, expected_search_result)

    # Perform a RAG query
    rag_query = "What was aristotle known for?"
    rag_result = client.rag(query=rag_query)["results"]

    # Check the RAG result
    if not rag_result["completion"]["choices"]:
        print("User RAG test failed: No RAG results found")
        sys.exit(1)

    rag_response = rag_result["completion"]["choices"][0]["message"]["content"]
    expected_rag_response = (
        lambda x: "Aristotle" in x and "Greek" in x and "philo" in x
    )

    if not expected_rag_response(rag_response):
        print(
            f"User RAG test failed: Unexpected RAG response - {rag_response}"
        )
        sys.exit(1)

    print("User search and RAG test passed")
    print("~" * 100)


def test_user_password_management():
    print("Testing: User password management")

    client.login("user_test@example.com", "password123")

    # Change password
    client.change_password("password123", "new_password")
    # Request password reset
    client.request_password_reset("user_test@example.com")

    # Confirm password reset (after user receives reset token)
    # reset_confirm_result = client.confirm_password_reset("reset_token_here", "password123")
    # print(f"Reset Confirm Result:\n{reset_confirm_result}")

    # Change password back to the original password
    client.change_password("new_password", "password123")

    print("User password management test passed")
    print("~" * 100)


def test_user_profile_management():
    print("Testing: User profile management")

    client.register("user_test123@example.com", "password123")
    client.login("user_test123@example.com", "password123")

    # Get user profile
    profile = client.user()["results"]

    # Update user profile
    update_result = client.update_user(
        user_id=str(profile["id"]), name="John Doe", bio="R2R enthusiast"
    )
    assert update_result["results"]["name"] == "John Doe"
    print("User profile management test passed")
    print("~" * 100)


def test_user_overview():
    print("Testing: User profile management")
    client.login("user_test@example.com", "password123")
    user_id = client.user()["results"]["id"]

    # Get user profile
    client.logout()
    overview = client.users_overview()

    found_user = False
    for user in overview["results"]:
        if user["user_id"] == user_id:
            found_user = True
            assert user["num_files"] == 1
            assert user["total_size_in_bytes"] > 0

    if not found_user:
        print("User overview test failed: User not found in the overview")
        sys.exit(1)

    print("User overview test passed")
    print("~" * 100)


def test_user_logout():
    print("Testing: User logout")

    client.login("user_test@example.com", "password123")
    logout_result = client.logout()

    assert logout_result["results"]["message"] == "Logged out successfully"
    print("User logout test passed")
    print("~" * 100)


def test_superuser_capabilities():
    print("Testing: Superuser capabilities")

    # Login as admin
    login_result = client.login("admin@example.com", "change_me_immediately")

    # Access users overview
    users_overview = client.users_overview()
    assert users_overview["total_entries"] > 0

    # Access system-wide logs
    logs = client.logs()
    assert len(logs["results"]) > 0

    # Perform analytics
    analytics_result = client.analytics(
        {"search_latencies": "search_latency"},
        {"search_latencies": ["basic_statistics", "search_latency"]},
    )
    assert analytics_result["results"]["analytics_data"]["search_latencies"]

    print("Superuser capabilities test passed")
    print("~" * 100)


def test_kg_create_graph_sample_file_sdk():
    print("Testing: KG create graph")

    create_graph_result = client.create_graph(
        collection_id="122fdf6a-e116-546b-a8f6-e4cb2e2c0a09",
        run_type="run",
        run_with_orchestration=False,
    )

    print(create_graph_result)

    result = client.get_entities(
        collection_id="122fdf6a-e116-546b-a8f6-e4cb2e2c0a09",
        limit=1000,
        entity_level="document",
    )

    entities_list = [ele["name"] for ele in result["results"]["entities"]]

    print(entities_list)

    assert len(entities_list) >= 1
    assert "ARISTOTLE" in entities_list

    print("KG create graph test passed")
    print("~" * 100)


def test_kg_deduplicate_entities_sample_file_sdk():
    print("Testing: KG deduplicate entities")

    entities_deduplication_result = client.deduplicate_entities(
        collection_id="122fdf6a-e116-546b-a8f6-e4cb2e2c0a09",
        run_type="run",
    )

    if "queued" in entities_deduplication_result["results"]["message"]:
        time.sleep(45)

    response = client.get_entities(
        collection_id="122fdf6a-e116-546b-a8f6-e4cb2e2c0a09",
        limit=1000,
        entity_level="collection",
    )

    entities_list = [ele["name"] for ele in response["results"]["entities"]]

    assert len(entities_list) >= 1
    assert "ARISTOTLE" in entities_list

    # Check that there are no duplicates
    assert sorted(entities_list) == sorted(list(set(entities_list)))

    print("KG deduplicate entities test passed")
    print("~" * 100)


def test_kg_enrich_graph_sample_file_sdk():
    print("Testing: KG enrich graph")

    enrich_graph_result = client.enrich_graph(
        collection_id="122fdf6a-e116-546b-a8f6-e4cb2e2c0a09",
        run_type="run",
        run_with_orchestration=False,
    )

    result = client.get_communities(
        collection_id="122fdf6a-e116-546b-a8f6-e4cb2e2c0a09"
    )

    communities = result["results"]["communities"]
    assert len(communities) >= 1

    for community in communities:
        assert "community_number" in community
        assert "level" in community
        assert "collection_id" in community
        assert "name" in community

    print("KG enrich graph test passed")
    print("~" * 100)


def test_kg_search_sample_file_sdk():
    print("Testing: KG search")

    output = client.search(
        query="Who was aristotle?", kg_search_settings={"use_kg_search": True}
    )

    kg_search_results = output["results"]["kg_search_results"]
    print("kg_search_results = ", kg_search_results)
    assert len(kg_search_results) >= 1

    kg_search_result_present = False
    entities_found = False
    communities_found = False
    for result in kg_search_results:
        if "method" in result and result["method"] == "local":
            kg_search_result_present = True
        if "result_type" in result and result["result_type"] == "entity":
            entities_found = True
        if "result_type" in result and result["result_type"] == "community":
            communities_found = True

    assert kg_search_result_present, "No KG search result present"
    assert entities_found, "No entities found"
    assert communities_found, "No communities found"

    print("KG search test passed")
    print("~" * 100)


def test_kg_delete_graph_sample_file_sdk():
    print("Testing: KG delete graph")

    response = client.get_communities(
        collection_id="122fdf6a-e116-546b-a8f6-e4cb2e2c0a09"
    )

    assert response["results"]["communities"] != []
    client.delete_graph_for_collection(
        collection_id="122fdf6a-e116-546b-a8f6-e4cb2e2c0a09"
    )

    response = client.get_communities(
        collection_id="122fdf6a-e116-546b-a8f6-e4cb2e2c0a09"
    )

    assert response["results"]["communities"] == []

    response = client.get_entities(
        collection_id="122fdf6a-e116-546b-a8f6-e4cb2e2c0a09",
        entity_level="document",
    )

    assert response["results"]["entities"] != []

    print("KG delete graph test passed")
    print("~" * 100)


def test_kg_delete_graph_with_cascading_sample_file_sdk():
    print("Testing: KG delete graph with cascading")

    client.delete_graph_for_collection(
        collection_id="122fdf6a-e116-546b-a8f6-e4cb2e2c0a09", cascade=True
    )

    response = client.get_entities(
        collection_id="122fdf6a-e116-546b-a8f6-e4cb2e2c0a09"
    )

    assert response["results"]["entities"] == []

    response = client.get_triples(
        collection_id="122fdf6a-e116-546b-a8f6-e4cb2e2c0a09"
    )

    assert response["results"]["triples"] == []

    print("KG delete graph with cascading test passed")
    print("~" * 100)


def test_user_creates_collection():
    print("Testing: User creates a collection")

    # Register a new user
    client.register("collection_test@example.com", "password123")

    # Login as the new user
    client.login("collection_test@example.com", "password123")

    # Create a new collection
    collection_result = client.create_collection(
        "Test Collection", "Collection for testing purposes"
    )

    # Check the collection creation result
    if not collection_result["results"]:
        print("User collection creation test failed: Collection not created")
        sys.exit(1)

    created_collection = collection_result["results"]
    expected_collection = {
        "collection_id": lambda x: len(x)
        == 36,  # Check if collection_id is a valid UUID
        "name": "Test Collection",
        "description": "Collection for testing purposes",
    }
    compare_result_fields(created_collection, expected_collection)

    print("User collection creation test passed")
    print("~" * 100)


def test_user_updates_collection():
    print("Testing: User updates a collection")

    # Register a new user
    client.register("collection_update_test@example.com", "password123")

    # Login as the new user
    client.login("collection_update_test@example.com", "password123")

    # Create a new collection
    collection_result = client.create_collection(
        "Test Collection", "Collection for testing purposes"
    )
    collection_id = collection_result["results"]["collection_id"]

    # Update the collection
    update_result = client.update_collection(
        collection_id,
        name="Updated Test Collection",
        description="Updated description for testing",
    )

    # Check the collection update result
    if not update_result["results"]:
        print("User collection update test failed: Collection not updated")
        sys.exit(1)

    updated_collection = update_result["results"]
    expected_updated_collection = {
        "collection_id": collection_id,
        "name": "Updated Test Collection",
        "description": "Updated description for testing",
    }
    compare_result_fields(updated_collection, expected_updated_collection)

    print("User collection update test passed")
    print("~" * 100)


def test_user_lists_collections():
    print("Testing: User lists collections")

    # Register a new user
    client.register("collection_list_test@example.com", "password123")

    # Login as the new user
    client.login("collection_list_test@example.com", "password123")

    # Create multiple collections
    client.create_collection(
        "Test Collection 1", "Collection 1 for testing purposes"
    )
    client.create_collection(
        "Test Collection 2", "Collection 2 for testing purposes"
    )
    client.create_collection(
        "Test Collection 3", "Collection 3 for testing purposes"
    )

    # List all collections
    passed = False
    try:
        collections_list = client.list_collections()
        passed = True
    except R2RException as e:
        pass
    if passed:
        raise Exception(
            "User collections list test failed: Expected an error for non super-user but listing succeeded"
        )

    client.login("admin@example.com", "change_me_immediately")
    collections_list = client.list_collections()

    # Check the collections list result
    if not collections_list["results"]:
        print("User collections list test failed: No collections found")
        sys.exit(1)

    expected_collections = [
        {
            "name": "Test Collection 1",
            "description": "Collection 1 for testing purposes",
        },
        {
            "name": "Test Collection 2",
            "description": "Collection 2 for testing purposes",
        },
        {
            "name": "Test Collection 3",
            "description": "Collection 3 for testing purposes",
        },
    ]

    for expected_collection in expected_collections:
        found = False
        for actual_collection in collections_list["results"]:
            if (
                actual_collection["name"] == expected_collection["name"]
                and actual_collection["description"]
                == expected_collection["description"]
            ):
                found = True
                break
        if not found:
            print(
                f"User collections list test failed: Expected collection '{expected_collection['name']}' not found"
            )
            sys.exit(1)

    print("User collections list test passed")
    print("~" * 100)


def test_user_collection_document_management():
    print("Testing: User collection document management")

    # Register a new user
    client.register("collection_doc_test@example.com", "password123")

    # Login as the new user
    client.login("collection_doc_test@example.com", "password123")

    # Create a new collection
    collection_result = client.create_collection(
        "Test Collection", "Collection for testing document management"
    )
    collection_id = collection_result["results"]["collection_id"]

    # Ingest the "aristotle.txt" file
    ingest_result = client.ingest_files(
        ["core/examples/data/aristotle_v2.txt"], run_with_orchestration=False
    )

    document_id = ingest_result["results"][0]["document_id"]

    # Assign the document to the collection
    assign_doc_result = client.assign_document_to_collection(
        document_id, collection_id
    )

    # Check the document assignment result
    if (
        not assign_doc_result["results"]["message"]
        == "Document assigned to collection successfully"
    ):
        print(
            "User collection document management test failed: Document assigned to collection successfully"
        )
        sys.exit(1)

    # List documents in the collection before removal
    docs_before_removal = client.documents_in_collection(collection_id)

    # Check if the document is present in the collection before removal
    if not any(
        doc["id"] == document_id for doc in docs_before_removal["results"]
    ):
        print(
            "User collection document management test failed: Document not found in the collection before removal"
        )
        sys.exit(1)

    # Remove the document from the collection
    remove_doc_result = client.remove_document_from_collection(
        document_id, collection_id
    )

    # Check the document removal result
    if not remove_doc_result["results"] == None:
        print(
            "User collection document management test failed: Document not removed from the collection"
        )
        sys.exit(1)

    # List documents in the collection after removal
    docs_after_removal = client.documents_in_collection(collection_id)

    # Check if the document is absent in the collection after removal
    if any(doc["id"] == document_id for doc in docs_after_removal["results"]):
        print(
            "User collection document management test failed: Document still present in the collection after removal"
        )
        sys.exit(1)

    print("User collection document management test passed")
    print("~" * 100)


def test_user_removes_document_from_collection():
    print("Testing: User removes a document from a collection")

    # Register a new user
    client.register("remove_doc_test@example.com", "password123")

    # Login as the new user
    client.login("remove_doc_test@example.com", "password123")

    # Create a new collection
    collection_result = client.create_collection(
        "Test Collection", "Collection for testing document removal"
    )
    collection_id = collection_result["results"]["collection_id"]

    # Ingest the "aristotle.txt" file
    ingest_result = client.ingest_files(
        ["core/examples/data/aristotle_v2.txt"], run_with_orchestration=True
    )

    document_id = ingest_result["results"][0]["document_id"]

    # Assign the document to the collection
    assign_doc_result = client.assign_document_to_collection(
        document_id, collection_id
    )

    # Check the document assignment result
    if (
        not assign_doc_result["results"]["message"]
        == "Document assigned to collection successfully"
    ):
        print(
            "User removes document from collection test failed: Document not assigned to the collection"
        )
        sys.exit(1)

    # Remove the document from the collection
    remove_doc_result = client.remove_document_from_collection(
        document_id, collection_id
    )

    # Check the document removal result
    if not remove_doc_result["results"] == None:
        print(
            "User removes document from collection test failed: Document not removed from the collection"
        )
        sys.exit(1)

    print("User removes document from collection test passed")
    print("~" * 100)


def test_user_lists_documents_in_collection():
    print("Testing: User lists documents in a collection")

    # Register a new user
    client.register("list_docs_test@example.com", "password123")

    # Login as the new user
    client.login("list_docs_test@example.com", "password123")

    # Create a new collection
    collection_result = client.create_collection(
        "Test Collection", "Collection for testing document listing"
    )
    collection_id = collection_result["results"]["collection_id"]

    # Ingest the "aristotle.txt" file
    ingest_result = client.ingest_files(
        ["core/examples/data/aristotle_v2.txt"], run_with_orchestration=True
    )

    document_id = ingest_result["results"][0]["document_id"]

    # Assign the document to the collection
    assign_doc_result = client.assign_document_to_collection(
        document_id, collection_id
    )

    # List documents in the collection before removal
    docs_before_removal = client.documents_in_collection(collection_id)

    # Check if the document is present in the collection before removal
    if not any(
        doc["id"] == document_id for doc in docs_before_removal["results"]
    ):
        print(
            "User lists documents in collection test failed: Document not found in the collection before removal"
        )
        sys.exit(1)

    # Remove the document from the collection
    remove_doc_result = client.remove_document_from_collection(
        document_id, collection_id
    )

    # List documents in the collection after removal
    docs_after_removal = client.documents_in_collection(collection_id)

    # Check if the document is absent in the collection after removal
    if any(
        doc["document_id"] == document_id
        for doc in docs_after_removal["results"]
    ):
        print(
            "User lists documents in collection test failed: Document still present in the collection after removal"
        )
        sys.exit(1)

    print("User lists documents in collection test passed")
    print("~" * 100)


def test_pagination_and_filtering():
    print("Testing: Pagination and filtering")

    # Register a new user
    client.register("pagination_test@example.com", "password123")

    # Login as the new user
    client.login("pagination_test@example.com", "password123")

    # Create a new collection
    collection_result = client.create_collection(
        "Test Collection", "Collection for testing pagination and filtering"
    )
    collection_id = collection_result["results"]["collection_id"]

    # Ingest multiple documents
    client.ingest_files(
        ["core/examples/data/aristotle.txt"], run_with_orchestration=True
    )
    client.ingest_files(
        ["core/examples/data/aristotle_v2.txt"], run_with_orchestration=True
    )

    documents_overview = client.documents_overview()["results"]
    client.assign_document_to_collection(
        documents_overview[0]["id"], collection_id
    )
    client.assign_document_to_collection(
        documents_overview[1]["id"], collection_id
    )

    # Test pagination for documents in collection
    paginated_docs = client.documents_in_collection(
        collection_id, offset=0, limit=2
    )
    if len(paginated_docs["results"]) != 2:
        print("Pagination test failed: Incorrect number of documents returned")
        sys.exit(1)

    # Test pagination for documents in collection
    paginated_docs = client.documents_in_collection(
        collection_id, offset=0, limit=1
    )
    if len(paginated_docs["results"]) != 1:
        print("Pagination test failed: Incorrect number of documents returned")
        sys.exit(1)

    # Test filtering for collections overview
    collections_overview = client.collections_overview(
        collection_ids=[collection_id]
    )
    if len(collections_overview["results"]) != 1:
        print(
            "Filtering test failed: Incorrect number of collections returned"
        )
        sys.exit(1)

    print("Pagination and filtering test passed")
    print("~" * 100)


def test_advanced_collection_management():
    print("Testing: Advanced collection management")

    # Create a new collection
    collection_result = client.create_collection(
        "Test Collection", "Collection for testing advanced management"
    )
    collection_id = collection_result["results"]["collection_id"]

    # Test collections overview
    collections_overview = client.collections_overview()
    if not any(
        c["collection_id"] == collection_id
        for c in collections_overview["results"]
    ):
        print("Collections overview test failed: Created collection not found")
        sys.exit(1)

    # Test deleting a collection
    delete_result = client.delete_collection(collection_id)
    if delete_result["results"] != None:
        print("Delete collection test failed: Unexpected result")
        sys.exit(1)

    print("Advanced collection management test passed")
    print("~" * 100)


def test_error_handling_and_edge_cases():
    print("Testing: Error handling and edge cases")

    # Create a new collection
    collection_result = client.create_collection(
        "Test Collection", "Collection for testing error handling"
    )
    collection_id = collection_result["results"]["collection_id"]

    # Test adding a non-existent user to a collection
    try:
        client.add_user_to_collection("non_existent_user_id", collection_id)
        print(
            "Error handling test failed: Expected an exception for non-existent user"
        )
        sys.exit(1)
    except R2RException:
        pass

    # Test removing a user who is not a member of the collection
    try:
        client.remove_user_from_collection("non_member_user_id", collection_id)
        print(
            "Error handling test failed: Expected an exception for non-member user"
        )
        sys.exit(1)
    except R2RException:
        pass

    # Test assigning a non-existent document to a collection
    try:
        client.assign_document_to_collection(
            "non_existent_document_id", collection_id
        )
        print(
            "Error handling test failed: Expected an exception for non-existent document"
        )
        sys.exit(1)
    except R2RException:
        pass

    # Test removing a document that is not assigned to the collection
    try:
        client.remove_document_from_collection(
            "unassigned_document_id", collection_id
        )
        print(
            "Error handling test failed: Expected an exception for unassigned document"
        )
        sys.exit(1)
    except R2RException:
        pass

    print("Error handling and edge cases test passed")
    print("~" * 100)


def test_user_gets_collection_details():
    print("Testing: User gets collection details")

    # Create a new collection
    collection_result = client.create_collection(
        "Test Collection", "Collection for testing get details"
    )
    collection_id = collection_result["results"]["collection_id"]

    # Get collection details
    collection_details = client.get_collection(collection_id)

    # Check if the retrieved details match the created collection
    if collection_details["results"]["collection_id"] != collection_id:
        print("Get collection details test failed: Incorrect collection ID")
        sys.exit(1)

    print("Get collection details test passed")
    print("~" * 100)


def test_user_adds_user_to_collection():
    print("Testing: User adds user to a collection")
    client.login("admin@example.com", "change_me_immediately")

    # Create a new collection
    collection_result = client.create_collection(
        "Test Collection", "Collection for testing add user"
    )
    collection_id = collection_result["results"]["collection_id"]

    # # Register a new user
    client.register("add_user_test1@example.com", "password123")
    client.login("add_user_test1@example.com", "password123")["results"]
    user_id = client.user()["results"]["id"]

    # login as admin
    client.login("admin@example.com", "change_me_immediately")
    # Add the user to the collection
    add_user_result = client.add_user_to_collection(user_id, collection_id)

    print("add_user_result = ", add_user_result)
    # Check if the user was added successfully
    if add_user_result["results"] != None:
        print(
            "Add user to collection test failed: User not added to the collection"
        )
        sys.exit(1)

    print("Add user to collection test passed")
    print("~" * 100)


def test_user_removes_user_from_collection():
    print("Testing: User removes user from a collection")

    client.login("admin@example.com", "change_me_immediately")

    # Create a new collection
    collection_result = client.create_collection(
        "Test Collection", "Collection for testing remove user"
    )
    collection_id = collection_result["results"]["collection_id"]

    # Register a new user
    client.register("remove_user_test@example.com", "password123")
    client.login("remove_user_test@example.com", "password123")["results"]
    user_id = client.user()["results"]["id"]

    client.login("admin@example.com", "change_me_immediately")

    # Add the user to the collection
    client.add_user_to_collection(user_id, collection_id)

    # Remove the user from the collection
    remove_user_result = client.remove_user_from_collection(
        user_id, collection_id
    )

    # Check if the user was removed successfully
    if remove_user_result["results"] != None:
        print(
            "Remove user from collection test failed: User not removed from the collection"
        )
        sys.exit(1)

    print("Remove user from collection test passed")
    print("~" * 100)


def test_user_lists_users_in_collection():
    print("Testing: User lists users in a collection")
    client.login("admin@example.com", "change_me_immediately")

    # Create a new collection
    collection_result = client.create_collection(
        "Test Collection", "Collection for testing list users"
    )
    collection_id = collection_result["results"]["collection_id"]

    # Register a new user
    client.register("list_users_test@example.com", "password123")
    client.login("list_users_test@example.com", "password123")["results"]
    user_id = client.user()["results"]["id"]

    client.login("admin@example.com", "change_me_immediately")

    # Add the user to the collection
    client.add_user_to_collection(user_id, collection_id)

    # List users in the collection
    users_in_collection = client.get_users_in_collection(collection_id)

    # Check if the user is present in the collection
    if not any(
        user["id"] == user_id for user in users_in_collection["results"]
    ):
        print(
            "List users in collection test failed: User not found in the collection"
        )
        sys.exit(1)

    print("List users in collection test passed")
    print("~" * 100)


def test_user_gets_collections_for_user():
    print("Testing: User gets collections for a user")
    client.login("admin@example.com", "change_me_immediately")

    # Create a new collection
    collection_result = client.create_collection(
        "Test Collection", "Collection for testing get user collections"
    )
    collection_id = collection_result["results"]["collection_id"]

    # Register a new user
    client.register("get_user_collections_test@example.com", "password123")
    client.login("get_user_collections_test@example.com", "password123")

    user_id = client.user()["results"]["id"]

    client.login("admin@example.com", "change_me_immediately")
    # Add the user to the collection
    client.add_user_to_collection(user_id, collection_id)

    # Get collections for the user
    user_collections = client.user_collections(user_id)

    # Check if the collection is present in the user's collections
    if not any(
        collection["collection_id"] == collection_id
        for collection in user_collections["results"]
    ):
        print(
            "Get collections for user test failed: Collection not found in user's collections"
        )
        sys.exit(1)

    print("Get collections for user test passed")
    print("~" * 100)


def test_user_gets_collections_for_document():
    print("Testing: User gets collections for a document")

    # Create a new collection
    collection_result = client.create_collection(
        "Test Collection", "Collection for testing get document collections"
    )
    collection_id = collection_result["results"]["collection_id"]

    # Ingest a document
    ingest_result = client.ingest_files(
        ["core/examples/data/pg_essay_1.html"], run_with_orchestration=False
    )

    document_id = ingest_result["results"][0]["document_id"]

    # Assign the document to the collection
    client.assign_document_to_collection(document_id, collection_id)

    # Get collections for the document
    document_collections = client.document_collections(document_id)["results"]
    # Check if the collection is present in the document's collections
    if collection_id not in [
        ele["collection_id"] for ele in document_collections
    ]:
        print(
            "Get collections for document test failed: Collection not found in document's collections"
        )
        sys.exit(1)

    print("Get collections for document test passed")
    print("~" * 100)


def test_user_permissions():
    print("Testing: User permissions for collection management")

    # Register a new user
    client.register("permissions_test22@example.com", "password123")
    client.login("permissions_test22@example.com", "password123")

    collection = client.create_collection(
        "Test Collection", "Collection for testing permissions"
    )

    client.register("permissions_test_222@example.com", "password123")
    client.login("permissions_test_222@example.com", "password123")

    # Try to delete the collection as a user who is not the owner
    try:
        client.delete_collection(collection["results"]["collection_id"])
        print(
            "User permissions test failed: User able to delete a collection they do not own"
        )
        sys.exit(1)
    except R2RException:
        pass

    print("User permissions test passed")
    print("~" * 100)


def test_collection_user_interactions():
    print("Testing: Collection user interactions")

    # Register a new user and create a collection
    client.register("collection_owner@example.com", "password123")
    client.login("collection_owner@example.com", "password123")
    collection_result = client.create_collection(
        "Test Collection", "Collection for testing user interactions"
    )
    collection_id = collection_result["results"]["collection_id"]

    # Register another user
    client.register("user_interactions_test@example.com", "password123")
    client.login("user_interactions_test@example.com", "password123")
    user_id = client.user()["results"]["id"]

    # Ingest a document
    client.login("collection_owner@example.com", "password123")
    ingest_result = client.ingest_files(
        ["core/examples/data/aristotle.txt"], run_with_orchestration=False
    )

    document_id = ingest_result["results"][0]["document_id"]

    # Assign the document to the collection
    assignment_result = client.assign_document_to_collection(
        document_id, collection_id
    )

    # Try to access the document as a user not in the collection
    client.login("user_interactions_test@example.com", "password123")
    try:
        client.document_chunks(document_id)
        print(
            "Collection user interactions test failed: User able to access document in a collection they are not a member of"
        )
        sys.exit(1)
    except R2RException:
        pass

    # Add the user to the collection
    client.login("collection_owner@example.com", "password123")
    client.add_user_to_collection(user_id, collection_id)

    # Try to access the document as a user in the collection
    client.login("user_interactions_test@example.com", "password123")
    document_chunks = client.document_chunks(document_id)
    if not document_chunks["results"]:
        print(
            "Collection user interactions test failed: User unable to access document in a collection they are a member of"
        )
        sys.exit(1)

    print("Collection user interactions test passed")
    print("~" * 100)


def test_collection_document_interactions():
    print("Testing: Collection document interactions")

    # Create two new collections
    collection1_result = client.create_collection(
        "Test Collection 1", "Collection 1 for testing document interactions"
    )
    collection1_id = collection1_result["results"]["collection_id"]

    collection2_result = client.create_collection(
        "Test Collection 2", "Collection 2 for testing document interactions"
    )
    collection2_id = collection2_result["results"]["collection_id"]

    # Ingest a document
    ingest_result = client.ingest_files(
        ["core/examples/data/aristotle.txt"], run_with_orchestration=False
    )

    document_id = ingest_result["results"][0]["document_id"]

    # Assign the document to both collections
    client.assign_document_to_collection(document_id, collection1_id)
    client.assign_document_to_collection(document_id, collection2_id)

    # Get collections for the document
    document_collections = client.document_collections(document_id)

    test_collection_ids = [collection1_id, collection2_id]
    if not all(
        collection_id
        in [c["collection_id"] for c in document_collections["results"]]
        for collection_id in test_collection_ids
    ):
        print(
            "Collection document interactions test failed: Document not assigned to both test collections"
        )
        sys.exit(1)

    print("Collection document interactions test passed")
    print("~" * 100)


def test_error_handling():
    print("Testing: Error handling for collections")

    # Create a new collection
    collection_result = client.create_collection(
        "Test Collection", "Collection for testing error handling"
    )
    collection_id = collection_result["results"]["collection_id"]

    # Try to add a non-existent user to the collection
    try:
        client.add_user_to_collection("non_existent_user_id", collection_id)
        print(
            "Error handling test failed: Expected an exception for adding a non-existent user to a collection"
        )
        sys.exit(1)
    except R2RException:
        pass

    # Try to remove a user who is not a member of the collection
    try:
        client.remove_user_from_collection("non_member_user_id", collection_id)
        print(
            "Error handling test failed: Expected an exception for removing a non-member user from a collection"
        )
        sys.exit(1)
    except R2RException:
        pass

    # Try to assign a non-existent document to the collection
    try:
        client.assign_document_to_collection(
            "non_existent_document_id", collection_id
        )
        print(
            "Error handling test failed: Expected an exception for assigning a non-existent document to a collection"
        )
        sys.exit(1)
    except R2RException:
        pass

    # Try to remove a document that is not assigned to the collection
    try:
        client.remove_document_from_collection(
            "unassigned_document_id", collection_id
        )
        print(
            "Error handling test failed: Expected an exception for removing an unassigned document from a collection"
        )
        sys.exit(1)
    except R2RException:
        pass

    print("Error handling test passed")
    print("~" * 100)


def test_conversation_history_sdk():
    print("Testing: Conversation history")

    # Start a conversation
    messages = [
        {"role": "user", "content": "Who was Aristotle?"},
        {
            "role": "assistant",
            "content": "Aristotle was a Greek philosopher and scientist who lived from 384 BC to 322 BC. He was a student of Plato and later became the tutor of Alexander the Great. Aristotle is considered one of the most influential thinkers in Western philosophy and his works covered a wide range of subjects including logic, metaphysics, ethics, biology, and politics.",
        },
        {
            "role": "user",
            "content": "What were some of his major contributions to philosophy?",
        },
    ]

    response = client.agent(
        messages=messages,
        rag_generation_config={"stream": False},
    )["results"]

    conversation = client.get_conversation(response["conversation_id"])
    messages.append(
        {"role": "assistant", "content": response["messages"][-1]["content"]}
    )

    # Check if the conversation history is maintained
    if len(conversation["results"]) != 4:
        print(
            "Conversation history test failed: Incorrect number of messages in the conversation"
        )
        sys.exit(1)

    for i, message in enumerate(conversation["results"]):
        message_role = message[1].get("role")
        message_content = message[1].get("content")

        if (
            message_role != messages[i]["role"]
            or message_content != messages[i]["content"]
        ):
            print(
                "Conversation history test failed: Incorrect message content or role"
            )
            sys.exit(1)

    # pass another message
    message = {
        "role": "user",
        "content": "What were some of his major contributions to philosophy?",
    }
    messages.append(message)

    response = client.agent(
        message=message,
        conversation_id=response["conversation_id"],
        rag_generation_config={"stream": False},
    )["results"]
    messages.append(
        {"role": "assistant", "content": response["messages"][-1]["content"]}
    )

    conversation = client.get_conversation(response["conversation_id"])

    # Check if the conversation history is maintained
    if len(conversation["results"]) != 6:
        print(
            "Conversation history test failed: Incorrect number of messages in the conversation"
        )
        sys.exit(1)

    for i, message in enumerate(conversation["results"]):
        message_role = message[1].get("role")
        message_content = message[1].get("content")

        if i < len(messages):
            if (
                message_role != messages[i]["role"]
                or message_content != messages[i]["content"]
            ):
                print(
                    "Conversation history test failed: Incorrect message content or role"
                )
                sys.exit(1)
        else:
            if message_role != "assistant":
                print(
                    "Conversation history test failed: Incorrect message role for assistant response"
                )
                sys.exit(1)
            if response["messages"][-1]["content"] != message_content:
                print(
                    "Conversation history test failed: Incorrect assistant response content"
                )
                sys.exit(1)

    print("Conversation history test passed")
    print("~" * 100)


def test_ingest_chunks():
    print("Testing: Ingest chunks")

    client.ingest_chunks(
        chunks=[
            {
                # extraction_id should be 21acd7c0-fe60-572e-89b1-3ae71861bbb3
                "text": "Hello, world!",
            },
            {
                # extraction_id should be 7c1871cd-0f6a-52c1-84d8-3365c29251b3
                "text": "Hallo, Welt!",
            },
            {
                # extraction_id should be bccdb72f-ac9f-5708-81eb-b4d781ed9fe2
                "text": "Szia, világ!",
            },
            {
                # extraction_id should be 0d3d0fdd-5a13-55a7-8f42-8443f3ad7fbc
                "text": "Dzień dobry, świecie!",
            },
        ],
        document_id="82346fd6-7479-4a49-a16a-88b5f91a3672",
        metadata={
            "Language 1": "English",
            "Language 2": "German",
            "Language 3": "Hungarian",
            "Language 4": "Polish",
        },
        run_with_orchestration=False,
    )

    ingest_chunks_response = client.document_chunks(
        document_id="82346fd6-7479-4a49-a16a-88b5f91a3672"
    )

    # Assert that the extraction_id is correct
    assert (
        ingest_chunks_response["results"][0]["extraction_id"]
        == "21acd7c0-fe60-572e-89b1-3ae71861bbb3"
    )
    assert (
        ingest_chunks_response["results"][1]["extraction_id"]
        == "7c1871cd-0f6a-52c1-84d8-3365c29251b3"
    )
    assert (
        ingest_chunks_response["results"][2]["extraction_id"]
        == "bccdb72f-ac9f-5708-81eb-b4d781ed9fe2"
    )
    assert (
        ingest_chunks_response["results"][3]["extraction_id"]
        == "0d3d0fdd-5a13-55a7-8f42-8443f3ad7fbc"
    )


def test_update_chunks():
    print("Testing: Update chunk")

    client.update_chunks(
        document_id="82346fd6-7479-4a49-a16a-88b5f91a3672",
        extraction_id="21acd7c0-fe60-572e-89b1-3ae71861bbb3",
        text="Goodbye, world!",
    )

    client.update_chunks(
        document_id="82346fd6-7479-4a49-a16a-88b5f91a3672",
        extraction_id="7c1871cd-0f6a-52c1-84d8-3365c29251b3",
        text="Auf Wiedersehen, Welt!",
    )

    client.update_chunks(
        document_id="82346fd6-7479-4a49-a16a-88b5f91a3672",
        extraction_id="bccdb72f-ac9f-5708-81eb-b4d781ed9fe2",
        text="Viszlát, világ!",
    )

    client.update_chunks(
        document_id="82346fd6-7479-4a49-a16a-88b5f91a3672",
        extraction_id="0d3d0fdd-5a13-55a7-8f42-8443f3ad7fbc",
        text="Dobranoc, świecie!",
    )

    ingest_chunks_response = client.document_chunks(
        document_id="82346fd6-7479-4a49-a16a-88b5f91a3672"
    )

    # Assert that the text has been updated
    assert ingest_chunks_response["results"][0]["text"] == "Goodbye, world!"
    assert (
        ingest_chunks_response["results"][1]["text"]
        == "Auf Wiedersehen, Welt!"
    )
    assert ingest_chunks_response["results"][2]["text"] == "Viszlát, világ!"
    assert ingest_chunks_response["results"][3]["text"] == "Dobranoc, świecie!"

    # Assert that the metadata has been maintained
    assert (
        ingest_chunks_response["results"][0]["metadata"]["Language 1"]
        == "English"
    )


def test_delete_chunks():
    print("Testing: Delete chunks")

    client.delete(
        {"extraction_id": {"$eq": "21acd7c0-fe60-572e-89b1-3ae71861bbb3"}}
    )
    client.delete(
        {"extraction_id": {"$eq": "7c1871cd-0f6a-52c1-84d8-3365c29251b3"}}
    )
    client.delete(
        {"extraction_id": {"$eq": "bccdb72f-ac9f-5708-81eb-b4d781ed9fe2"}}
    )
    client.delete(
        {"extraction_id": {"$eq": "0d3d0fdd-5a13-55a7-8f42-8443f3ad7fbc"}}
    )
    try:
        client.document_chunks(
            document_id="82346fd6-7479-4a49-a16a-88b5f91a3672"
        )
    except R2RException as e:
        assert e.status_code == 404


def test_get_all_prompts():
    print("Testing: Get All Prompts")

    response = client.get_all_prompts()

    # Test basic structure
    assert isinstance(response, dict)
    assert "results" in response
    assert "prompts" in response["results"]

    # Test prompts dictionary
    prompts = response["results"]["prompts"]
    assert isinstance(prompts, dict)

    # Test that we have at least some expected prompt types
    expected_prompt_types = {
        "default_system",
        "rag_agent",
        "hyde",
        "default_rag",
    }
    assert expected_prompt_types.issubset(set(prompts.keys()))

    # Test structure of individual prompt entries
    for _, prompt_data in prompts.items():
        assert isinstance(prompt_data, dict)
        required_fields = {
            "name",
            "prompt_id",
            "template",
            "created_at",
            "updated_at",
            "input_types",
        }

        assert all(field in prompt_data for field in required_fields)

        # Test field types
        assert isinstance(prompt_data["name"], str)
        assert isinstance(prompt_data["template"], str)
        assert isinstance(prompt_data["created_at"], str)
        assert isinstance(prompt_data["updated_at"], str)
        assert isinstance(prompt_data["input_types"], dict)

        # Test timestamp format
        for timestamp in [
            prompt_data["created_at"],
            prompt_data["updated_at"],
        ]:
            assert timestamp.endswith("Z")
            assert (
                "T" in timestamp
            )  # ISO format contains T between date and time


def test_get_prompt():
    print("Testing: Get Prompt")

    response = client.get_prompt("default_system")

    print(response)

    # Test basic structure
    assert isinstance(response, dict)
    assert "results" in response
    assert "You are a helpful agent." in response["results"]["message"]


def test_add_prompt():
    print("Testing: Add Prompt")

    # Test adding a new prompt
    prompt_data = {
        "name": "test_prompt",
        "template": "This is a test prompt with {input_var}",
        "input_types": {"input_var": "string"},
    }

    add_result = client.add_prompt(
        name=prompt_data["name"],
        template=prompt_data["template"],
        input_types=prompt_data["input_types"],
    )["results"]

    print("add_result = ", add_result)
    # Verify the prompt was added successfully
    assert prompt_data["name"] in add_result["message"]

    print("Add prompt test passed")
    print("~" * 100)


def test_update_prompt():
    print("Testing: Update Prompt")

    # Update an existing prompt
    updated_template = "This is an updated test prompt with {input_var}"
    updated_input_types = {"input_var": "string", "new_var": "integer"}

    update_result = client.update_prompt(
        name="test_prompt",
        template=updated_template,
        input_types=updated_input_types,
    )["results"]

    # Verify the prompt was updated successfully
    assert "test_prompt" in update_result["message"]

    get_prompt_result = client.get_prompt("test_prompt")["results"]
    assert "an updated" in get_prompt_result["message"]

    # Test partial updates
    template_only_update = "Template only update with {input_var}"
    template_update_result = client.update_prompt(
        name="test_prompt", template=template_only_update
    )["results"]

    assert "test_prompt" in template_update_result["message"]

    print("Update prompt test passed")
    print("~" * 100)


def test_get_prompt():
    print("Testing: Get Prompt")

    # Test getting a prompt without inputs
    basic_result = client.get_prompt("test_prompt")["results"]
    assert "message" in basic_result

    # Test getting a prompt with inputs
    inputs = {"input_var": "test value"}
    result_with_inputs = client.get_prompt("test_prompt", inputs=inputs)[
        "results"
    ]
    assert "message" in result_with_inputs
    assert "test value" in result_with_inputs["message"]

    print("Get prompt test passed")
    print("~" * 100)


def test_get_all_prompts():
    print("Testing: Get All Prompts")

    result = client.get_all_prompts()["results"]

    # Verify structure of the response
    assert "prompts" in result
    prompts = result["prompts"]

    # Verify our test prompt is in the list
    test_prompt = prompts.get("test_prompt")
    assert test_prompt is not None
    assert test_prompt["name"] == "test_prompt"
    assert "template" in test_prompt
    assert "input_types" in test_prompt
    assert "prompt_id" in test_prompt
    assert "created_at" in test_prompt
    assert "updated_at" in test_prompt

    # Verify required system prompts exist
    required_prompts = {"default_system", "rag_agent", "hyde"}
    assert all(prompt in prompts for prompt in required_prompts)

    print("Get all prompts test passed")
    print("~" * 100)


def test_delete_prompt():
    print("Testing: Delete Prompt")

    # First, verify the prompt exists
    all_prompts_before = client.get_all_prompts()["results"]["prompts"]
    assert "test_prompt" in all_prompts_before

    # Delete the prompt
    delete_result = client.delete_prompt("test_prompt")["results"]
    assert delete_result is None

    # Verify the prompt was deleted
    all_prompts_after = client.get_all_prompts()["results"]["prompts"]
    assert "test_prompt" not in all_prompts_after

    # Test deleting a non-existent prompt
    try:
        client.delete_prompt("non_existent_prompt")
        assert False, "Expected an error when deleting non-existent prompt"
    except Exception as e:
        assert "not found" in str(e).lower()

    print("Delete prompt test passed")
    print("~" * 100)


def test_prompt_error_handling():
    print("Testing: Prompt Error Handling")

    # # Test adding a prompt with invalid input types
    # try:
    #     client.add_prompt(
    #         name="invalid_prompt",
    #         template="Test template",
    #         input_types={"var": "invalid_type"},
    #     )
    #     assert False, "Expected an error for invalid input type"
    # except Exception as e:
    #     assert "invalid input type" in str(e).lower()

    # # Test adding a prompt with invalid template
    # try:
    #     client.add_prompt(
    #         name="invalid_prompt",
    #         template="Template with {undefined_var}",
    #         input_types={"other_var": "string"},
    #     )
    #     assert False, "Expected an error for undefined template variable"
    # except Exception as e:
    #     assert "undefined variable" in str(e).lower()

    # Test updating a non-existent prompt
    try:
        client.update_prompt(
            name="non_existent_prompt", template="New template"
        )
        assert False, "Expected an error when updating non-existent prompt"
    except Exception as e:
        assert "not found" in str(e).lower()

    print("Prompt error handling test passed")
    print("~" * 100)


def test_prompt_access_control():
    print("Testing: Prompt Access Control")

    # Create a new non-admin user
    client.register("prompt_test_user@example.com", "password123")
    client.login("prompt_test_user@example.com", "password123")

    # Test that non-admin user can't add prompts
    try:
        client.add_prompt(
            name="unauthorized_prompt",
            template="Test template",
            input_types={"var": "string"},
        )
        assert False, "Expected an error for unauthorized prompt creation"
    except Exception as e:
        print("e = ", e)
        assert "superuser" in str(e).lower()

    # Test that non-admin user can't update system prompts
    try:
        client.update_prompt(
            name="default_system", template="Modified system prompt"
        )
        assert False, "Expected an error for unauthorized prompt update"
    except Exception as e:
        print("e = ", e)
        assert "superuser" in str(e).lower()

    # Test that non-admin user can't delete prompts
    try:
        client.delete_prompt("default_system")
        assert False, "Expected an error for unauthorized prompt deletion"
    except Exception as e:
        print("e = ", e)
        assert "superuser" in str(e).lower()

    # # Verify that non-admin user can still get prompts
    # get_result = client.get_prompt("default_system")
    # assert "message" in get_result["results"]
    client.logout()
    print("Prompt access control test passed")
    print("~" * 100)


def create_client(base_url):
    return R2RClient(base_url)


if __name__ == "__main__":
    parser = argparse.ArgumentParser(description="R2R SDK Integration Tests")
    parser.add_argument("test_function", help="Test function to run")
    parser.add_argument(
        "--base-url",
        default="http://localhost:7272",
        help="Base URL for the R2R client",
    )
    args = parser.parse_args()

    global client
    client = create_client(args.base_url)

    test_function = args.test_function
    globals()[test_function]()


# if __name__ == "__main__":
#     if len(sys.argv) < 2:
#         print("Please specify a test function to run")
#         sys.exit(1)

#     test_function = sys.argv[1]
#     globals()[test_function]()
>>>>>>> 17a34e6d
<|MERGE_RESOLUTION|>--- conflicted
+++ resolved
@@ -1,5 +1,3 @@
-<<<<<<< HEAD
-=======
 import argparse
 import sys
 import time
@@ -2229,5 +2227,4 @@
 #         sys.exit(1)
 
 #     test_function = sys.argv[1]
-#     globals()[test_function]()
->>>>>>> 17a34e6d
+#     globals()[test_function]()