--- conflicted
+++ resolved
@@ -2,11 +2,7 @@
 import sys
 import time
 
-<<<<<<< HEAD
-from r2r import R2RClient, R2RException
-=======
 from r2r import Message, R2RClient, R2RException
->>>>>>> 975a4057
 
 
 def compare_result_fields(result, expected_fields):
@@ -36,7 +32,6 @@
     time.sleep(60)
     print("Ingestion successful")
     print("~" * 100)
-<<<<<<< HEAD
 
 
 def test_ingest_sample_file_2_sdk():
@@ -44,15 +39,6 @@
     file_paths = ["core/examples/data/aristotle_v2.txt"]
     ingest_response = client.ingest_files(file_paths=file_paths)
 
-=======
-
-
-def test_ingest_sample_file_2_sdk():
-    print("Testing: Ingest sample file SDK 2")
-    file_paths = ["core/examples/data/aristotle_v2.txt"]
-    ingest_response = client.ingest_files(file_paths=file_paths)
-
->>>>>>> 975a4057
     if not ingest_response["results"]:
         print("Ingestion test failed")
         sys.exit(1)
@@ -691,15 +677,9 @@
     )
 
     entities_list = [ele["name"] for ele in result["results"]["entities"]]
-<<<<<<< HEAD
 
     print(entities_list)
 
-=======
-
-    print(entities_list)
-
->>>>>>> 975a4057
     assert len(entities_list) >= 1
     assert "ARISTOTLE" in entities_list
 
