<<<<<<< HEAD
import random
from datetime import datetime, timedelta, timezone
from unittest.mock import Mock, patch

import pytest

from core import (
    AuthConfig,
    BCryptConfig,
    BCryptProvider,
    DatabaseConfig,
    PostgresDBProvider,
    R2RAuthProvider,
    R2RException,
)
from core.main.services import AuthService


# Fixture for PostgresDBProvider
@pytest.fixture
def pg_vector_db():
    random_collection_name = (
        f"test_collection_{random.randint(0, 1_000_000_000)}"
    )
    config = DatabaseConfig.create(
        provider="postgres", vecs_collection=random_collection_name
    )
    db = PostgresDBProvider(
        config, crypto_provider=BCryptProvider(BCryptConfig()), dimension=3
    )
    yield db
    # Teardown
    db.vx.delete_collection(db.config.vecs_collection)


@pytest.fixture
def auth_config():
    return AuthConfig(
        secret_key="wNFbczH3QhUVcPALwtWZCPi0lrDlGV3P1DPRVEQCPbM",
        access_token_lifetime_in_minutes=30,
        refresh_token_lifetime_in_days=7,
        require_email_verification=True,
    )


@pytest.fixture
def auth_provider(auth_config, pg_vector_db):
    return R2RAuthProvider(
        auth_config,
        crypto_provider=BCryptProvider(BCryptConfig()),
        db_provider=pg_vector_db,
    )


@pytest.fixture
def mock_email_provider():
    mock_email = Mock()
    mock_email.send_verification_email = Mock()
    return mock_email


@pytest.fixture
def auth_service(auth_provider, auth_config, pg_vector_db):
    # Mock other necessary components for AuthService
    mock_providers = Mock()
    mock_providers.auth = auth_provider
    mock_providers.database = pg_vector_db
    mock_providers.email = mock_email_provider
    mock_pipelines = Mock()
    mock_run_manager = Mock()
    mock_logging_connection = Mock()
    mock_assistants = Mock()

    return AuthService(
        config=Mock(auth=auth_config),
        providers=mock_providers,
        pipelines=mock_pipelines,
        run_manager=mock_run_manager,
        agents=mock_assistants,
        logging_connection=mock_logging_connection,
    )


@pytest.mark.asyncio
async def test_create_user(auth_service, auth_provider):
    new_user = await auth_service.register(
        email="create@example.com", password="password123"
    )
    assert new_user.email == "create@example.com"
    assert not new_user.is_verified
    fetched_user = auth_provider.db_provider.relational.get_user_by_email(
        new_user.email
    )
    assert fetched_user.email == new_user.email
    assert fetched_user.is_verified == new_user.is_verified
    assert fetched_user.hashed_password == new_user.hashed_password
    assert fetched_user.is_active == new_user.is_active


@pytest.mark.asyncio
async def test_verify_user(auth_service, auth_provider):
    # Mock the generate_verification_code method to return a known value
    with patch.object(
        auth_provider.crypto_provider,
        "generate_verification_code",
        return_value="123456",
    ):
        new_user = await auth_service.register(
            email="verify@example.com", password="password123"
        )

        # mock verification
        assert new_user.email == "verify@example.com"
        assert not new_user.is_verified

        # Verify the user using the known verification code
        verification = auth_provider.verify_email("123456")
        assert verification["message"] == "Email verified successfully"

        # Check that the user is now verified
        response = auth_provider.db_provider.relational.get_user_by_email(
            "verify@example.com"
        )
        assert response.is_verified
        assert response.email == "verify@example.com"


@pytest.mark.asyncio
async def test_login_success(auth_service, auth_provider):
    # Register a new user
    with patch.object(
        auth_provider.crypto_provider,
        "generate_verification_code",
        return_value="123456",
    ):
        new_user = await auth_service.register(
            email="login_test@example.com", password="correct_password"
        )

    # Verify the user
    auth_provider.verify_email("123456")

    # Attempt login with correct password
    login_result = await auth_service.login(
        "login_test@example.com", "correct_password"
    )

    assert "access_token" in login_result
    assert "refresh_token" in login_result
    assert login_result["access_token"].token_type == "access"
    assert login_result["refresh_token"].token_type == "refresh"


@pytest.mark.asyncio
async def test_login_failure_wrong_password(auth_service, auth_provider):
    # Register a new user
    with patch.object(
        auth_provider.crypto_provider,
        "generate_verification_code",
        return_value="123456",
    ):
        new_user = await auth_service.register(
            email="login_fail@example.com", password="correct_password"
        )

    # Verify the user
    auth_provider.verify_email("123456")

    # Attempt login with incorrect password
    with pytest.raises(R2RException) as exc_info:
        await auth_service.login("login_fail@example.com", "wrong_password")

    assert exc_info.value.status_code == 401
    assert exc_info.value.message == "Incorrect email or password"


@pytest.mark.asyncio
async def test_login_failure_unverified_user(auth_service, auth_provider):
    # Register a new user but don't verify
    await auth_service.register(
        email="unverified@example.com", password="password123"
    )

    # Attempt login with correct password but unverified account
    with pytest.raises(R2RException) as exc_info:
        await auth_service.login("unverified@example.com", "password123")

    assert exc_info.value.status_code == 401
    assert exc_info.value.message == "Email not verified"


@pytest.mark.asyncio
async def test_login_failure_nonexistent_user(auth_service):
    # Attempt login with non-existent user
    with pytest.raises(R2RException) as exc_info:
        await auth_service.login("nonexistent@example.com", "password123")

    assert exc_info.value.status_code == 404
    assert exc_info.value.message == "User not found"


@pytest.mark.asyncio
async def test_login_with_non_existent_user(auth_service):
    with pytest.raises(R2RException) as exc_info:
        await auth_service.login("nonexistent@example.com", "password123")
    assert "User not found" in str(exc_info.value)


@pytest.mark.asyncio
async def test_verify_email_with_expired_code(auth_service, auth_provider):
    with patch.object(
        auth_provider.crypto_provider,
        "generate_verification_code",
        return_value="123456",
    ):
        new_user = await auth_service.register(
            email="verify_expired@example.com", password="password123"
        )

        # Get the verification code

        # Manually expire the verification code
        auth_provider.db_provider.relational.expire_verification_code(
            new_user.id
        )

        with pytest.raises(R2RException) as exc_info:
            await auth_service.verify_email(
                "verify_expired@example.com", "123456"
            )
        assert "Invalid or expired verification code" in str(exc_info.value)


@pytest.mark.asyncio
async def test_refresh_token_flow(auth_service, auth_provider):
    # Register and verify a user
    with patch.object(
        auth_provider.crypto_provider,
        "generate_verification_code",
        return_value="123456",
    ):
        new_user = await auth_service.register(
            email="refresh@example.com", password="password123"
        )

    await auth_service.verify_email("refresh@example.com", "123456")

    # Login to get initial tokens
    tokens = await auth_service.login("refresh@example.com", "password123")
    initial_access_token = tokens["access_token"]
    refresh_token = tokens["refresh_token"]

    # Use refresh token to get new access token
    new_tokens = await auth_service.refresh_access_token(refresh_token.token)
    assert "access_token" in new_tokens
    assert new_tokens["access_token"].token != initial_access_token.token


@pytest.mark.asyncio
async def test_get_current_user_with_expired_token(
    auth_service, auth_provider
):
    with patch.object(
        auth_provider.crypto_provider,
        "generate_verification_code",
        return_value="123456",
    ):
        new_user = await auth_service.register(
            email="expired_token@example.com", password="password123"
        )

    await auth_service.verify_email("expired_token@example.com", "123456")

    # Manually expire the token
    auth_provider.access_token_lifetime_in_minutes = (
        -1
    )  # This will create an expired token
    auth_provider.refresh_token_lifetime_in_days = (
        -1
    )  # This will create an expired token

    tokens = await auth_service.login(
        "expired_token@example.com", "password123"
    )
    access_token = tokens["refresh_token"]

    with pytest.raises(R2RException) as exc_info:
        result = await auth_service.user(access_token.token)
    assert "Token has expired" in str(exc_info.value)

    # Reset the token lifetime
    auth_provider.access_token_lifetime_in_minutes = 30


@pytest.mark.asyncio
async def test_change_password(auth_service, auth_provider):
    # Register and verify a user
    with patch.object(
        auth_provider.crypto_provider,
        "generate_verification_code",
        return_value="123456",
    ):
        new_user = await auth_service.register(
            email="change_password@example.com", password="old_password"
        )
    await auth_service.verify_email("change_password@example.com", "123456")

    # Change password
    await auth_service.change_password(
        new_user, "old_password", "new_password"
    )

    # Try logging in with old password
    with pytest.raises(R2RException) as exc_info:
        await auth_service.login("change_password@example.com", "old_password")
    assert exc_info.value.status_code == 401

    # Login with new password
    login_result = await auth_service.login(
        "change_password@example.com", "new_password"
    )
    assert "access_token" in login_result


@pytest.mark.asyncio
async def test_reset_password_flow(
    auth_service, auth_provider, mock_email_provider
):
    with patch.object(
        auth_provider.crypto_provider,
        "generate_verification_code",
        return_value="123456",
    ):
        new_user = await auth_service.register(
            email="reset_password@example.com", password="old_password"
        )
    await auth_service.verify_email("reset_password@example.com", "123456")

    # Request password reset
    await auth_service.request_password_reset("reset_password@example.com")

    # Verify that an email was "sent"
    # mock_email_provider.send_reset_email.assert_called_once()

    # Mock getting the reset token from the email
    reset_token = "mocked_reset_token"
    with patch.object(
        auth_provider.db_provider.relational,
        "get_user_id_by_reset_token",
        return_value=new_user.id,
    ):
        # Confirm password reset
        await auth_service.confirm_password_reset(reset_token, "new_password")

    # Try logging in with old password
    with pytest.raises(R2RException) as exc_info:
        await auth_service.login("reset_password@example.com", "old_password")
    assert exc_info.value.status_code == 401

    # Login with new password
    login_result = await auth_service.login(
        "reset_password@example.com", "new_password"
    )
    assert "access_token" in login_result


@pytest.mark.asyncio
async def test_logout(auth_service, auth_provider):
    # Register and verify a user
    with patch.object(
        auth_provider.crypto_provider,
        "generate_verification_code",
        return_value="123456",
    ):
        new_user = await auth_service.register(
            email="logout@example.com", password="password123"
        )
    await auth_service.verify_email("logout@example.com", "123456")

    # Login to get tokens
    tokens = await auth_service.login("logout@example.com", "password123")
    access_token = tokens["access_token"].token

    # Logout
    await auth_service.logout(access_token)

    # Try to use the logged out token
    with pytest.raises(R2RException) as exc_info:
        await auth_service.user(access_token)
    assert exc_info.value.status_code == 401


@pytest.mark.asyncio
async def test_update_user_profile(auth_service, auth_provider):
    # Register and verify a user
    with patch.object(
        auth_provider.crypto_provider,
        "generate_verification_code",
        return_value="123456",
    ):
        new_user = await auth_service.register(
            email="update_profile@example.com", password="password123"
        )
    await auth_service.verify_email("update_profile@example.com", "123456")

    # Update user profile
    updated_profile = await auth_service.update_user(
        new_user.id,
        name="John Doe",
        bio="Test bio",
        profile_picture="http://example.com/pic.jpg",
    )
    assert updated_profile.name == "John Doe"
    assert updated_profile.bio == "Test bio"
    assert updated_profile.profile_picture == "http://example.com/pic.jpg"


@pytest.mark.asyncio
async def test_delete_user_account(auth_service, auth_provider):
    # Register and verify a user
    with patch.object(
        auth_provider.crypto_provider,
        "generate_verification_code",
        return_value="123456",
    ):
        new_user = await auth_service.register(
            email="delete_user@example.com", password="password123"
        )
    await auth_service.verify_email("delete_user@example.com", "123456")

    # Delete user account
    await auth_service.delete_user(new_user.id, "password123")

    # Try to get the deleted user's profile
    with pytest.raises(R2RException) as exc_info:
        result = auth_provider.db_provider.relational.get_user_by_email(
            "delete_user@example.com"
        )
    assert exc_info.value.status_code == 404

    # Try to login with deleted account
    with pytest.raises(R2RException) as exc_info:
        await auth_service.login("delete_user@example.com", "password123")
    assert exc_info.value.status_code == 404


@pytest.mark.asyncio
async def test_token_blacklist_cleanup(auth_service, auth_provider):
    # Register and verify a user
    with patch.object(
        auth_provider.crypto_provider,
        "generate_verification_code",
        return_value="123456",
    ):
        await auth_service.register(
            email="cleanup@example.com", password="password123"
        )
    await auth_service.verify_email("cleanup@example.com", "123456")

    # Login and logout to create a blacklisted token
    tokens = await auth_service.login("cleanup@example.com", "password123")
    access_token = tokens["access_token"].token
    await auth_service.logout(access_token)

    # Manually insert an "old" blacklisted token
    old_token = "old_token"
    # with patch('datetime.datetime') as mock_datetime:
    # mock_datetime.utcnow.return_value = datetime.utcnow() - timedelta(hours=7*25)
    auth_provider.db_provider.relational.blacklist_token(
        old_token, datetime.now(timezone.utc) - timedelta(hours=7 * 25)
    )

    # Verify both tokens are in the blacklist before cleanup
    assert auth_provider.db_provider.relational.is_token_blacklisted(old_token)
    assert auth_provider.db_provider.relational.is_token_blacklisted(
        access_token
    )

    # Run cleanup (tokens older than 24 hours will be removed)
    await auth_service.clean_expired_blacklisted_tokens()

    # Check that the old token was removed and the newer one remains
    assert not auth_provider.db_provider.relational.is_token_blacklisted(
        old_token
    )
    assert auth_provider.db_provider.relational.is_token_blacklisted(
        access_token
    )


@pytest.mark.asyncio
async def test_register_and_verify(auth_service, auth_provider):
    # new_user = await auth_service.register(user)
    # Mock verification code generation
    with patch.object(
        auth_provider.crypto_provider,
        "generate_verification_code",
        return_value="123456",
    ):
        new_user = await auth_service.register(
            email="newuser@example.com", password="password123"
        )
        assert new_user.email == "newuser@example.com"
        assert not new_user.is_verified

        await auth_service.verify_email("newuser@example.com", "123456")

    new_user = auth_provider.db_provider.relational.get_user_by_email(
        "newuser@example.com"
    )
    assert new_user.email == "newuser@example.com"
    assert new_user.is_verified


@pytest.mark.asyncio
async def test_login_logout(auth_service, auth_provider):
    # Mock reset token generation
    with patch.object(
        auth_provider.crypto_provider,
        "generate_verification_code",
        return_value="123456",
    ):
        await auth_service.register(
            email="loginuser@example.com", password="password123"
        )
        await auth_service.verify_email("loginuser@example.com", "123456")

    tokens = await auth_service.login("loginuser@example.com", "password123")
    assert "access_token" in tokens
    assert "refresh_token" in tokens

    logout_result = await auth_service.logout(tokens["access_token"].token)
    assert logout_result["message"] == "Logged out successfully"


@pytest.mark.asyncio
async def test_refresh_token(auth_service, auth_provider):
    # Mock reset token generation
    with patch.object(
        auth_provider.crypto_provider,
        "generate_verification_code",
        return_value="123456",
    ):
        await auth_service.register(
            email="refreshuser@example.com", password="password123"
        )
        await auth_service.verify_email("refreshuser@example.com", "123456")

    tokens = await auth_service.login("refreshuser@example.com", "password123")
    new_tokens = await auth_service.refresh_access_token(
        tokens["refresh_token"].token
    )
    assert new_tokens["access_token"].token != tokens["access_token"].token


@pytest.mark.asyncio
async def test_change_password(auth_service, auth_provider):
    with patch.object(
        auth_provider.crypto_provider,
        "generate_verification_code",
        return_value="123456",
    ):
        new_user = await auth_service.register(
            email="changepass@example.com", password="oldpassword"
        )
    await auth_service.verify_email("changepass@example.com", "123456")

    result = await auth_service.change_password(
        new_user, "oldpassword", "newpassword"
    )
    assert result["message"] == "Password changed successfully"

    with pytest.raises(R2RException):
        await auth_service.login("changepass@example.com", "oldpassword")

    tokens = await auth_service.login("changepass@example.com", "newpassword")
    assert "access_token" in tokens


@pytest.mark.asyncio
async def test_request_reset_password(auth_service):
    await auth_service.register(
        email="resetpass@example.com", password="password123"
    )

    result = await auth_service.request_password_reset("resetpass@example.com")
    assert (
        result["message"] == "If the email exists, a reset link has been sent"
    )


@pytest.mark.asyncio
async def test_confirm_reset_password(auth_service, auth_provider):
    # Mock reset token generation
    with patch.object(
        auth_provider.crypto_provider,
        "generate_verification_code",
        return_value="123456",
    ):
        await auth_service.register(
            email="confirmreset@example.com", password="oldpassword"
        )
        await auth_service.verify_email("confirmreset@example.com", "123456")
        await auth_service.request_password_reset("confirmreset@example.com")
        result = await auth_service.confirm_password_reset(
            "123456", "newpassword"
        )
        assert result["message"] == "Password reset successfully"

    tokens = await auth_service.login(
        "confirmreset@example.com", "newpassword"
    )
    assert "access_token" in tokens


@pytest.mark.asyncio
async def test_get_user_profile(auth_service, auth_provider):
    await auth_service.register(
        email="profile@example.com", password="password123"
    )

    profile = auth_provider.db_provider.relational.get_user_by_email(
        "profile@example.com"
    )
    assert profile.email == "profile@example.com"


@pytest.mark.asyncio
async def test_update_user_profile(auth_service):
    new_user = await auth_service.register(
        email="updateprofile@example.com", password="password123"
    )

    updated_user = await auth_service.update_user(new_user.id, name="John Doe")
    assert updated_user.name == "John Doe"


@pytest.mark.asyncio
async def test_delete_user_account_2(auth_service):
    new_user = await auth_service.register(
        email="deleteuser@example.com", password="password123"
    )

    result = await auth_service.delete_user(new_user.id, "password123")
    assert "deleted" in result["message"]

    with pytest.raises(R2RException):
        await auth_service.login("deleteuser@example.com", "password123")
=======
# import random
# from datetime import datetime, timedelta, timezone
# from unittest.mock import Mock, patch

# import pytest

# from core import (
#     AuthConfig,
#     BCryptConfig,
#     BCryptProvider,
#     DatabaseConfig,
#     PostgresDBProvider,
#     R2RAuthProvider,
#     R2RException,
# )
# from core.main.services import AuthService


# # Fixture for PostgresDBProvider
# @pytest.fixture
# def pg_vector_db():
#     random_collection_name = (
#         f"test_collection_{random.randint(0, 1_000_000_000)}"
#     )
#     config = DatabaseConfig.create(
#         provider="postgres", vecs_collection=random_collection_name
#     )
#     db = PostgresDBProvider(
#         config, crypto_provider=BCryptProvider(BCryptConfig()), dimension=3
#     )
#     yield db
#     # Teardown
#     db.vx.delete_collection(db.config.vecs_collection)


# @pytest.fixture
# def auth_config():
#     return AuthConfig(
#         secret_key="wNFbczH3QhUVcPALwtWZCPi0lrDlGV3P1DPRVEQCPbM",
#         access_token_lifetime_in_minutes=30,
#         refresh_token_lifetime_in_days=7,
#         require_email_verification=True,
#     )


# @pytest.fixture
# def auth_provider(auth_config, pg_vector_db):
#     return R2RAuthProvider(
#         auth_config,
#         crypto_provider=BCryptProvider(BCryptConfig()),
#         db_provider=pg_vector_db,
#     )


# @pytest.fixture
# def mock_email_provider():
#     mock_email = Mock()
#     mock_email.send_verification_email = Mock()
#     return mock_email


# @pytest.fixture
# def auth_service(auth_provider, auth_config, pg_vector_db):
#     # Mock other necessary components for AuthService
#     mock_providers = Mock()
#     mock_providers.auth = auth_provider
#     mock_providers.database = pg_vector_db
#     mock_providers.email = mock_email_provider
#     mock_pipelines = Mock()
#     mock_run_manager = Mock()
#     mock_logging_connection = Mock()
#     mock_assistants = Mock()

#     return AuthService(
#         config=Mock(auth=auth_config),
#         providers=mock_providers,
#         pipelines=mock_pipelines,
#         run_manager=mock_run_manager,
#         agents=mock_assistants,
#         logging_connection=mock_logging_connection,
#     )


# @pytest.mark.asyncio
# async def test_create_user(auth_service, auth_provider):
#     new_user = await auth_service.register(
#         email="create@example.com", password="password123"
#     )
#     assert new_user.email == "create@example.com"
#     assert not new_user.is_verified
#     fetched_user = auth_provider.db_provider.relational.get_user_by_email(
#         new_user.email
#     )
#     assert fetched_user.email == new_user.email
#     assert fetched_user.is_verified == new_user.is_verified
#     assert fetched_user.hashed_password == new_user.hashed_password
#     assert fetched_user.is_active == new_user.is_active


# @pytest.mark.asyncio
# async def test_verify_user(auth_service, auth_provider):
#     # Mock the generate_verification_code method to return a known value
#     with patch.object(
#         auth_provider.crypto_provider,
#         "generate_verification_code",
#         return_value="123456",
#     ):
#         new_user = await auth_service.register(
#             email="verify@example.com", password="password123"
#         )

#         # mock verification
#         assert new_user.email == "verify@example.com"
#         assert not new_user.is_verified

#         # Verify the user using the known verification code
#         verification = auth_provider.verify_email("123456")
#         assert verification["message"] == "Email verified successfully"

#         # Check that the user is now verified
#         response = auth_provider.db_provider.relational.get_user_by_email(
#             "verify@example.com"
#         )
#         assert response.is_verified
#         assert response.email == "verify@example.com"


# @pytest.mark.asyncio
# async def test_login_success(auth_service, auth_provider):
#     # Register a new user
#     with patch.object(
#         auth_provider.crypto_provider,
#         "generate_verification_code",
#         return_value="123456",
#     ):
#         new_user = await auth_service.register(
#             email="login_test@example.com", password="correct_password"
#         )

#     # Verify the user
#     auth_provider.verify_email("123456")

#     # Attempt login with correct password
#     login_result = await auth_service.login(
#         "login_test@example.com", "correct_password"
#     )

#     assert "access_token" in login_result
#     assert "refresh_token" in login_result
#     assert login_result["access_token"].token_type == "access"
#     assert login_result["refresh_token"].token_type == "refresh"


# @pytest.mark.asyncio
# async def test_login_failure_wrong_password(auth_service, auth_provider):
#     # Register a new user
#     with patch.object(
#         auth_provider.crypto_provider,
#         "generate_verification_code",
#         return_value="123456",
#     ):
#         new_user = await auth_service.register(
#             email="login_fail@example.com", password="correct_password"
#         )

#     # Verify the user
#     auth_provider.verify_email("123456")

#     # Attempt login with incorrect password
#     with pytest.raises(R2RException) as exc_info:
#         await auth_service.login("login_fail@example.com", "wrong_password")

#     assert exc_info.value.status_code == 401
#     assert exc_info.value.message == "Incorrect email or password"


# @pytest.mark.asyncio
# async def test_login_failure_unverified_user(auth_service, auth_provider):
#     # Register a new user but don't verify
#     await auth_service.register(
#         email="unverified@example.com", password="password123"
#     )

#     # Attempt login with correct password but unverified account
#     with pytest.raises(R2RException) as exc_info:
#         await auth_service.login("unverified@example.com", "password123")

#     assert exc_info.value.status_code == 401
#     assert exc_info.value.message == "Email not verified"


# @pytest.mark.asyncio
# async def test_login_failure_nonexistent_user(auth_service):
#     # Attempt login with non-existent user
#     with pytest.raises(R2RException) as exc_info:
#         await auth_service.login("nonexistent@example.com", "password123")

#     assert exc_info.value.status_code == 404
#     assert exc_info.value.message == "User not found"


# @pytest.mark.asyncio
# async def test_login_with_non_existent_user(auth_service):
#     with pytest.raises(R2RException) as exc_info:
#         await auth_service.login("nonexistent@example.com", "password123")
#     assert "User not found" in str(exc_info.value)


# @pytest.mark.asyncio
# async def test_verify_email_with_expired_code(auth_service, auth_provider):
#     with patch.object(
#         auth_provider.crypto_provider,
#         "generate_verification_code",
#         return_value="123456",
#     ):
#         new_user = await auth_service.register(
#             email="verify_expired@example.com", password="password123"
#         )

#         # Get the verification code

#         # Manually expire the verification code
#         auth_provider.db_provider.relational.expire_verification_code(
#             new_user.id
#         )

#         with pytest.raises(R2RException) as exc_info:
#             await auth_service.verify_email(
#                 "verify_expired@example.com", "123456"
#             )
#         assert "Invalid or expired verification code" in str(exc_info.value)


# @pytest.mark.asyncio
# async def test_refresh_token_flow(auth_service, auth_provider):
#     # Register and verify a user
#     with patch.object(
#         auth_provider.crypto_provider,
#         "generate_verification_code",
#         return_value="123456",
#     ):
#         new_user = await auth_service.register(
#             email="refresh@example.com", password="password123"
#         )

#     await auth_service.verify_email("refresh@example.com", "123456")

#     # Login to get initial tokens
#     tokens = await auth_service.login("refresh@example.com", "password123")
#     initial_access_token = tokens["access_token"]
#     refresh_token = tokens["refresh_token"]

#     # Use refresh token to get new access token
#     new_tokens = await auth_service.refresh_access_token(refresh_token.token)
#     assert "access_token" in new_tokens
#     assert new_tokens["access_token"].token != initial_access_token.token


# @pytest.mark.asyncio
# async def test_get_current_user_with_expired_token(
#     auth_service, auth_provider
# ):
#     with patch.object(
#         auth_provider.crypto_provider,
#         "generate_verification_code",
#         return_value="123456",
#     ):
#         new_user = await auth_service.register(
#             email="expired_token@example.com", password="password123"
#         )

#     await auth_service.verify_email("expired_token@example.com", "123456")

#     # Manually expire the token
#     auth_provider.access_token_lifetime_in_minutes = (
#         -1
#     )  # This will create an expired token
#     auth_provider.refresh_token_lifetime_in_days = (
#         -1
#     )  # This will create an expired token

#     tokens = await auth_service.login(
#         "expired_token@example.com", "password123"
#     )
#     access_token = tokens["refresh_token"]

#     with pytest.raises(R2RException) as exc_info:
#         result = await auth_service.user(access_token.token)
#     assert "Token has expired" in str(exc_info.value)

#     # Reset the token lifetime
#     auth_provider.access_token_lifetime_in_minutes = 30


# @pytest.mark.asyncio
# async def test_change_password(auth_service, auth_provider):
#     # Register and verify a user
#     with patch.object(
#         auth_provider.crypto_provider,
#         "generate_verification_code",
#         return_value="123456",
#     ):
#         new_user = await auth_service.register(
#             email="change_password@example.com", password="old_password"
#         )
#     await auth_service.verify_email("change_password@example.com", "123456")

#     # Change password
#     await auth_service.change_password(
#         new_user, "old_password", "new_password"
#     )

#     # Try logging in with old password
#     with pytest.raises(R2RException) as exc_info:
#         await auth_service.login("change_password@example.com", "old_password")
#     assert exc_info.value.status_code == 401

#     # Login with new password
#     login_result = await auth_service.login(
#         "change_password@example.com", "new_password"
#     )
#     assert "access_token" in login_result


# @pytest.mark.asyncio
# async def test_reset_password_flow(
#     auth_service, auth_provider, mock_email_provider
# ):
#     with patch.object(
#         auth_provider.crypto_provider,
#         "generate_verification_code",
#         return_value="123456",
#     ):
#         new_user = await auth_service.register(
#             email="reset_password@example.com", password="old_password"
#         )
#     await auth_service.verify_email("reset_password@example.com", "123456")

#     # Request password reset
#     await auth_service.request_password_reset("reset_password@example.com")

#     # Verify that an email was "sent"
#     # mock_email_provider.send_reset_email.assert_called_once()

#     # Mock getting the reset token from the email
#     reset_token = "mocked_reset_token"
#     with patch.object(
#         auth_provider.db_provider.relational,
#         "get_user_id_by_reset_token",
#         return_value=new_user.id,
#     ):
#         # Confirm password reset
#         await auth_service.confirm_password_reset(reset_token, "new_password")

#     # Try logging in with old password
#     with pytest.raises(R2RException) as exc_info:
#         await auth_service.login("reset_password@example.com", "old_password")
#     assert exc_info.value.status_code == 401

#     # Login with new password
#     login_result = await auth_service.login(
#         "reset_password@example.com", "new_password"
#     )
#     assert "access_token" in login_result


# @pytest.mark.asyncio
# async def test_logout(auth_service, auth_provider):
#     # Register and verify a user
#     with patch.object(
#         auth_provider.crypto_provider,
#         "generate_verification_code",
#         return_value="123456",
#     ):
#         new_user = await auth_service.register(
#             email="logout@example.com", password="password123"
#         )
#     await auth_service.verify_email("logout@example.com", "123456")

#     # Login to get tokens
#     tokens = await auth_service.login("logout@example.com", "password123")
#     access_token = tokens["access_token"].token

#     # Logout
#     await auth_service.logout(access_token)

#     # Try to use the logged out token
#     with pytest.raises(R2RException) as exc_info:
#         await auth_service.user(access_token)
#     assert exc_info.value.status_code == 401


# @pytest.mark.asyncio
# async def test_update_user_profile(auth_service, auth_provider):
#     # Register and verify a user
#     with patch.object(
#         auth_provider.crypto_provider,
#         "generate_verification_code",
#         return_value="123456",
#     ):
#         new_user = await auth_service.register(
#             email="update_profile@example.com", password="password123"
#         )
#     await auth_service.verify_email("update_profile@example.com", "123456")

#     # Update user profile
#     updated_profile = await auth_service.update_user(
#         new_user.id,
#         name="John Doe",
#         bio="Test bio",
#         profile_picture="http://example.com/pic.jpg",
#     )
#     assert updated_profile.name == "John Doe"
#     assert updated_profile.bio == "Test bio"
#     assert updated_profile.profile_picture == "http://example.com/pic.jpg"


# @pytest.mark.asyncio
# async def test_delete_user_account(auth_service, auth_provider):
#     # Register and verify a user
#     with patch.object(
#         auth_provider.crypto_provider,
#         "generate_verification_code",
#         return_value="123456",
#     ):
#         new_user = await auth_service.register(
#             email="delete_user@example.com", password="password123"
#         )
#     await auth_service.verify_email("delete_user@example.com", "123456")

#     # Delete user account
#     await auth_service.delete_user(new_user.id, "password123")

#     # Try to get the deleted user's profile
#     with pytest.raises(R2RException) as exc_info:
#         result = auth_provider.db_provider.relational.get_user_by_email(
#             "delete_user@example.com"
#         )
#     assert exc_info.value.status_code == 404

#     # Try to login with deleted account
#     with pytest.raises(R2RException) as exc_info:
#         await auth_service.login("delete_user@example.com", "password123")
#     assert exc_info.value.status_code == 404


# @pytest.mark.asyncio
# async def test_token_blacklist_cleanup(auth_service, auth_provider):
#     # Register and verify a user
#     with patch.object(
#         auth_provider.crypto_provider,
#         "generate_verification_code",
#         return_value="123456",
#     ):
#         await auth_service.register(
#             email="cleanup@example.com", password="password123"
#         )
#     await auth_service.verify_email("cleanup@example.com", "123456")

#     # Login and logout to create a blacklisted token
#     tokens = await auth_service.login("cleanup@example.com", "password123")
#     access_token = tokens["access_token"].token
#     await auth_service.logout(access_token)

#     # Manually insert an "old" blacklisted token
#     old_token = "old_token"
#     # with patch('datetime.datetime') as mock_datetime:
#     # mock_datetime.utcnow.return_value = datetime.utcnow() - timedelta(hours=7*25)
#     auth_provider.db_provider.relational.blacklist_token(
#         old_token, datetime.now(timezone.utc) - timedelta(hours=7 * 25)
#     )

#     # Verify both tokens are in the blacklist before cleanup
#     assert auth_provider.db_provider.relational.is_token_blacklisted(old_token)
#     assert auth_provider.db_provider.relational.is_token_blacklisted(
#         access_token
#     )

#     # Run cleanup (tokens older than 24 hours will be removed)
#     await auth_service.clean_expired_blacklisted_tokens()

#     # Check that the old token was removed and the newer one remains
#     assert not auth_provider.db_provider.relational.is_token_blacklisted(
#         old_token
#     )
#     assert auth_provider.db_provider.relational.is_token_blacklisted(
#         access_token
#     )


# @pytest.mark.asyncio
# async def test_register_and_verify(auth_service, auth_provider):
#     # new_user = await auth_service.register(user)
#     # Mock verification code generation
#     with patch.object(
#         auth_provider.crypto_provider,
#         "generate_verification_code",
#         return_value="123456",
#     ):
#         new_user = await auth_service.register(
#             email="newuser@example.com", password="password123"
#         )
#         assert new_user.email == "newuser@example.com"
#         assert not new_user.is_verified

#         await auth_service.verify_email("newuser@example.com", "123456")

#     new_user = auth_provider.db_provider.relational.get_user_by_email(
#         "newuser@example.com"
#     )
#     assert new_user.email == "newuser@example.com"
#     assert new_user.is_verified


# @pytest.mark.asyncio
# async def test_login_logout(auth_service, auth_provider):
#     # Mock reset token generation
#     with patch.object(
#         auth_provider.crypto_provider,
#         "generate_verification_code",
#         return_value="123456",
#     ):
#         await auth_service.register(
#             email="loginuser@example.com", password="password123"
#         )
#         await auth_service.verify_email("loginuser@example.com", "123456")

#     tokens = await auth_service.login("loginuser@example.com", "password123")
#     assert "access_token" in tokens
#     assert "refresh_token" in tokens

#     logout_result = await auth_service.logout(tokens["access_token"].token)
#     assert logout_result["message"] == "Logged out successfully"


# @pytest.mark.asyncio
# async def test_refresh_token(auth_service, auth_provider):
#     # Mock reset token generation
#     with patch.object(
#         auth_provider.crypto_provider,
#         "generate_verification_code",
#         return_value="123456",
#     ):
#         await auth_service.register(
#             email="refreshuser@example.com", password="password123"
#         )
#         await auth_service.verify_email("refreshuser@example.com", "123456")

#     tokens = await auth_service.login("refreshuser@example.com", "password123")
#     new_tokens = await auth_service.refresh_access_token(
#         tokens["refresh_token"].token
#     )
#     assert new_tokens["access_token"].token != tokens["access_token"].token


# @pytest.mark.asyncio
# async def test_change_password(auth_service, auth_provider):
#     with patch.object(
#         auth_provider.crypto_provider,
#         "generate_verification_code",
#         return_value="123456",
#     ):
#         new_user = await auth_service.register(
#             email="changepass@example.com", password="oldpassword"
#         )
#     await auth_service.verify_email("changepass@example.com", "123456")

#     result = await auth_service.change_password(
#         new_user, "oldpassword", "newpassword"
#     )
#     assert result["message"] == "Password changed successfully"

#     with pytest.raises(R2RException):
#         await auth_service.login("changepass@example.com", "oldpassword")

#     tokens = await auth_service.login("changepass@example.com", "newpassword")
#     assert "access_token" in tokens


# @pytest.mark.asyncio
# async def test_request_reset_password(auth_service):
#     await auth_service.register(
#         email="resetpass@example.com", password="password123"
#     )

#     result = await auth_service.request_password_reset("resetpass@example.com")
#     assert (
#         result["message"] == "If the email exists, a reset link has been sent"
#     )


# @pytest.mark.asyncio
# async def test_confirm_reset_password(auth_service, auth_provider):
#     # Mock reset token generation
#     with patch.object(
#         auth_provider.crypto_provider,
#         "generate_verification_code",
#         return_value="123456",
#     ):
#         await auth_service.register(
#             email="confirmreset@example.com", password="oldpassword"
#         )
#         await auth_service.verify_email("confirmreset@example.com", "123456")
#         await auth_service.request_password_reset("confirmreset@example.com")
#         result = await auth_service.confirm_password_reset(
#             "123456", "newpassword"
#         )
#         assert result["message"] == "Password reset successfully"

#     tokens = await auth_service.login(
#         "confirmreset@example.com", "newpassword"
#     )
#     assert "access_token" in tokens


# @pytest.mark.asyncio
# async def test_get_user_profile(auth_service, auth_provider):
#     await auth_service.register(
#         email="profile@example.com", password="password123"
#     )

#     profile = auth_provider.db_provider.relational.get_user_by_email(
#         "profile@example.com"
#     )
#     assert profile.email == "profile@example.com"


# @pytest.mark.asyncio
# async def test_update_user_profile(auth_service):
#     new_user = await auth_service.register(
#         email="updateprofile@example.com", password="password123"
#     )

#     updated_user = await auth_service.update_user(new_user.id, name="John Doe")
#     assert updated_user.name == "John Doe"


# @pytest.mark.asyncio
# async def test_delete_user_account_2(auth_service):
#     new_user = await auth_service.register(
#         email="deleteuser@example.com", password="password123"
#     )

#     result = await auth_service.delete_user(new_user.id, "password123")
#     assert "deleted" in result["message"]

#     with pytest.raises(R2RException):
#         await auth_service.login("deleteuser@example.com", "password123")
>>>>>>> 983bb412
<|MERGE_RESOLUTION|>--- conflicted
+++ resolved
@@ -1,653 +1,3 @@
-<<<<<<< HEAD
-import random
-from datetime import datetime, timedelta, timezone
-from unittest.mock import Mock, patch
-
-import pytest
-
-from core import (
-    AuthConfig,
-    BCryptConfig,
-    BCryptProvider,
-    DatabaseConfig,
-    PostgresDBProvider,
-    R2RAuthProvider,
-    R2RException,
-)
-from core.main.services import AuthService
-
-
-# Fixture for PostgresDBProvider
-@pytest.fixture
-def pg_vector_db():
-    random_collection_name = (
-        f"test_collection_{random.randint(0, 1_000_000_000)}"
-    )
-    config = DatabaseConfig.create(
-        provider="postgres", vecs_collection=random_collection_name
-    )
-    db = PostgresDBProvider(
-        config, crypto_provider=BCryptProvider(BCryptConfig()), dimension=3
-    )
-    yield db
-    # Teardown
-    db.vx.delete_collection(db.config.vecs_collection)
-
-
-@pytest.fixture
-def auth_config():
-    return AuthConfig(
-        secret_key="wNFbczH3QhUVcPALwtWZCPi0lrDlGV3P1DPRVEQCPbM",
-        access_token_lifetime_in_minutes=30,
-        refresh_token_lifetime_in_days=7,
-        require_email_verification=True,
-    )
-
-
-@pytest.fixture
-def auth_provider(auth_config, pg_vector_db):
-    return R2RAuthProvider(
-        auth_config,
-        crypto_provider=BCryptProvider(BCryptConfig()),
-        db_provider=pg_vector_db,
-    )
-
-
-@pytest.fixture
-def mock_email_provider():
-    mock_email = Mock()
-    mock_email.send_verification_email = Mock()
-    return mock_email
-
-
-@pytest.fixture
-def auth_service(auth_provider, auth_config, pg_vector_db):
-    # Mock other necessary components for AuthService
-    mock_providers = Mock()
-    mock_providers.auth = auth_provider
-    mock_providers.database = pg_vector_db
-    mock_providers.email = mock_email_provider
-    mock_pipelines = Mock()
-    mock_run_manager = Mock()
-    mock_logging_connection = Mock()
-    mock_assistants = Mock()
-
-    return AuthService(
-        config=Mock(auth=auth_config),
-        providers=mock_providers,
-        pipelines=mock_pipelines,
-        run_manager=mock_run_manager,
-        agents=mock_assistants,
-        logging_connection=mock_logging_connection,
-    )
-
-
-@pytest.mark.asyncio
-async def test_create_user(auth_service, auth_provider):
-    new_user = await auth_service.register(
-        email="create@example.com", password="password123"
-    )
-    assert new_user.email == "create@example.com"
-    assert not new_user.is_verified
-    fetched_user = auth_provider.db_provider.relational.get_user_by_email(
-        new_user.email
-    )
-    assert fetched_user.email == new_user.email
-    assert fetched_user.is_verified == new_user.is_verified
-    assert fetched_user.hashed_password == new_user.hashed_password
-    assert fetched_user.is_active == new_user.is_active
-
-
-@pytest.mark.asyncio
-async def test_verify_user(auth_service, auth_provider):
-    # Mock the generate_verification_code method to return a known value
-    with patch.object(
-        auth_provider.crypto_provider,
-        "generate_verification_code",
-        return_value="123456",
-    ):
-        new_user = await auth_service.register(
-            email="verify@example.com", password="password123"
-        )
-
-        # mock verification
-        assert new_user.email == "verify@example.com"
-        assert not new_user.is_verified
-
-        # Verify the user using the known verification code
-        verification = auth_provider.verify_email("123456")
-        assert verification["message"] == "Email verified successfully"
-
-        # Check that the user is now verified
-        response = auth_provider.db_provider.relational.get_user_by_email(
-            "verify@example.com"
-        )
-        assert response.is_verified
-        assert response.email == "verify@example.com"
-
-
-@pytest.mark.asyncio
-async def test_login_success(auth_service, auth_provider):
-    # Register a new user
-    with patch.object(
-        auth_provider.crypto_provider,
-        "generate_verification_code",
-        return_value="123456",
-    ):
-        new_user = await auth_service.register(
-            email="login_test@example.com", password="correct_password"
-        )
-
-    # Verify the user
-    auth_provider.verify_email("123456")
-
-    # Attempt login with correct password
-    login_result = await auth_service.login(
-        "login_test@example.com", "correct_password"
-    )
-
-    assert "access_token" in login_result
-    assert "refresh_token" in login_result
-    assert login_result["access_token"].token_type == "access"
-    assert login_result["refresh_token"].token_type == "refresh"
-
-
-@pytest.mark.asyncio
-async def test_login_failure_wrong_password(auth_service, auth_provider):
-    # Register a new user
-    with patch.object(
-        auth_provider.crypto_provider,
-        "generate_verification_code",
-        return_value="123456",
-    ):
-        new_user = await auth_service.register(
-            email="login_fail@example.com", password="correct_password"
-        )
-
-    # Verify the user
-    auth_provider.verify_email("123456")
-
-    # Attempt login with incorrect password
-    with pytest.raises(R2RException) as exc_info:
-        await auth_service.login("login_fail@example.com", "wrong_password")
-
-    assert exc_info.value.status_code == 401
-    assert exc_info.value.message == "Incorrect email or password"
-
-
-@pytest.mark.asyncio
-async def test_login_failure_unverified_user(auth_service, auth_provider):
-    # Register a new user but don't verify
-    await auth_service.register(
-        email="unverified@example.com", password="password123"
-    )
-
-    # Attempt login with correct password but unverified account
-    with pytest.raises(R2RException) as exc_info:
-        await auth_service.login("unverified@example.com", "password123")
-
-    assert exc_info.value.status_code == 401
-    assert exc_info.value.message == "Email not verified"
-
-
-@pytest.mark.asyncio
-async def test_login_failure_nonexistent_user(auth_service):
-    # Attempt login with non-existent user
-    with pytest.raises(R2RException) as exc_info:
-        await auth_service.login("nonexistent@example.com", "password123")
-
-    assert exc_info.value.status_code == 404
-    assert exc_info.value.message == "User not found"
-
-
-@pytest.mark.asyncio
-async def test_login_with_non_existent_user(auth_service):
-    with pytest.raises(R2RException) as exc_info:
-        await auth_service.login("nonexistent@example.com", "password123")
-    assert "User not found" in str(exc_info.value)
-
-
-@pytest.mark.asyncio
-async def test_verify_email_with_expired_code(auth_service, auth_provider):
-    with patch.object(
-        auth_provider.crypto_provider,
-        "generate_verification_code",
-        return_value="123456",
-    ):
-        new_user = await auth_service.register(
-            email="verify_expired@example.com", password="password123"
-        )
-
-        # Get the verification code
-
-        # Manually expire the verification code
-        auth_provider.db_provider.relational.expire_verification_code(
-            new_user.id
-        )
-
-        with pytest.raises(R2RException) as exc_info:
-            await auth_service.verify_email(
-                "verify_expired@example.com", "123456"
-            )
-        assert "Invalid or expired verification code" in str(exc_info.value)
-
-
-@pytest.mark.asyncio
-async def test_refresh_token_flow(auth_service, auth_provider):
-    # Register and verify a user
-    with patch.object(
-        auth_provider.crypto_provider,
-        "generate_verification_code",
-        return_value="123456",
-    ):
-        new_user = await auth_service.register(
-            email="refresh@example.com", password="password123"
-        )
-
-    await auth_service.verify_email("refresh@example.com", "123456")
-
-    # Login to get initial tokens
-    tokens = await auth_service.login("refresh@example.com", "password123")
-    initial_access_token = tokens["access_token"]
-    refresh_token = tokens["refresh_token"]
-
-    # Use refresh token to get new access token
-    new_tokens = await auth_service.refresh_access_token(refresh_token.token)
-    assert "access_token" in new_tokens
-    assert new_tokens["access_token"].token != initial_access_token.token
-
-
-@pytest.mark.asyncio
-async def test_get_current_user_with_expired_token(
-    auth_service, auth_provider
-):
-    with patch.object(
-        auth_provider.crypto_provider,
-        "generate_verification_code",
-        return_value="123456",
-    ):
-        new_user = await auth_service.register(
-            email="expired_token@example.com", password="password123"
-        )
-
-    await auth_service.verify_email("expired_token@example.com", "123456")
-
-    # Manually expire the token
-    auth_provider.access_token_lifetime_in_minutes = (
-        -1
-    )  # This will create an expired token
-    auth_provider.refresh_token_lifetime_in_days = (
-        -1
-    )  # This will create an expired token
-
-    tokens = await auth_service.login(
-        "expired_token@example.com", "password123"
-    )
-    access_token = tokens["refresh_token"]
-
-    with pytest.raises(R2RException) as exc_info:
-        result = await auth_service.user(access_token.token)
-    assert "Token has expired" in str(exc_info.value)
-
-    # Reset the token lifetime
-    auth_provider.access_token_lifetime_in_minutes = 30
-
-
-@pytest.mark.asyncio
-async def test_change_password(auth_service, auth_provider):
-    # Register and verify a user
-    with patch.object(
-        auth_provider.crypto_provider,
-        "generate_verification_code",
-        return_value="123456",
-    ):
-        new_user = await auth_service.register(
-            email="change_password@example.com", password="old_password"
-        )
-    await auth_service.verify_email("change_password@example.com", "123456")
-
-    # Change password
-    await auth_service.change_password(
-        new_user, "old_password", "new_password"
-    )
-
-    # Try logging in with old password
-    with pytest.raises(R2RException) as exc_info:
-        await auth_service.login("change_password@example.com", "old_password")
-    assert exc_info.value.status_code == 401
-
-    # Login with new password
-    login_result = await auth_service.login(
-        "change_password@example.com", "new_password"
-    )
-    assert "access_token" in login_result
-
-
-@pytest.mark.asyncio
-async def test_reset_password_flow(
-    auth_service, auth_provider, mock_email_provider
-):
-    with patch.object(
-        auth_provider.crypto_provider,
-        "generate_verification_code",
-        return_value="123456",
-    ):
-        new_user = await auth_service.register(
-            email="reset_password@example.com", password="old_password"
-        )
-    await auth_service.verify_email("reset_password@example.com", "123456")
-
-    # Request password reset
-    await auth_service.request_password_reset("reset_password@example.com")
-
-    # Verify that an email was "sent"
-    # mock_email_provider.send_reset_email.assert_called_once()
-
-    # Mock getting the reset token from the email
-    reset_token = "mocked_reset_token"
-    with patch.object(
-        auth_provider.db_provider.relational,
-        "get_user_id_by_reset_token",
-        return_value=new_user.id,
-    ):
-        # Confirm password reset
-        await auth_service.confirm_password_reset(reset_token, "new_password")
-
-    # Try logging in with old password
-    with pytest.raises(R2RException) as exc_info:
-        await auth_service.login("reset_password@example.com", "old_password")
-    assert exc_info.value.status_code == 401
-
-    # Login with new password
-    login_result = await auth_service.login(
-        "reset_password@example.com", "new_password"
-    )
-    assert "access_token" in login_result
-
-
-@pytest.mark.asyncio
-async def test_logout(auth_service, auth_provider):
-    # Register and verify a user
-    with patch.object(
-        auth_provider.crypto_provider,
-        "generate_verification_code",
-        return_value="123456",
-    ):
-        new_user = await auth_service.register(
-            email="logout@example.com", password="password123"
-        )
-    await auth_service.verify_email("logout@example.com", "123456")
-
-    # Login to get tokens
-    tokens = await auth_service.login("logout@example.com", "password123")
-    access_token = tokens["access_token"].token
-
-    # Logout
-    await auth_service.logout(access_token)
-
-    # Try to use the logged out token
-    with pytest.raises(R2RException) as exc_info:
-        await auth_service.user(access_token)
-    assert exc_info.value.status_code == 401
-
-
-@pytest.mark.asyncio
-async def test_update_user_profile(auth_service, auth_provider):
-    # Register and verify a user
-    with patch.object(
-        auth_provider.crypto_provider,
-        "generate_verification_code",
-        return_value="123456",
-    ):
-        new_user = await auth_service.register(
-            email="update_profile@example.com", password="password123"
-        )
-    await auth_service.verify_email("update_profile@example.com", "123456")
-
-    # Update user profile
-    updated_profile = await auth_service.update_user(
-        new_user.id,
-        name="John Doe",
-        bio="Test bio",
-        profile_picture="http://example.com/pic.jpg",
-    )
-    assert updated_profile.name == "John Doe"
-    assert updated_profile.bio == "Test bio"
-    assert updated_profile.profile_picture == "http://example.com/pic.jpg"
-
-
-@pytest.mark.asyncio
-async def test_delete_user_account(auth_service, auth_provider):
-    # Register and verify a user
-    with patch.object(
-        auth_provider.crypto_provider,
-        "generate_verification_code",
-        return_value="123456",
-    ):
-        new_user = await auth_service.register(
-            email="delete_user@example.com", password="password123"
-        )
-    await auth_service.verify_email("delete_user@example.com", "123456")
-
-    # Delete user account
-    await auth_service.delete_user(new_user.id, "password123")
-
-    # Try to get the deleted user's profile
-    with pytest.raises(R2RException) as exc_info:
-        result = auth_provider.db_provider.relational.get_user_by_email(
-            "delete_user@example.com"
-        )
-    assert exc_info.value.status_code == 404
-
-    # Try to login with deleted account
-    with pytest.raises(R2RException) as exc_info:
-        await auth_service.login("delete_user@example.com", "password123")
-    assert exc_info.value.status_code == 404
-
-
-@pytest.mark.asyncio
-async def test_token_blacklist_cleanup(auth_service, auth_provider):
-    # Register and verify a user
-    with patch.object(
-        auth_provider.crypto_provider,
-        "generate_verification_code",
-        return_value="123456",
-    ):
-        await auth_service.register(
-            email="cleanup@example.com", password="password123"
-        )
-    await auth_service.verify_email("cleanup@example.com", "123456")
-
-    # Login and logout to create a blacklisted token
-    tokens = await auth_service.login("cleanup@example.com", "password123")
-    access_token = tokens["access_token"].token
-    await auth_service.logout(access_token)
-
-    # Manually insert an "old" blacklisted token
-    old_token = "old_token"
-    # with patch('datetime.datetime') as mock_datetime:
-    # mock_datetime.utcnow.return_value = datetime.utcnow() - timedelta(hours=7*25)
-    auth_provider.db_provider.relational.blacklist_token(
-        old_token, datetime.now(timezone.utc) - timedelta(hours=7 * 25)
-    )
-
-    # Verify both tokens are in the blacklist before cleanup
-    assert auth_provider.db_provider.relational.is_token_blacklisted(old_token)
-    assert auth_provider.db_provider.relational.is_token_blacklisted(
-        access_token
-    )
-
-    # Run cleanup (tokens older than 24 hours will be removed)
-    await auth_service.clean_expired_blacklisted_tokens()
-
-    # Check that the old token was removed and the newer one remains
-    assert not auth_provider.db_provider.relational.is_token_blacklisted(
-        old_token
-    )
-    assert auth_provider.db_provider.relational.is_token_blacklisted(
-        access_token
-    )
-
-
-@pytest.mark.asyncio
-async def test_register_and_verify(auth_service, auth_provider):
-    # new_user = await auth_service.register(user)
-    # Mock verification code generation
-    with patch.object(
-        auth_provider.crypto_provider,
-        "generate_verification_code",
-        return_value="123456",
-    ):
-        new_user = await auth_service.register(
-            email="newuser@example.com", password="password123"
-        )
-        assert new_user.email == "newuser@example.com"
-        assert not new_user.is_verified
-
-        await auth_service.verify_email("newuser@example.com", "123456")
-
-    new_user = auth_provider.db_provider.relational.get_user_by_email(
-        "newuser@example.com"
-    )
-    assert new_user.email == "newuser@example.com"
-    assert new_user.is_verified
-
-
-@pytest.mark.asyncio
-async def test_login_logout(auth_service, auth_provider):
-    # Mock reset token generation
-    with patch.object(
-        auth_provider.crypto_provider,
-        "generate_verification_code",
-        return_value="123456",
-    ):
-        await auth_service.register(
-            email="loginuser@example.com", password="password123"
-        )
-        await auth_service.verify_email("loginuser@example.com", "123456")
-
-    tokens = await auth_service.login("loginuser@example.com", "password123")
-    assert "access_token" in tokens
-    assert "refresh_token" in tokens
-
-    logout_result = await auth_service.logout(tokens["access_token"].token)
-    assert logout_result["message"] == "Logged out successfully"
-
-
-@pytest.mark.asyncio
-async def test_refresh_token(auth_service, auth_provider):
-    # Mock reset token generation
-    with patch.object(
-        auth_provider.crypto_provider,
-        "generate_verification_code",
-        return_value="123456",
-    ):
-        await auth_service.register(
-            email="refreshuser@example.com", password="password123"
-        )
-        await auth_service.verify_email("refreshuser@example.com", "123456")
-
-    tokens = await auth_service.login("refreshuser@example.com", "password123")
-    new_tokens = await auth_service.refresh_access_token(
-        tokens["refresh_token"].token
-    )
-    assert new_tokens["access_token"].token != tokens["access_token"].token
-
-
-@pytest.mark.asyncio
-async def test_change_password(auth_service, auth_provider):
-    with patch.object(
-        auth_provider.crypto_provider,
-        "generate_verification_code",
-        return_value="123456",
-    ):
-        new_user = await auth_service.register(
-            email="changepass@example.com", password="oldpassword"
-        )
-    await auth_service.verify_email("changepass@example.com", "123456")
-
-    result = await auth_service.change_password(
-        new_user, "oldpassword", "newpassword"
-    )
-    assert result["message"] == "Password changed successfully"
-
-    with pytest.raises(R2RException):
-        await auth_service.login("changepass@example.com", "oldpassword")
-
-    tokens = await auth_service.login("changepass@example.com", "newpassword")
-    assert "access_token" in tokens
-
-
-@pytest.mark.asyncio
-async def test_request_reset_password(auth_service):
-    await auth_service.register(
-        email="resetpass@example.com", password="password123"
-    )
-
-    result = await auth_service.request_password_reset("resetpass@example.com")
-    assert (
-        result["message"] == "If the email exists, a reset link has been sent"
-    )
-
-
-@pytest.mark.asyncio
-async def test_confirm_reset_password(auth_service, auth_provider):
-    # Mock reset token generation
-    with patch.object(
-        auth_provider.crypto_provider,
-        "generate_verification_code",
-        return_value="123456",
-    ):
-        await auth_service.register(
-            email="confirmreset@example.com", password="oldpassword"
-        )
-        await auth_service.verify_email("confirmreset@example.com", "123456")
-        await auth_service.request_password_reset("confirmreset@example.com")
-        result = await auth_service.confirm_password_reset(
-            "123456", "newpassword"
-        )
-        assert result["message"] == "Password reset successfully"
-
-    tokens = await auth_service.login(
-        "confirmreset@example.com", "newpassword"
-    )
-    assert "access_token" in tokens
-
-
-@pytest.mark.asyncio
-async def test_get_user_profile(auth_service, auth_provider):
-    await auth_service.register(
-        email="profile@example.com", password="password123"
-    )
-
-    profile = auth_provider.db_provider.relational.get_user_by_email(
-        "profile@example.com"
-    )
-    assert profile.email == "profile@example.com"
-
-
-@pytest.mark.asyncio
-async def test_update_user_profile(auth_service):
-    new_user = await auth_service.register(
-        email="updateprofile@example.com", password="password123"
-    )
-
-    updated_user = await auth_service.update_user(new_user.id, name="John Doe")
-    assert updated_user.name == "John Doe"
-
-
-@pytest.mark.asyncio
-async def test_delete_user_account_2(auth_service):
-    new_user = await auth_service.register(
-        email="deleteuser@example.com", password="password123"
-    )
-
-    result = await auth_service.delete_user(new_user.id, "password123")
-    assert "deleted" in result["message"]
-
-    with pytest.raises(R2RException):
-        await auth_service.login("deleteuser@example.com", "password123")
-=======
 # import random
 # from datetime import datetime, timedelta, timezone
 # from unittest.mock import Mock, patch
@@ -1295,5 +645,4 @@
 #     assert "deleted" in result["message"]
 
 #     with pytest.raises(R2RException):
-#         await auth_service.login("deleteuser@example.com", "password123")
->>>>>>> 983bb412
+#         await auth_service.login("deleteuser@example.com", "password123")