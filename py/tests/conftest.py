# tests//conftest.py
import os
import random
import uuid
from uuid import UUID

import pytest

from core import (
    AppConfig,
    AuthConfig,
    BCryptConfig,
    CompletionConfig,
    DatabaseConfig,
    EmbeddingConfig,
    KGConfig,
    FileConfig,
    LoggingConfig,
    PromptConfig,
    SqlitePersistentLoggingProvider,
    Vector,
    VectorEntry,
)

<<<<<<< HEAD
from core.base import (
=======
from core.base import (    
>>>>>>> e3434b67
    DocumentInfo,
    DocumentType,
    IngestionStatus,
    KGEnrichmentStatus,
    KGExtractionStatus,
)

from core.providers import (
    BCryptProvider,
    LiteCompletionProvider,
    LiteLLMEmbeddingProvider,
    PostgresDBProvider,
    PostgresFileProvider,
    R2RAuthProvider,
    PostgresKGProvider,
)

from shared.abstractions.vector import VectorQuantizationType
<<<<<<< HEAD

=======
>>>>>>> e3434b67

# Vectors
@pytest.fixture(scope="function")
def dimension():
    return 128


@pytest.fixture(scope="function")
def num_entries():
    return 100


@pytest.fixture(scope="function")
def sample_entries(dimension, num_entries):
    def generate_random_vector_entry(
        id_value: int, dimension: int
    ) -> VectorEntry:
        vector_data = [random.random() for _ in range(dimension)]
        metadata = {"key": f"value_id_{id_value}", "raw_key": id_value}
        return VectorEntry(
            extraction_id=uuid.uuid4(),
            document_id=uuid.uuid4(),
            user_id=uuid.uuid4(),
            collection_ids=[uuid.uuid4()],
            vector=Vector(data=vector_data),
            text=f"Sample text for id_{id_value}",
            metadata=metadata,
        )

    return [
        generate_random_vector_entry(i, dimension) for i in range(num_entries)
    ]


@pytest.fixture(scope="function")
def app_config():
    collection_id = uuid.uuid4()

    random_project_name = f"a_{collection_id.hex}_test_project"

    return AppConfig(project_name=random_project_name)


# Crypto
@pytest.fixture(scope="function")
def crypto_config(app_config):
    return BCryptConfig(app=app_config)


@pytest.fixture(scope="function")
def crypto_provider(crypto_config, app_config):
    return BCryptProvider(crypto_config)


# Postgres
@pytest.fixture(scope="function")
def db_config(app_config):
    return DatabaseConfig.create(provider="postgres", app=app_config)


@pytest.fixture(scope="function")
async def postgres_db_provider(
    db_config, dimension, crypto_provider, sample_entries, app_config
):
    db = PostgresDBProvider(
        db_config, dimension=dimension, crypto_provider=crypto_provider
    )
    await db.initialize()
    db.vector.upsert_entries(sample_entries)
    yield db
    # Teardown
    # TODO - Add teardown methods
    # await db.delete_project(db.project_name)


@pytest.fixture(scope="function")
def db_config_temporary(app_config):
    collection_id = uuid.uuid4()

    random_project_name = f"test_collection_{collection_id.hex}"
    return DatabaseConfig.create(
        provider="postgres", project_name=random_project_name, app=app_config
    )


@pytest.fixture(scope="function")
async def temporary_postgres_db_provider(
    db_config_temporary, dimension, crypto_provider, sample_entries
):
    db = PostgresDBProvider(
        db_config_temporary,
        dimension=dimension,
        crypto_provider=crypto_provider,
    )
    await db.initialize()
    db.vector.upsert_entries(sample_entries)
    try:
        yield db
    finally:
        await db.relational.close()
        db.vector.close()


# Auth
@pytest.fixture(scope="function")
def auth_config(app_config):
    return AuthConfig(
        secret_key="test_secret_key",
        access_token_lifetime_in_minutes=15,
        refresh_token_lifetime_in_days=1,
        require_email_verification=False,
        app=app_config,
    )


@pytest.fixture(scope="function")
async def r2r_auth_provider(
    auth_config, crypto_provider, temporary_postgres_db_provider
):
    auth_provider = R2RAuthProvider(
        auth_config, crypto_provider, temporary_postgres_db_provider
    )
    await auth_provider.initialize()
    yield auth_provider


# Embeddings
@pytest.fixture
def litellm_provider(app_config):
    config = EmbeddingConfig(
        provider="litellm",
        base_model="text-embedding-3-small",
        base_dimension=1536,
        app=app_config,
    )
    return LiteLLMEmbeddingProvider(config)


# File Provider
@pytest.fixture(scope="function")
def file_config(app_config):
    return FileConfig(provider="postgres", app=app_config)


@pytest.fixture(scope="function")
async def postgres_file_provider(file_config, temporary_postgres_db_provider):
    file_provider = PostgresFileProvider(
        file_config, temporary_postgres_db_provider
    )
    await file_provider.initialize()
    yield file_provider
    await file_provider._close_connection()


# LLM provider
@pytest.fixture
def litellm_completion_provider(app_config):
    config = CompletionConfig(provider="litellm", app=app_config)
    return LiteCompletionProvider(config)


# Logging
@pytest.fixture(scope="function")
async def local_logging_provider(app_config):
    unique_id = str(uuid.uuid4())
    logging_path = f"test_{unique_id}.sqlite"
    provider = SqlitePersistentLoggingProvider(
        LoggingConfig(logging_path=logging_path, app=app_config)
    )
    await provider._init()
    yield provider
    await provider.close()
    if os.path.exists(logging_path):
        os.remove(logging_path)


@pytest.fixture(scope="function")
def kg_config_temporary(app_config):
    return KGConfig(provider="postgres", app=app_config)

<<<<<<< HEAD

# KG


=======
# KG

>>>>>>> e3434b67
@pytest.fixture(scope="function")
def embedding_dimension():
    return 128

<<<<<<< HEAD

=======
>>>>>>> e3434b67
@pytest.fixture(scope="function")
def vector_quantization_type():
    return VectorQuantizationType.FP32

<<<<<<< HEAD

@pytest.fixture(scope="function")
async def postgres_kg_provider(
    kg_config_temporary,
    temporary_postgres_db_provider,
    litellm_provider,
    embedding_dimension,
    vector_quantization_type,
):
=======
@pytest.fixture(scope="function")
async def postgres_kg_provider(kg_config_temporary, temporary_postgres_db_provider, litellm_provider, embedding_dimension, vector_quantization_type):
>>>>>>> e3434b67

    # upsert into documents_overview
    document_info = DocumentInfo(
        id=UUID("9fbe403b-c11c-5aae-8ade-ef22980c3ad1"),
        collection_ids=[UUID("122fdf6a-e116-546b-a8f6-e4cb2e2c0a09")],
        user_id=UUID("00000000-0000-0000-0000-000000000003"),
        type=DocumentType.PDF,
        metadata={},
        title="Test Document for KG",
        version="1.0",
        size_in_bytes=1024,
        ingestion_status=IngestionStatus.PENDING,
        kg_extraction_status=KGExtractionStatus.PENDING,
    )

    await temporary_postgres_db_provider.relational.upsert_documents_overview(
        document_info
    )

<<<<<<< HEAD
    kg_provider = PostgresKGProvider(
        kg_config_temporary, temporary_postgres_db_provider, litellm_provider
    )
    await kg_provider.create_tables(
        embedding_dimension, vector_quantization_type
    )
    yield kg_provider


@pytest.fixture(scope="function")
def prompt_config(app_config):
    return PromptConfig(provider="r2r", app=app_config)


@pytest.fixture(scope="function")
async def r2r_prompt_provider(prompt_config, temporary_postgres_db_provider):
    prompt_provider = R2RPromptProvider(
        prompt_config, temporary_postgres_db_provider
    )
    await prompt_provider.initialize()
    yield prompt_provider
=======
    kg_provider = PostgresKGProvider(kg_config_temporary, temporary_postgres_db_provider, litellm_provider)
    await kg_provider.create_tables(embedding_dimension, vector_quantization_type)
    yield kg_provider
>>>>>>> e3434b67
<|MERGE_RESOLUTION|>--- conflicted
+++ resolved
@@ -22,11 +22,7 @@
     VectorEntry,
 )
 
-<<<<<<< HEAD
-from core.base import (
-=======
 from core.base import (    
->>>>>>> e3434b67
     DocumentInfo,
     DocumentType,
     IngestionStatus,
@@ -41,14 +37,11 @@
     PostgresDBProvider,
     PostgresFileProvider,
     R2RAuthProvider,
+    R2RPromptProvider,
     PostgresKGProvider,
 )
 
 from shared.abstractions.vector import VectorQuantizationType
-<<<<<<< HEAD
-
-=======
->>>>>>> e3434b67
 
 # Vectors
 @pytest.fixture(scope="function")
@@ -229,41 +222,18 @@
 def kg_config_temporary(app_config):
     return KGConfig(provider="postgres", app=app_config)
 
-<<<<<<< HEAD
-
 # KG
 
-
-=======
-# KG
-
->>>>>>> e3434b67
 @pytest.fixture(scope="function")
 def embedding_dimension():
     return 128
 
-<<<<<<< HEAD
-
-=======
->>>>>>> e3434b67
 @pytest.fixture(scope="function")
 def vector_quantization_type():
     return VectorQuantizationType.FP32
 
-<<<<<<< HEAD
-
-@pytest.fixture(scope="function")
-async def postgres_kg_provider(
-    kg_config_temporary,
-    temporary_postgres_db_provider,
-    litellm_provider,
-    embedding_dimension,
-    vector_quantization_type,
-):
-=======
 @pytest.fixture(scope="function")
 async def postgres_kg_provider(kg_config_temporary, temporary_postgres_db_provider, litellm_provider, embedding_dimension, vector_quantization_type):
->>>>>>> e3434b67
 
     # upsert into documents_overview
     document_info = DocumentInfo(
@@ -283,7 +253,6 @@
         document_info
     )
 
-<<<<<<< HEAD
     kg_provider = PostgresKGProvider(
         kg_config_temporary, temporary_postgres_db_provider, litellm_provider
     )
@@ -304,9 +273,4 @@
         prompt_config, temporary_postgres_db_provider
     )
     await prompt_provider.initialize()
-    yield prompt_provider
-=======
-    kg_provider = PostgresKGProvider(kg_config_temporary, temporary_postgres_db_provider, litellm_provider)
-    await kg_provider.create_tables(embedding_dimension, vector_quantization_type)
-    yield kg_provider
->>>>>>> e3434b67
+    yield prompt_provider