import asyncio
from typing import Any, AsyncGenerator

import pytest

from core import AsyncPipe, AsyncPipeline


class MultiplierPipe(AsyncPipe):
    def __init__(self, multiplier=1, delay=0, name="multiplier_pipe"):
<<<<<<< HEAD
        super().__init__(
            config=self.PipeConfig(name=name),
        )
=======
        super().__init__(config=self.PipeConfig(name=name), logging_provider=1)
>>>>>>> 4c1d255d
        self.multiplier = multiplier
        self.delay = delay

    async def _run_logic(
        self,
        input: AsyncGenerator[Any, None],
        state,
        run_id=None,
        *args,
        **kwargs,
    ) -> AsyncGenerator[Any, None]:
        async for item in input.message:
            if self.delay > 0:
                await asyncio.sleep(self.delay)  # Simulate processing delay
            if isinstance(item, list):
                processed = [x * self.multiplier for x in item]
            elif isinstance(item, int):
                processed = item * self.multiplier
            else:
                raise ValueError(f"Unsupported type: {type(item)}")
            yield processed


class FanOutPipe(AsyncPipe):
    def __init__(self, multiplier=1, delay=0, name="fan_out_pipe"):
<<<<<<< HEAD
        super().__init__(
            config=self.PipeConfig(name=name),
        )
=======
        super().__init__(config=self.PipeConfig(name=name), logging_provider=1)
>>>>>>> 4c1d255d
        self.multiplier = multiplier
        self.delay = delay

    async def _run_logic(
        self,
        input: AsyncGenerator[Any, None],
        state,
        run_id=None,
        *args,
        **kwargs,
    ) -> AsyncGenerator[Any, None]:
        inputs = []
        async for item in input.message:
            inputs.append(item)
        for it in range(self.multiplier):
            if self.delay > 0:
                await asyncio.sleep(self.delay)
            yield [(it + 1) * ele for ele in inputs]


class FanInPipe(AsyncPipe):
    def __init__(self, delay=0, name="fan_in_pipe"):
<<<<<<< HEAD
        super().__init__(
            config=self.PipeConfig(name=name),
        )
=======
        super().__init__(config=self.PipeConfig(name=name), logging_provider=1)
>>>>>>> 4c1d255d
        self.delay = delay

    async def _run_logic(
        self,
        input: AsyncGenerator[Any, None],
        state,
        run_id=None,
        *args,
        **kwargs,
    ) -> AsyncGenerator[Any, None]:
        total_sum = 0
        async for batch in input.message:
            if self.delay > 0:
                await asyncio.sleep(self.delay)  # Simulate processing delay
            total_sum += sum(
                batch
            )  # Assuming batch is iterable and contains numeric values
        yield total_sum


@pytest.fixture
def pipe_factory():
    def create_pipe(type, **kwargs):
        if type == "multiplier":
            return MultiplierPipe(**kwargs)
        elif type == "fan_out":
            return FanOutPipe(**kwargs)
        elif type == "fan_in":
            return FanInPipe(**kwargs)
        else:
            raise ValueError("Unsupported pipe type")

    return create_pipe


@pytest.mark.asyncio
@pytest.mark.parametrize("multiplier, delay, name", [(2, 0.1, "pipe")])
async def test_single_multiplier(pipe_factory, multiplier, delay, name):
    pipe = pipe_factory(
        "multiplier", multiplier=multiplier, delay=delay, name=name
    )

    async def input_generator():
        for i in [1, 2, 3]:
            yield i

    pipeline = AsyncPipeline(logging_provider=1)
    pipeline.add_pipe(pipe)

    result = []
    for output in await pipeline.run(input_generator()):
        result.append(output)

    expected_result = [i * multiplier for i in [1, 2, 3]]
    assert (
        result == expected_result
    ), "Pipeline output did not match expected multipliers"


@pytest.mark.asyncio
@pytest.mark.parametrize(
    "multiplier_a, delay_a, name_a, multiplier_b, delay_b, name_b",
    [(2, 0.1, "pipe_a", 2, 0.1, "pipe_b")],
)
async def test_double_multiplier(
    pipe_factory, multiplier_a, delay_a, name_a, multiplier_b, delay_b, name_b
):
    pipe_a = pipe_factory(
        "multiplier", multiplier=multiplier_a, delay=delay_a, name=name_a
    )
    pipe_b = pipe_factory(
        "multiplier", multiplier=multiplier_b, delay=delay_b, name=name_b
    )

    async def input_generator():
        for i in [1, 2, 3]:
            yield i

    pipeline = AsyncPipeline(logging_provider=1)
    pipeline.add_pipe(pipe_a)
    pipeline.add_pipe(pipe_b)

    result = []
    for output in await pipeline.run(input_generator()):
        result.append(output)

    expected_result = [i * multiplier_a * multiplier_b for i in [1, 2, 3]]
    assert (
        result == expected_result
    ), "Pipeline output did not match expected multipliers"


@pytest.mark.asyncio
@pytest.mark.parametrize("multiplier, delay, name", [(3, 0.1, "pipe")])
async def test_fan_out(pipe_factory, multiplier, delay, name):
    pipe = pipe_factory(
        "fan_out", multiplier=multiplier, delay=delay, name=name
    )

    async def input_generator():
        for i in [1, 2, 3]:
            yield i

    pipeline = AsyncPipeline(logging_provider=1)
    pipeline.add_pipe(pipe)

    result = []
    for output in await pipeline.run(input_generator()):
        result.append(output)

    expected_result = [
        [i + 1, 2 * (i + 1), 3 * (i + 1)] for i in range(multiplier)
    ]
    assert (
        result == expected_result
    ), "Pipeline output did not match expected multipliers"


@pytest.mark.asyncio
@pytest.mark.parametrize(
    "multiplier_a, delay_a, name_a, multiplier_b, delay_b, name_b",
    [
        (2, 0.1, "pipe_a", 2, 0.1, "pipe_b"),
        (4, 0.1, "pipe_a", 3, 0.1, "pipe_b"),
    ],
)
async def multiply_then_fan_out(
    pipe_factory, multiplier_a, delay_a, name_a, multiplier_b, delay_b, name_b
):
    pipe_a = pipe_factory(
        "multiplier", multiplier=multiplier_a, delay=delay_a, name=name_a
    )
    pipe_b = pipe_factory(
        "fan_out", multiplier=multiplier_b, delay=delay_b, name=name_b
    )

    async def input_generator():
        for i in [1, 2, 3]:
            yield i

    pipeline = AsyncPipeline(logging_provider=1)
    pipeline.add_pipe(pipe_a)
    pipeline.add_pipe(pipe_b)

    result = []
    async for output in await pipeline.run(input_generator()):
        result.append(output)

    expected_result = [[i * multiplier_a] async for i in input_generator()]
    assert (
        result[0] == expected_result
    ), "Pipeline output did not match expected multipliers"


@pytest.mark.asyncio
@pytest.mark.parametrize("multiplier, delay, name", [(3, 0.1, "pipe")])
async def test_fan_in_sum(pipe_factory, multiplier, delay, name):
    # Create fan-out to generate multiple streams
    fan_out_pipe = pipe_factory(
        "fan_out", multiplier=multiplier, delay=delay, name=f"{name}_a"
    )
    # Summing fan-in pipe
    fan_in_sum_pipe = pipe_factory("fan_in", delay=delay, name=f"{name}_b")

    async def input_generator():
        for i in [1, 2, 3]:
            yield i

    pipeline = AsyncPipeline(logging_provider=1)
    pipeline.add_pipe(fan_out_pipe)
    pipeline.add_pipe(fan_in_sum_pipe)

    result = await pipeline.run(input_generator())

    # Calculate expected results based on the multiplier and the sum of inputs
    expected_result = sum(
        sum(j * i for j in [1, 2, 3]) for i in range(1, multiplier + 1)
    )
    assert (
        result[0] == expected_result
    ), "Pipeline output did not match expected sums"


@pytest.mark.asyncio
@pytest.mark.parametrize(
    "multiplier_a, delay_a, name_a, multiplier_b, delay_b, name_b",
    [
        (3, 0.1, "pipe_a", 2, 0.1, "pipe_b"),
        (4, 0.1, "pipe_a", 3, 0.1, "pipe_b"),
    ],
)
async def test_fan_out_then_multiply(
    pipe_factory, multiplier_a, delay_a, name_a, multiplier_b, delay_b, name_b
):
    pipe_a = pipe_factory(
        "multiplier", multiplier=multiplier_a, delay=delay_a, name=name_a
    )
    pipe_b = pipe_factory(
        "fan_out", multiplier=multiplier_b, delay=delay_b, name=name_b
    )
    pipe_c = pipe_factory("fan_in", delay=0.1, name="pipe_c")

    async def input_generator():
        for i in [1, 2, 3]:
            yield i

    pipeline = AsyncPipeline(logging_provider=1)
    pipeline.add_pipe(pipe_a)
    pipeline.add_pipe(pipe_b)
    pipeline.add_pipe(pipe_c)

    result = await pipeline.run(input_generator())

    expected_result = sum(
        sum(j * i * multiplier_a for j in [1, 2, 3])
        for i in range(1, multiplier_b + 1)
    )
    assert (
        result[0] == expected_result
    ), "Pipeline output did not match expected multipliers"<|MERGE_RESOLUTION|>--- conflicted
+++ resolved
@@ -8,13 +8,7 @@
 
 class MultiplierPipe(AsyncPipe):
     def __init__(self, multiplier=1, delay=0, name="multiplier_pipe"):
-<<<<<<< HEAD
-        super().__init__(
-            config=self.PipeConfig(name=name),
-        )
-=======
         super().__init__(config=self.PipeConfig(name=name), logging_provider=1)
->>>>>>> 4c1d255d
         self.multiplier = multiplier
         self.delay = delay
 
@@ -40,13 +34,7 @@
 
 class FanOutPipe(AsyncPipe):
     def __init__(self, multiplier=1, delay=0, name="fan_out_pipe"):
-<<<<<<< HEAD
-        super().__init__(
-            config=self.PipeConfig(name=name),
-        )
-=======
         super().__init__(config=self.PipeConfig(name=name), logging_provider=1)
->>>>>>> 4c1d255d
         self.multiplier = multiplier
         self.delay = delay
 
@@ -69,13 +57,7 @@
 
 class FanInPipe(AsyncPipe):
     def __init__(self, delay=0, name="fan_in_pipe"):
-<<<<<<< HEAD
-        super().__init__(
-            config=self.PipeConfig(name=name),
-        )
-=======
         super().__init__(config=self.PipeConfig(name=name), logging_provider=1)
->>>>>>> 4c1d255d
         self.delay = delay
 
     async def _run_logic(
