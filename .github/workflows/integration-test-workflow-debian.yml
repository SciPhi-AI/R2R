--- conflicted
+++ resolved
@@ -22,10 +22,6 @@
       POSTGRES_HOST: ${{ secrets.POSTGRES_HOST }}
       POSTGRES_PORT: ${{ secrets.POSTGRES_PORT }}
       POSTGRES_PROJECT_NAME: ${{ secrets.POSTGRES_PROJECT_NAME }}
-<<<<<<< HEAD
-      POSTGRES_VECS_COLLECTION: ${{ secrets.POSTGRES_VECS_COLLECTION }}
-=======
->>>>>>> bcc6ec67
 
     steps:
     - uses: actions/checkout@v4
