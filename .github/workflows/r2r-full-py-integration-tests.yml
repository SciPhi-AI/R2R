name: R2R Full Python Integration Test (ubuntu)

on:
  push:
    branches:
      - dev
      - dev-minor
      - main
  pull_request:
    branches:
      - dev
      - dev-minor
      - main
  workflow_dispatch:

jobs:
  test:
    runs-on: ${{ matrix.os }}

    strategy:
      matrix:
        os: [ubuntu-latest]
        test_category:
          - cli-ingestion
          - cli-retrieval
          - sdk-ingestion
          - sdk-retrieval
          - sdk-auth
          - sdk-collections
          - sdk-prompts
    env:
      OPENAI_API_KEY: ${{ secrets.OPENAI_API_KEY }}
      TELEMETRY_ENABLED: 'false'
      R2R_PROJECT_NAME: r2r_default

    steps:
      - name: Checkout code
        uses: actions/checkout@v4

      - name: Set up Python and install dependencies
        uses: ./.github/actions/setup-python-full
        with:
          os: ${{ matrix.os }}

      - name: Setup and start Docker
        uses: ./.github/actions/setup-docker

      - name: Login Docker
        uses: ./.github/actions/login-docker
        with:
          docker_username: ${{ secrets.RAGTORICHES_DOCKER_UNAME }}
          docker_password: ${{ secrets.RAGTORICHES_DOCKER_TOKEN }}

      - name: Start R2R Full server
        uses: ./.github/actions/start-r2r-full

      - name: Run CLI Ingestion Tests
        if: matrix.test_category == 'cli-ingestion'
        uses: ./.github/actions/run-cli-ingestion-tests
        continue-on-error: true

      - name: Run CLI Retrieval Tests
        if: matrix.test_category == 'cli-retrieval'
        uses: ./.github/actions/run-cli-retrieval-tests
        continue-on-error: true

      - name: Run SDK Ingestion Tests
        if: matrix.test_category == 'sdk-ingestion'
        uses: ./.github/actions/run-sdk-ingestion-tests
        continue-on-error: true

      - name: Run SDK Retrieval Tests
        if: matrix.test_category == 'sdk-retrieval'
        uses: ./.github/actions/run-sdk-retrieval-tests
        continue-on-error: true

      - name: Run SDK Auth Tests
        if: matrix.test_category == 'sdk-auth'
        uses: ./.github/actions/run-sdk-auth-tests
        continue-on-error: true

      - name: Run SDK Collections Tests
        if: matrix.test_category == 'sdk-collections'
        uses: ./.github/actions/run-sdk-collections-tests
<<<<<<< HEAD
=======
        continue-on-error: true

      - name: Run SDK Prompt Tests
        if: matrix.test_category == 'sdk-prompts'
        uses: ./.github/actions/run-sdk-prompt-management-tests
>>>>>>> 96e23672
        continue-on-error: true<|MERGE_RESOLUTION|>--- conflicted
+++ resolved
@@ -82,12 +82,9 @@
       - name: Run SDK Collections Tests
         if: matrix.test_category == 'sdk-collections'
         uses: ./.github/actions/run-sdk-collections-tests
-<<<<<<< HEAD
-=======
         continue-on-error: true
 
       - name: Run SDK Prompt Tests
         if: matrix.test_category == 'sdk-prompts'
         uses: ./.github/actions/run-sdk-prompt-management-tests
->>>>>>> 96e23672
         continue-on-error: true