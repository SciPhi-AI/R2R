<<<<<<< HEAD
import { FiExternalLink } from 'react-icons/fi';
import { usePipelineContext } from '@/context/PipelineContext';
import { useRouter } from 'next/router';
import { useUpdatePipelineProp } from '@/hooks/useUpdatePipelineProp';
=======
import React from 'react';
import { FiExternalLink } from 'react-icons/fi';
>>>>>>> 7e320ce4

import styles from './styles.module.scss';
import { Pipeline } from '../../types';

interface PipelineCardProps {
  id: number; // Assuming id is of type number, adjust if necessary
}

function PipelineCard({ id }: PipelineCardProps) {
  const updatePipelineProp = useUpdatePipelineProp();
  const { pipeline } = usePipelineContext();
  const router = useRouter();

  const handleClick = () => {
    // Use the update function with the specific property name and value
    updatePipelineProp('id', pipeline.id);
    router.push(`/pipeline/${pipeline.id}`);
  };

  if (!pipeline) {
    // Handle the case where pipeline is null or render nothing or a loader
    return <div>Loading...</div>; // or any other fallback UI
  }

  return (
<<<<<<< HEAD
    <a href="#" className={styles.container} onClick={handleClick}>
=======
    <a href="#" className={styles.container}  >
>>>>>>> 7e320ce4
      <div className={styles.cardHeader}>
        <div className={styles.hoverRedirectIcon}>
          <FiExternalLink size="16" />
        </div>


        <div className={styles.projectInfo} id={`${id}`}>
          <p className={styles.cardTitle}>Pipeline:</p>
          <strong className={styles.cardProjectTitle}>{pipeline.name}</strong>
          {pipeline.status == 'finished' ? (
            <>
              <p className={styles.cardTitle}>Remote:</p>
              <p className={styles.cardAddress}>{pipeline.github_url}</p>

              <p className={styles.cardTitle}>Deployment:</p>
              <p className={styles.cardAddress}>{pipeline.deployment_url}</p>
            </>
          ) : (
            <>
              <p className={styles.cardTitle}>Status:</p>
              <p className={styles.cardAddress}>{pipeline.status}</p>
            </>
          )}
        </div>
      </div>
    </a>
  );
}

export { PipelineCard };<|MERGE_RESOLUTION|>--- conflicted
+++ resolved
@@ -1,12 +1,8 @@
-<<<<<<< HEAD
 import { FiExternalLink } from 'react-icons/fi';
 import { usePipelineContext } from '@/context/PipelineContext';
 import { useRouter } from 'next/router';
 import { useUpdatePipelineProp } from '@/hooks/useUpdatePipelineProp';
-=======
 import React from 'react';
-import { FiExternalLink } from 'react-icons/fi';
->>>>>>> 7e320ce4
 
 import styles from './styles.module.scss';
 import { Pipeline } from '../../types';
@@ -32,11 +28,7 @@
   }
 
   return (
-<<<<<<< HEAD
     <a href="#" className={styles.container} onClick={handleClick}>
-=======
-    <a href="#" className={styles.container}  >
->>>>>>> 7e320ce4
       <div className={styles.cardHeader}>
         <div className={styles.hoverRedirectIcon}>
           <FiExternalLink size="16" />
