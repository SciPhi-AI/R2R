--- conflicted
+++ resolved
@@ -1,108 +1,11 @@
-import { Fragment, useEffect, useRef, useState } from 'react';
 import Image from 'next/image';
-import Link from 'next/link';
 import { useRouter } from 'next/router';
-import { Menu, Transition } from '@headlessui/react';
-import { ChevronDownIcon } from '@heroicons/react/20/solid';
-
-import { createClient } from '@/utils/supabase/component';
-import { useAuth } from '@/context/authProvider';
-import { Pipeline } from '@/types';
 
 import styles from './styles.module.scss';
 
 function WorkspacesSelect() {
-  const [pipelines, setPipelines] = useState<Pipeline[]>([]);
-  const pipelinesRef = useRef(pipelines);
   const router = useRouter();
-  const supabase = createClient();
-  const { cloudMode } = useAuth();
-  const { pipelineName } = router.query;
-<<<<<<< HEAD
-  const [isLoading, setIsLoading] = useState<boolean>(true);
-  const [error, setError] = useState<string | null>(null);
-
-  let pipeline;
-  if (!isLoading) {
-    pipeline = pipelines.find((p) => p.id?.toString() === pipelineName);
-    console.log(pipeline);
-  }
-=======
-  const pipeline = pipelines.find((p) => p.id?.toString() === pipelineName);
-  const supabase = createClient();
->>>>>>> c19e7487
-
-  useEffect(() => {
-    pipelinesRef.current = pipelines;
-  }, [pipelines]);
-
-  useEffect(() => {
-    fetchPipelines();
-    const interval = setInterval(() => {
-      if (
-        pipelinesRef.current.some((pipeline) =>
-          ['building', 'pending', 'deploying'].includes(pipeline.status)
-        )
-      ) {
-        fetchPipelines();
-      }
-    }, 5000);
-    return () => clearInterval(interval);
-  }, [supabase]);
-
-  const fetchPipelines = async () => {
-<<<<<<< HEAD
-    setError(null);
-=======
->>>>>>> c19e7487
-    if (cloudMode === 'cloud') {
-      supabase.auth.getSession().then(({ data: { session } }) => {
-        const token = session?.access_token;
-        if (token) {
-          fetch('/api/pipelines', {
-            headers: new Headers({
-              Authorization: `Bearer ${token}`,
-              'Content-Type': 'application/json',
-            }),
-          })
-            .then((res) => {
-              if (!res.ok) {
-                throw new Error('Network response was not ok');
-              }
-              return res.json();
-            })
-            .then((json) => {
-              console.log('setting pipelines = ', json['pipelines']);
-              setPipelines(json['pipelines']);
-            })
-            .catch((error) => {
-              setError('Failed to load pipelines');
-              console.error('Error fetching pipelines:', error);
-            })
-            .finally(() => {
-              setIsLoading(false);
-            });
-        } else {
-          setError('Authentication token is missing');
-          setIsLoading(false);
-        }
-      });
-    } else {
-      fetch('/api/local_pipelines', {
-        headers: new Headers({
-          'Content-Type': 'application/json',
-        }),
-      })
-        .then((res) => {
-          return res.json();
-        })
-        .then((json) => {
-          console.log('json[pipelines] = ', json['pipelines']);
-          setPipelines(json['pipelines']);
-          setIsLoading(false);
-        });
-    }
-  };
+  const { pipelineId } = router.query;
 
   return (
     <div className={styles.container}>
@@ -131,52 +34,7 @@
       </div>
 
       <div className={styles.divider}></div>
-      <div className={styles.userPanel}>
-        <Menu as="div" className="relative inline-block text-left">
-          <div>
-            <Menu.Button className="inline-flex w-full justify-center gap-x-1.5 rounded-md bg-white px-3 py-2 text-sm font-semibold text-gray-900 shadow-sm ring-1 ring-inset ring-gray-300 hover:bg-gray-50">
-              {pipeline?.name || 'Select Pipeline'}
-              <ChevronDownIcon
-                className="-mr-1 h-5 w-5 text-gray-400"
-                aria-hidden="true"
-              />
-            </Menu.Button>
-          </div>
-
-          <Transition
-            as={Fragment}
-            enter="transition ease-out duration-100"
-            enterFrom="transform opacity-0 scale-95"
-            enterTo="transform opacity-100 scale-100"
-            leave="transition ease-in duration-75"
-            leaveFrom="transform opacity-100 scale-100"
-            leaveTo="transform opacity-0 scale-95"
-          >
-            <Menu.Items className="absolute right-0 z-10 mt-2 w-56 origin-top-right rounded-md bg-white shadow-lg ring-1 ring-black ring-opacity-5 focus:outline-none">
-              <div className="py-1">
-                {pipelines.map((pipeline) => (
-                  <Menu.Item key={pipeline.id}>
-                    {({ active }) => (
-                      <Link
-                        href={
-                          cloudMode === 'cloud'
-                            ? `/pipeline/${pipeline.id}`
-                            : `/pipeline/${pipeline.id}/local_pipeline`
-                        }
-                        className={`${styles.menuItem} ${
-                          active ? 'bg-gray-100 text-gray-900' : 'text-gray-700'
-                        } block px-4 py-2 text-sm`}
-                      >
-                        {pipeline.name}
-                      </Link>
-                    )}
-                  </Menu.Item>
-                ))}
-              </div>
-            </Menu.Items>
-          </Transition>
-        </Menu>
-      </div>
+      <div className={styles.userPanel}>{`Pipeline: ${pipelineId}`}</div>
     </div>
   );
 }
