import type { NextPage } from 'next';
import { useRouter } from 'next/router';
import { useEffect, useState } from 'react';
import { createClient } from '@/utils/supabase/component';
import { useUpdatePipelineProp } from '@/hooks/useUpdatePipelineProp';

import { Footer } from '@/components/Footer';
import Layout from '@/components/Layout';
import { PipelineCard } from '@/components/PipelineCard';
import { CreatePipelineHeader } from '@/components/CreatePipelineHeader';
import { Separator } from '@/components/ui/separator';

import styles from '../styles/Index.module.scss';
import 'react-tippy/dist/tippy.css';

import { Pipeline } from '../types';
import { useAuth } from '@/context/authProvider';

const Home: NextPage = () => {
  const [pipelines, setPipelines] = useState<Pipeline[]>([]);
  const supabase = createClient();
  const { cloudMode } = useAuth();

  useEffect(() => {
    if (cloudMode === 'cloud') {
      supabase.auth.getSession().then(({ data: { session } }) => {
        const token = session?.access_token;
        if (token) {
          console.log('fetching from GitHub...');
          fetch('/api/pipelines', {
            headers: new Headers({
              Authorization: `Bearer ${token}`,
              'Content-Type': 'application/json',
            }),
          })
            .then((res) => res.json())
            .then((json) => {
              setPipelines(json['pipelines']);
            });
        }
      });
    }
  }, [cloudMode]);

  // useEffect(() => {
  //   router.push('/retrievals');
  // }, [router]);

  const handleAddPipeline = (newPipeline) => {
    setPipelines((prevPipelines) => [...prevPipelines, newPipeline]);
  };

  return (
    <Layout>
      <main className={styles.main}>
        <h1 className="text-white text-2xl mb-4"> Pipelines </h1>
        <Separator />
        <div className="mt-6" />
<<<<<<< HEAD
        <CreatePipelineHeader onAddPipeline={handleAddPipeline} />
=======
        <CreatePipelineHeader numPipelines={pipelines?.length || 0} />
>>>>>>> 7e320ce4

        <div className={styles.gridView}>
          {Array.isArray(pipelines)
            ? pipelines.map((pipeline) => (
                <PipelineCard key={pipeline.name} id={pipeline.id} />
              ))
            : null}
        </div>
      </main>
      <Footer />
    </Layout>
  );
};

export default Home;<|MERGE_RESOLUTION|>--- conflicted
+++ resolved
@@ -56,12 +56,7 @@
         <h1 className="text-white text-2xl mb-4"> Pipelines </h1>
         <Separator />
         <div className="mt-6" />
-<<<<<<< HEAD
-        <CreatePipelineHeader onAddPipeline={handleAddPipeline} />
-=======
-        <CreatePipelineHeader numPipelines={pipelines?.length || 0} />
->>>>>>> 7e320ce4
-
+        <CreatePipelineHeader onAddPipeline={handleAddPipeline} numPipelines={pipelines?.length || 0} />
         <div className={styles.gridView}>
           {Array.isArray(pipelines)
             ? pipelines.map((pipeline) => (
