--- conflicted
+++ resolved
@@ -55,12 +55,6 @@
         "provider": "unstructured_local",  # Local processing
         "strategy": "auto",                # Automatic processing strategy
         "chunking_strategy": "by_title",   # Split on title boundaries
-<<<<<<< HEAD
-        "new_after_n_chars": 256,         # Start new chunk (soft limit)
-        "max_characters": 512,            # Maximum chunk size (hard limit)
-        "combine_under_n_chars": 64,      # Minimum chunk size
-        "overlap": 100,                   # Character overlap between chunks
-=======
         "new_after_n_chars": 256,          # Start new chunk (soft limit)
         "max_characters": 512,             # Maximum chunk size (hard limit)
         "combine_under_n_chars": 64,       # Minimum chunk size
@@ -68,7 +62,6 @@
         "chunk_enrichment_settings": {     # Document enrichment settings
             "enable_chunk_enrichment": False,
         }
->>>>>>> f54fef76
     }
 )
 ```
@@ -267,11 +260,9 @@
 # ingestion_status will be one of: 'pending', 'processing', 'success', 'failed'
 ```
 
-<<<<<<< HEAD
-=======
 <Note>
 
-We have added support for contextual chunk enrichment! You can learn more about it [here](/cookbooks/contextual-enrichment). 
+We have added support for contextual chunk enrichment! You can learn more about it [here](/cookbooks/contextual-enrichment).
 
 Currently, you need to enable it in your ingestion config:
 
@@ -288,7 +279,6 @@
 
 </Note>
 
->>>>>>> f54fef76
 ### Ingest Chunks
 
 The `ingest_chunks` method allows direct ingestion of pre-processed text, bypassing the standard parsing pipeline. This is useful for:
@@ -849,13 +839,8 @@
 - Monitor memory usage for large files
 
 #### Chunking Issues
-<<<<<<< HEAD
 - Large chunks may impact retrieval quality
 - Small chunks may lose context
-=======
-- Large chunks (>1024 chars) may impact retrieval quality
-- Small chunks (<64 chars) may lose context
->>>>>>> f54fef76
 - Adjust overlap for better context preservation
 
 #### Vector Index Performance
