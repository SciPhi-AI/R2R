--- conflicted
+++ resolved
@@ -105,13 +105,8 @@
       Filters to apply to the vector search. This field is deprecated in favor of `search_filters`.
     </ParamField>
 
-<<<<<<< HEAD
-    <ParamField path="kg_search_type" type="str" default="local">
-    Type of knowledge graph search. Supported values: "local".
-=======
     <ParamField path="selected_collection_ids" type="list[UUID]">
       Collection IDs to search for.
->>>>>>> 743083c0
     </ParamField>
 
     <ParamField path="graphrag_map_system_prompt" type="str" default="graphrag_map_system_prompt">
@@ -127,7 +122,7 @@
     </ParamField>
 
     <ParamField path="kg_search_type" type="str" default="local">
-      The type of knowledge graph search to perform. Valid options are "local" or "global".
+      The type of knowledge graph search to perform. Supported value: "local".
     </ParamField>
 
     <ParamField path="kg_search_level" type="Optional[str]" default="None">
@@ -340,13 +335,7 @@
   Optional settings for knowledge graph search, either a dictionary, a `KGSearchSettings` object, or `None` may be passed. If a dictionary or `None` is passed, then R2R will use server-side defaults for non-specified fields.
   <Expandable title="properties">
 
-<<<<<<< HEAD
-    <ParamField path="kg_search_type" type="str" default="local">
-    Type of knowledge graph search. Can be 'global' or 'local'.
-    </ParamField>
-=======
   The `KGSearchSettings` class allows you to configure the knowledge graph search settings for your R2R system. Here are the available options:
->>>>>>> 743083c0
 
   <ParamField path="filters" type="dict[str, Any]">
     Filters to apply to the vector search. This field is deprecated in favor of `search_filters`.
@@ -369,7 +358,7 @@
   </ParamField>
 
   <ParamField path="kg_search_type" type="str" default="local">
-    The type of knowledge graph search to perform. Valid options are "local" or "global".
+    The type of knowledge graph search to perform. Supported value: "local".
   </ParamField>
 
   <ParamField path="kg_search_level" type="Optional[str]" default="None">
