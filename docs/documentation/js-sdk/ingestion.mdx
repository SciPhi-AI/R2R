--- conflicted
+++ resolved
@@ -104,6 +104,69 @@
     Chunking configuration options.
   </ParamField>
 </ParamField>
+
+
+<ParamField path="run_with_orchestration" type="Optional[bool]">
+  Whether or not ingestion runs with orchestration, default is `True`. When set to `False`, the ingestion process will run synchronous and directly return the result.
+</ParamField>
+
+
+### Update Chunks
+
+Update the content of an existing chunk in your R2R system:
+
+```javascript
+const documentId = "9fbe403b-c11c-5aae-8ade-ef22980c3ad1";
+const extractionId = "aeba6400-1bd0-5ee9-8925-04732d675434";
+
+const updateResponse = await client.updateChunks({
+  document_id: documentId,
+  extraction_id: extractionId,
+  text: "Updated chunk content...",
+  metadata: {
+    source: "manual_edit",
+    edited_at: "2024-10-24"
+  }
+});
+```
+
+<AccordionGroup>
+  <Accordion title="Response">
+    <ResponseField name="response" type="object">
+      The response from the R2R system after updating the chunk.
+      ```bash
+      {
+        'message': 'Update chunk task queued successfully.',
+        'task_id': '7e27dfca-606d-422d-b73f-2d9e138661b4',
+        'document_id': '9fbe403b-c11c-5aae-8ade-ef22980c3ad1'
+      }
+      ```
+    </ResponseField>
+  </Accordion>
+</AccordionGroup>
+
+<ParamField path="params" type="object" required>
+  <ParamField path="document_id" type="string" required>
+    The ID of the document containing the chunk to update.
+  </ParamField>
+
+  <ParamField path="extraction_id" type="string" required>
+    The ID of the specific chunk to update.
+  </ParamField>
+
+  <ParamField path="text" type="string" required>
+    The new text content to replace the existing chunk text.
+  </ParamField>
+
+  <ParamField path="metadata" type="Record<string, any>">
+    An optional metadata object for the updated chunk. If provided, this will replace the existing chunk metadata.
+  </ParamField>
+
+  <ParamField path="run_with_orchestration" type="boolean">
+    Whether or not the update runs with orchestration, default is `true`. When set to `false`, the update process will run synchronous and directly return the result.
+  </ParamField>
+</ParamField>
+
 
 ### Documents Overview
 
@@ -255,102 +318,9 @@
 
 ### Create Vector Index
 
-<<<<<<< HEAD
-  <ParamField path="ingestion_config" type="Record<string, any>">
-    The ingestion config override parameter enables developers to customize their R2R chunking strategy at runtime. Learn more about [configuration here](/documentation/configuration/ingestion/parsing_and_chunking).
-    <Expandable title="properties">
-    <ParamField path="provider" type="str" default="r2r">
-    Which chunking provider to use, `r2r` or `unstructured`. Selecting `unstructured` is generally recommended when parsing with `unstructured` or `unstructured_api`.
-    </ParamField>
-
-    <ParamField path="method" type="str" default="recursive">
-    Which chunking method to apply? When using unstructured, `by_title` or `basic` are supported.
-    </ParamField>
-
-    <ParamField path="chunk_size" type="int" default="512">
-    The average size of chunks, in tokens.
-    </ParamField>
-
-    <ParamField path="chunk_overlap" type="int" default="20">
-    The default overlap between chunks.
-    </ParamField>
-
-    <ParamField path="max_chunk_size" type="Optional[int]" default="None">
-    Sets a maximum size on output chunks.
-    </ParamField>
-  </Expandable>
-  </ParamField>
-</ParamField>
-
-
-<ParamField path="run_with_orchestration" type="Optional[bool]">
-  Whether or not ingestion runs with orchestration, default is `True`. When set to `False`, the ingestion process will run synchronous and directly return the result.
-</ParamField>
-
-
-### Update Chunks
-
-Update the content of an existing chunk in your R2R system:
-
-```javascript
-const documentId = "9fbe403b-c11c-5aae-8ade-ef22980c3ad1";
-const extractionId = "aeba6400-1bd0-5ee9-8925-04732d675434";
-
-const updateResponse = await client.updateChunks({
-  document_id: documentId,
-  extraction_id: extractionId,
-  text: "Updated chunk content...",
-  metadata: {
-    source: "manual_edit",
-    edited_at: "2024-10-24"
-  }
-});
-```
-
-<AccordionGroup>
-  <Accordion title="Response">
-    <ResponseField name="response" type="object">
-      The response from the R2R system after updating the chunk.
-      ```bash
-      {
-        'message': 'Update chunk task queued successfully.',
-        'task_id': '7e27dfca-606d-422d-b73f-2d9e138661b4',
-        'document_id': '9fbe403b-c11c-5aae-8ade-ef22980c3ad1'
-      }
-      ```
-    </ResponseField>
-  </Accordion>
-</AccordionGroup>
-
-<ParamField path="params" type="object" required>
-  <ParamField path="document_id" type="string" required>
-    The ID of the document containing the chunk to update.
-  </ParamField>
-
-  <ParamField path="extraction_id" type="string" required>
-    The ID of the specific chunk to update.
-  </ParamField>
-
-  <ParamField path="text" type="string" required>
-    The new text content to replace the existing chunk text.
-  </ParamField>
-
-  <ParamField path="metadata" type="Record<string, any>">
-    An optional metadata object for the updated chunk. If provided, this will replace the existing chunk metadata.
-  </ParamField>
-
-  <ParamField path="run_with_orchestration" type="boolean">
-    Whether or not the update runs with orchestration, default is `true`. When set to `false`, the update process will run synchronous and directly return the result.
-  </ParamField>
-</ParamField>
-
-
-### Documents Overview
-=======
 <Note>
 Vector indices significantly improve search performance for large collections but add overhead for smaller datasets. Only create indices when working with hundreds of thousands of documents or when search latency is critical.
 </Note>
->>>>>>> 56513e6e
 
 Create a vector index for similarity search:
 
