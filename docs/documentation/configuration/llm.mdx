--- conflicted
+++ resolved
@@ -44,16 +44,17 @@
         # Set '"model": "openai/gpt-4o-mini"' in `r2r.toml`
         # then call `r2r serve --config-path=r2r.toml`
         r2r serve
+        # Set '"model": "openai/gpt-4o-mini"' in `r2r.toml`
+        # then call `r2r serve --config-path=r2r.toml`
+        r2r serve
         ```
         Supported models include:
         - openai/gpt-4o
         - openai/gpt-4-turbo
         - openai/gpt-4
         - openai/gpt-4o-mini
-<<<<<<< HEAD
         - openai/gpt-4o-mini
-=======
->>>>>>> d3180b70
+        - openai/gpt-4o-mini
 
         For a complete list of supported OpenAI models and detailed usage instructions, please refer to the [LiteLLM OpenAI documentation](https://docs.litellm.ai/docs/providers/openai).
     </Tab>
@@ -72,6 +73,7 @@
         - azure/gpt-4o
         - azure/gpt-4-turbo
         - azure/gpt-4
+        - azure/gpt-4o-mini
         - azure/gpt-4o-mini
         For a complete list of supported Azure models and detailed usage instructions, please refer to the [LiteLLM Azure documentation](https://docs.litellm.ai/docs/providers/azure).
 
