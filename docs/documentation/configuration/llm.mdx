--- conflicted
+++ resolved
@@ -41,14 +41,9 @@
         # .. set other environment variables
 
         # Optional - Update default model
-<<<<<<< HEAD
         # Set '"model": "openai/gpt-4o-mini"' in `r2r.toml`
         # then call `r2r serve --config-path=r2r.toml`
         r2r serve
-=======
-        # Set '"model": "openai/gpt-3.5-turbo"' in `r2r.toml`
-        r2r serve --config-path=my_r2r.toml
->>>>>>> b96829ba
         ```
         Supported models include:
         - openai/gpt-4o
