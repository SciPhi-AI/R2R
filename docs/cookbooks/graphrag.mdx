---
title: 'GraphRAG'
description: 'Learn how to build and use GraphRAG with R2R'
icon: 'signal'
---

## Introduction

GraphRAG is a powerful feature of R2R that allows you to perform graph-based search and retrieval. This guide will walk you through the process of setting it up and running your first queries.


<<<<<<< HEAD
![YC S24 Knowledge Graph](../images/yc_s24.png)
=======

<Frame caption="An example knowledge graph constructed from companies in the YC directory.">
  <img src="../images/yc_s24.png" />
</Frame>
>>>>>>> 23855e7a


<Note>
<<<<<<< HEAD
Note that graph construction may take long for local LLMs, we recommend using cloud LLMs for faster results. 
=======
Note that graph construction may take long for local LLMs, we recommend using cloud LLMs for faster results.
>>>>>>> 23855e7a
</Note>


## Start server

<Tabs>
<Tab title="Cloud LLMs">
```bash
r2r serve --config-name=neo4j_kg
```

<Accordion icon="gear" title="Configuration: neo4j_kg">
``` toml
<<<<<<< HEAD
[chunking] # use larger chunk sizes for kg extraction
provider = "r2r"
method = "recursive"
chunk_size = 4096
chunk_overlap = 200


[completion]
provider = "litellm"
concurrent_request_limit = 256

  [completion.generation_config]
  model = "gpt-4o-mini"
  temperature = 0.1
  top_p = 1
  max_tokens_to_sample = 1_024
  stream = false
  add_generation_kwargs = { }
=======
[chunking]
provider = "unstructured_local"
strategy = "auto"
chunking_strategy = "basic" 
new_after_n_chars = 512
max_characters = 1_024
combine_under_n_chars = 128
overlap = 20
>>>>>>> 23855e7a

[kg]
provider = "neo4j"
batch_size = 256
kg_extraction_prompt = "graphrag_triplet_extraction_zero_shot"

  [kg.kg_enrichment_settings]
    max_knowledge_triples = 100
    generation_config_triplet = { model = "gpt-4o-mini" } # and other params, model used for triplet extraction
    generation_config_enrichment = { model = "gpt-4o-mini" } # and other params, model used for node description and graph clustering
    leiden_params = { max_cluster_size = 1000 } # more params in graspologic/partition/leiden.py

  [kg.kg_search_config]
    model = "gpt-4o-mini"
```
</Accordion>
</Tab>

<Tab title="Local LLMs">
```bash
r2r serve --config-name=local_llm_neo4j_kg
```

### Local LLM Setup (Optional)
<<<<<<< HEAD

Feel free to skip this section when running with cloud LLM providers.

When running with local RAG, you must have the Triplex model available locally. Pull it and refresh your other relevant models, then start the Ollama server:

  ```bash
    ollama pull sciphi/triplex
    ollama pull llama3.1
    ollama pull mxbai-embed-large
    ollama serve
  ```


<Accordion icon="gear" title="Configuration: local_llm_neo4j_kg">
``` toml
[completion]
provider = "litellm"
concurrent_request_limit = 1

  [completion.generation_config]
  model = "ollama/llama3.1"
  temperature = 0.1
  top_p = 1
  max_tokens_to_sample = 1_024
  stream = false
  add_generation_kwargs = { }

[embedding]
provider = "ollama"
base_model = "mxbai-embed-large"
base_dimension = 1_024
batch_size = 32
add_title_as_prefix = true

[parsing]
excluded_parsers = [ "gif", "jpeg", "jpg", "png", "svg", "mp3", "mp4" ]

[kg]
provider = "neo4j"
kg_extraction_prompt = "graphrag_triplet_extraction_zero_shot"

  [kg.kg_extraction_config]
  model = "ollama/llama3.1"
  temperature = 1
  top_p = 1
  max_tokens_to_sample = 1_024
  stream = false
  add_generation_kwargs = { }


  [kg.kg_enrichment_settings]
    max_knowledge_triples = 100
    generation_config_triplet = { model = "ollama/llama3.1" } # and other params, model used for triplet extraction
    generation_config_enrichment = { model = "ollama/llama3.1" } # and other params, model used for node description and graph clustering
    leiden_params = { max_cluster_size = 1000 } # more params in graspologic/partition/leiden.py

  [kg.kg_search_config]
    model = "ollama/llama3.1"

[database]
provider = "postgres"

[agent]
system_instruction_name = "rag_agent"
tool_names = ["search"]

  [agent.generation_config]
  model = "ollama/llama3.1"
```
</Accordion>
</Tab>
</Tabs>


## Ingesting files

You can ingest the sample aristotle file as follows: 

```
r2r ingest-sample-file
```

You can also ingest your own files. 

=======

Feel free to skip this section when running with cloud LLM providers.

When running with local RAG, you must have the Triplex model available locally. Pull it and refresh your other relevant models, then start the Ollama server:

  ```bash
    ollama pull sciphi/triplex
    ollama pull llama3.1
    ollama pull mxbai-embed-large
    ollama serve
  ```


<Accordion icon="gear" title="Configuration: local_llm_neo4j_kg">
``` toml
[completion]
provider = "litellm"
concurrent_request_limit = 1
model = "ollama/llama3.1"
temperature = 0.1
top_p = 1
max_tokens_to_sample = 1_024
stream = false
add_generation_kwargs = { }

[embedding]
provider = "ollama"
base_model = "mxbai-embed-large"
base_dimension = 1_024
batch_size = 32
add_title_as_prefix = true

[parsing]
excluded_parsers = [ "gif", "jpeg", "jpg", "png", "svg", "mp3", "mp4" ]

[kg]
provider = "neo4j"
kg_extraction_prompt = "graphrag_triplet_extraction_zero_shot"

  [kg.kg_extraction_config]
  model = "ollama/llama3.1"
  temperature = 1
  top_p = 1
  max_tokens_to_sample = 1_024
  stream = false
  add_generation_kwargs = { }


  [kg.kg_enrichment_settings]
    max_knowledge_triples = 100
    generation_config_triplet = { model = "ollama/llama3.1" } # and other params, model used for triplet extraction
    generation_config_enrichment = { model = "ollama/llama3.1" } # and other params, model used for node description and graph clustering
    leiden_params = { max_cluster_size = 1000 } # more params in graspologic/partition/leiden.py

  [kg.kg_search_config]
    model = "ollama/llama3.1"

[database]
provider = "postgres"

[agent]
system_instruction_name = "rag_agent"
tool_names = ["search"]

  [agent.generation_config]
  model = "ollama/llama3.1"
```
</Accordion>
</Tab>
</Tabs>


## Ingesting files

We begin the cookbook by ingesting the default sample file `aristotle.txt` used across R2R tutorials and cookbooks:

```bash
r2r ingest-sample-file
```

```bash Example Response
[{'message': 'Ingestion task queued successfully.', 'task_id': '2b16bb55-4f47-4e66-a6bd-da9e215b9793', 'document_id': '9fbe403b-c11c-5aae-8ade-ef22980c3ad1'}]
```

You can also ingest your own files:

```
r2r ingest-files /path/to/your/files_or_directory
```

The initial ingestion step adds parses the given documents and inserts them into R2R's relational and vector databases, enabling document management and semantic search over them. The `aristotle.txt` example file is typically ingested in under 10s. You can confirm ingestion is complete by querying the documents overview table:

```bash
r2r documents-overview
```

```bash Example Response
{'id': '9fbe403b-c11c-5aae-8ade-ef22980c3ad1', 'title': 'aristotle.txt', 'user_id': '2acb499e-8428-543b-bd85-0d9098718220', 'type': 'txt', 'created_at': '2024-09-05T18:20:47.921933Z', 'updated_at': '2024-09-05T18:20:47.921938Z', 'ingestion_status': 'success', 'restructuring_status': 'pending', 'version': 'v0', 'group_ids': [], 'metadata': {'version': 'v0'}}
```

When ingestion completes successfully for a given file we will find that `ingestion_status` reads `success` in the corresponding output. 

## Create Knowledge Graph

Knowledge graph creation is done in two steps:

1. `create-graph`: Extracts nodes and relationships from your input document collection.
2. `enrich-graph`: Enhances the graph structure through clustering and explaining entities (commonly referred to as `GraphRAG`).

```bash
# document-ids are optional
r2r create-graph --document-ids=9fbe403b-c11c-5aae-8ade-ef22980c3ad1
```

```bash Example Response
[{'message': 'Graph creation task queued successfully.', 'task_id': 'd9dae1bb-5862-4a16-abaf-5297024df390'}]
>>>>>>> 23855e7a
```
r2r ingest-files /path/to/your/files
```

This step will ingest your files into the database and enable semantic search over them. In order to create the graph and perform graphrag, you need to create the knowledge graph and enrich it. 


## Create Knowledge Graph

You can create a knowledge graph with the following command. Note that document ids are optional, but if you want to create a knowledge graph for a specific set of documents, you can pass the document ids to the command. 

```
r2r create-graph --document-ids <document_ids>
```

This step will create a knowledge graph with nodes and relationships. You can visualize the graph in two ways: 

<<<<<<< HEAD

1. Using the `r2r inspect-knowledge-graph` command. 

```bash
r2r inspect-knowledge-graph
=======
This step will create a knowledge graph with nodes and relationships. You can visualize the graph in two ways:


1. Using the `r2r inspect-knowledge-graph` command.

```bash
r2r inspect-knowledge-graph
```

The output should be roughly as follows:

```
== Meteorologica ==
  Is studied by:
    - Aristotle

== Aristotle ==
  Influenced by:
    - Anaxagoras
    - Democritus
  Critiqued by:
    - Empedocles
....

== Graph Statistics ==
Number of nodes: 54
Number of edges: 57
Number of connected components: 7

== Most Central Nodes ==
  Aristotle: 0.6604
  Organon: 0.1132
  Meteorologica: 0.0189
  Lesbos: 0.0189
  Nicomachus: 0.0189
>>>>>>> 23855e7a
```

2. Using the neo4j browser on `http://localhost:7474`. The username and password are `neo4j` and `ineedastrongerpassword`. To visualize the graph, run the following command in the neo4j browser:

```
<<<<<<< HEAD
== Meteorologica ==
  Is studied by:
    - Aristotle

== Aristotle ==
  Influenced by:
    - Anaxagoras
    - Democritus
  Critiqued by:
    - Empedocles
....

== Graph Statistics ==
Number of nodes: 54
Number of edges: 57
Number of connected components: 7

== Most Central Nodes ==
  Aristotle: 0.6604
  Organon: 0.1132
  Meteorologica: 0.0189
  Lesbos: 0.0189
  Nicomachus: 0.0189
```

2. Using the neo4j browser on `http://localhost:7474`. The username and password are `neo4j` and `ineedastrongerpassword`. To visualize the graph, run the following command in the neo4j browser: 

```
=======
>>>>>>> 23855e7a
MATCH (a)
RETURN a
```

![Aristotle Graph](../images/aristotle.png)
<<<<<<< HEAD



## Graph Enrichment

Now we have a graph, but this graph is not searchable yet. We need to perform the graph enrichment step. 

The graph enrichment step adds node and relationship descriptions, performs hierarchical leiden clustering to create communities, and embeds the descriptions. These embeddings will be used later in the local search stage of the pipeline. If you are more interested in the algorithm, please refer to the blog post [here](https://www.sciphi.ai/blog/graphrag).

=======



## Graph Enrichment

Now we have a graph, but this graph is not searchable yet. We need to perform the graph enrichment step.

The graph enrichment step adds node and relationship descriptions, performs hierarchical leiden clustering to create communities, and embeds the descriptions. These embeddings will be used later in the local search stage of the pipeline. If you are more interested in the algorithm, please refer to the blog post [here](https://www.sciphi.ai/blog/graphrag).

>>>>>>> 23855e7a
```bash
r2r enrich-graph
```

<<<<<<< HEAD
Now you can see that the graph is enriched with the following information. We have added descriptions and embeddings to the nodes and relationships. Also, each node is mapped to a community. 
=======
Now you can see that the graph is enriched with the following information. We have added descriptions and embeddings to the nodes and relationships. Also, each node is mapped to a community.
>>>>>>> 23855e7a

![Enriched Graph](../images/enriched.png)


<<<<<<< HEAD
## Search 
=======
## Search
>>>>>>> 23855e7a

GraphRAG currently supports two types of searches: `local` and `global`.


### Local search

Local searches are faster and cheaper than global.  A local knowledge graph search performs similarity search on the entity, relationship and community description embeddings.

```bash
r2r search --query="Who is Aristotle?" --use-kg-search --kg-search-type=local
```

The answer will be returned in JSON format and contains results from entities, relationships and communities. Following is a snippet of the output:

```bash
Vector search results:
[
  {
    'fragment_id': 'ecc754cd-380d-585f-84ac-021542ef3c1d', 
    'extraction_id': '92d78034-8447-5046-bf4d-e019932fbc20', 
    'document_id': '9fbe403b-c11c-5aae-8ade-ef22980c3ad1', 
    'user_id': '2acb499e-8428-543b-bd85-0d9098718220', 
    'group_ids': [], 
    'score': 0.7393344796100582, 
    'text': 'Aristotle[A] (Greek: Ἀριστοτέλης Aristotélēs, pronounced [aristotélɛːs]; 384–322 BC) was an Ancient Greek philosopher and polymath. His writings cover a broad range of subjects spanning the natural sciences, philosophy, linguistics, economics, politics, psychology, and the arts. As the founder of the Peripatetic school of philosophy in the Lyceum in Athens, he began the wider Aristotelian tradition that followed, which set the groundwork for the development of modern science.\n\nLittle is known about Aristotle's life. He was born in the city of Stagira in northern Greece during the Classical period. His father, Nicomachus, died when Aristotle was a child, and he was brought up by a guardian. At 17 or 18, he joined Plato's Academy in Athens and remained there until the age of 37 (c.\u2009347 BC). Shortly after Plato died, Aristotle left Athens and, at the request of Philip II of Macedon, tutored his son Alexander the Great beginning in 343 BC. He established a library in the Lyceum, which helped him to produce many of his hundreds of books on papyrus scrolls.\n\nThough Aristotle wrote many elegant treatises and dia ...",
    'metadata': {'title': 'aristotle.txt', 'version': 'v0', 'file_name': 'tmpm3ceiqs__aristotle.txt', 'chunk_order': 0, 'document_type': 'txt', 'size_in_bytes': 73353, 'unstructured_filetype': 'text/plain', 'unstructured_languages': ['eng'], 'partitioned_by_unstructured': True, 'associatedQuery': 'Who is Aristotle?'}}
  }, ...
]

KG search results:
{
  'local_result': {
    'query': 'Who is Aristotle?', 
    'entities': {'0': {'name': 'Aristotle', 'description': 'Aristotle was an ancient Greek philosopher and polymath, recognized as the father of various fields including logic, biology, and political science. He authored significant works such as the *Nicomachean Ethics* and *Politics*, where he explored concepts of virtue, governance, and the nature of reality, while also critiquing Platos ideas. His teachings and observations laid the groundwork for numerous disciplines, influencing thinkers ...'}},
    'relationships': {}, 
    'communities': {'0': {'summary': '```json\n{\n    "title": "Aristotle and His Contributions",\n    "summary": "The community revolves around Aristotle, an ancient Greek philosopher and polymath, who made significant contributions to various fields including logic, biology, political science, and economics. His works, such as 'Politics' and 'Nicomachean Ethics', have influenced numerous disciplines and thinkers from antiquity through the Middle Ages and beyond. The relationships between his various works and the fields he contributed to highlight his profound impact on Western thought.",\n    "rating": 9.5,\n    "rating_explanation": "The impact severity rating is high due to Aristotle's foundational influence on multiple disciplines and his enduring legacy in Western philosophy and science.",\n    "findings": [\n        {\n            "summary": "Aristotle's Foundational Role in Logic",\n            "explanation": "Aristotle is credited with the earliest study of formal logic, and his conception of it was the dominant form of Western logic until the 19th-century advances in mathematical logic. His works compiled into a set of six bo ...}}}}
  },
  'global_result': None
}
Time taken: 2.39 seconds    
```

### Global search

Global searches can be used for queries that require reasoning over the whole dataset. They provide more accurate results, however they use a large amount of queries and are expensive. We recommend checking the number of clusters created in the graph and setting the `max-llm-queries` to be a fraction (> 0.1) of that number.

```bash
r2r search --query="What were Aristotles key contributions to philosophy?" --use-kg-search --kg-search-type=global --max-llm-queries-for-global-search=100
```

Extracting the `global_result` from the payload that is returned above we find the following:

```markdown

### Aristotle's Key Contributions to Philosophy

Aristotle, an ancient Greek philosopher and polymath, made foundational contributions to numerous fields, including philosophy, logic, biology, and political science. His works have had a lasting impact on Western thought and the development of modern science.

#### Foundational Role in Various Fields

Aristotle is recognized as the father of several disciplines. His significant works, such as the *Nicomachean Ethics* and *Politics*, explore concepts of virtue, governance, and the nature of reality. These texts are foundational in ethical theory and political science, examining the best ways to achieve a virtuous and potentially happy character [Data: Reports (2, 51, 52, 53, 54, 55, +more)].

#### Contributions to Logic

Aristotle is credited with the earliest study of formal logic, which remained the dominant form of Western logic until the 19th century. His works, compiled into a set of six books called the *Organon*, are foundational to the field of logic [Data: Reports (21, 22, 23, 24, 25, +more)].

#### Influence on Medieval and Modern Thought

Aristotle's influence extended well beyond his lifetime, impacting medieval scholars and modern thinkers alike. His works were translated into Arabic and studied by Muslim philosophers, contributing to the intellectual heritage of the Islamic Golden Age. In the Middle Ages, Aristotle's ideas were integrated into Christian theology and philosophy, shaping the scholastic tradition [Data: Reports (5)].

#### Classification of the Rational Soul

According to Aristotle's classification, humans possess the rational soul, which is unique to them. This rational soul is responsible for higher-order thinking and reasoning, distinguishing humans from other beings that may only possess vegetative or sensitive souls. The rational soul enables humans to engage in philosophical thought, ethical reasoning, and scientific inquiry [Data: Reports (3)].

#### Exploration of Memory and Cognition

Aristotle's exploration of memory in relation to sensation and perception laid the groundwork for understanding human cognition and perception. His methodological approach to studying memory and other cognitive processes involved systematic observation and logical analysis, influencing the scientific method and the way researchers study human cognition and behavior [Data: Reports (1, 2, 3, 4, 5)].

#### Concept of Aether

Aristotle proposed Aether as a divine substance within the framework of classical elements. It is associated with circular motion in the heavens and is seen as encompassing all classical elements. This concept highlights its central role in ancient philosophical thought and its influence on the conceptualization of the universe [Data: Reports (4)].

#### Influence on Dante

Dante Alighieri, the renowned Italian poet, referred to Aristotle as "the master of those who know," highlighting the profound respect and influence Aristotle had on his work. Dante's philosophy is deeply rooted in Aristotelian thought, particularly in the context of his *Comedy* [Data: Reports (3)].

### Conclusion

Aristotle's contributions to philosophy are vast and multifaceted, spanning ethics, logic, political science, and cognitive science. His works have influenced a wide range of disciplines and continue to be studied and revered for their profound insights into human nature and the world.
```

## RAG

You can directly use these search results as part of your RAG pipeline.

```bash
r2r rag --query="Which companies in this batch have the highest chance of success?" --use-kg-search --kg-search-type=global --max-llm-queries-for-global-search=100
```

The output is as follows:
```
'results': {
  'completion': {
    'id': 'chatcmpl-A4CPZfvJWHNdbSU0EaUYW2jVjpOgi', 
    'choices': [
      {
        'finish_reason': 'stop', 
        'index': 0, 
        'logprobs': None, 
        'message': {
          'content': 'Aristotle's contributions that still impact modern society span a wide range of fields:
          1. **Logic**: Aristotle is often called the father of formal logic. His work in this area laid the groundwork for the development of logical reasoning, which continues to be a fundamental aspect of modern philosophy, mathematics, and computer science [2].
          
          2. **Biology**: Aristotle is considered the first person to study biology systematically. His observations and classifications in zoology and embryology have influenced the field significantly. Modern zoologists still refer to him as the father of biology, and his methods of empirical observation are foundational to the scientific method [2], [6].
          
          3. **Political Science**: Aristotle's work in political science, particularly his book "Politics," has had a lasting influence on the field. His ideas about the nature of the city, the role of citizens, and the classification of political systems continue to be relevant in contemporary political theory and practice [2], [8].
          
          4. **Ethics**: Aristotle's "Nicomachean Ethics" explores the concept of virtue and the good life, which remains a cornerstone of modern ethical theory. His ideas have seen a resurgence with the modern advent of virtue ethics [1], [12].
          
          5. **Scientific Method**: Aristotle's contributions to the scientific method, including his emphasis on empirical observation and systematic inquiry, have left every future scientist and philosopher in his debt. His approach to studying the natural world laid the groundwork for modern scientific inquiry [2], [12].
          
          6. **Literature and the Arts**: Aristotle's "Poetics" has profoundly influenced literary theory, particularly the structure of tragedy. His analysis of plot, character, and catharsis continues to be a reference point for writers and critics [4].
          
          7. **Economics**: Aristotle made substantial contributions to economic thought, particularly in his discussions on property, trade, and the origin of money. His ideas influenced medieval economic thought and continue to be relevant in discussions about the nature and function of money [5].
          
          8. **Psychology**: Aristotle's exploration of the rational soul and its capabilities has significantly influenced philosophical thought and ethical reasoning. His classification of the rational soul underscores the unique capabilities of human cognition [12].
          
          These contributions highlight Aristotle's enduring legacy and his profound impact on various fields of modern knowledge and society.', 'refusal': None, 'role': 'assistant', 'function_call': None, 'tool_calls': None}}], 'created': 1725564385, 'model': 'gpt-4o-2024-05-13
          ',
          ....
}
```

# Conclusion

In conclusion, integrating R2R with GraphRAG significantly enhances the capabilities of your RAG applications. By leveraging the power of graph-based knowledge representations, GraphRAG allows for more nuanced and context-aware information retrieval. This is evident in the example query we ran using R2R, which not only retrieved relevant information but also provided a structured analysis of the companies most likely to succeed.

In essence, combining R2R with GraphRAG empowers your RAG applications to deliver more intelligent, context-aware, and insightful responses, making it a powerful tool for advanced information retrieval and analysis tasks.

Feel free to reach out to us at founders@sciphi.ai if you have any questions or need further assistance.<|MERGE_RESOLUTION|>--- conflicted
+++ resolved
@@ -9,22 +9,13 @@
 GraphRAG is a powerful feature of R2R that allows you to perform graph-based search and retrieval. This guide will walk you through the process of setting it up and running your first queries.
 
 
-<<<<<<< HEAD
-![YC S24 Knowledge Graph](../images/yc_s24.png)
-=======
 
 <Frame caption="An example knowledge graph constructed from companies in the YC directory.">
   <img src="../images/yc_s24.png" />
 </Frame>
->>>>>>> 23855e7a
-
 
 <Note>
-<<<<<<< HEAD
-Note that graph construction may take long for local LLMs, we recommend using cloud LLMs for faster results. 
-=======
 Note that graph construction may take long for local LLMs, we recommend using cloud LLMs for faster results.
->>>>>>> 23855e7a
 </Note>
 
 
@@ -38,26 +29,6 @@
 
 <Accordion icon="gear" title="Configuration: neo4j_kg">
 ``` toml
-<<<<<<< HEAD
-[chunking] # use larger chunk sizes for kg extraction
-provider = "r2r"
-method = "recursive"
-chunk_size = 4096
-chunk_overlap = 200
-
-
-[completion]
-provider = "litellm"
-concurrent_request_limit = 256
-
-  [completion.generation_config]
-  model = "gpt-4o-mini"
-  temperature = 0.1
-  top_p = 1
-  max_tokens_to_sample = 1_024
-  stream = false
-  add_generation_kwargs = { }
-=======
 [chunking]
 provider = "unstructured_local"
 strategy = "auto"
@@ -66,7 +37,6 @@
 max_characters = 1_024
 combine_under_n_chars = 128
 overlap = 20
->>>>>>> 23855e7a
 
 [kg]
 provider = "neo4j"
@@ -91,92 +61,6 @@
 ```
 
 ### Local LLM Setup (Optional)
-<<<<<<< HEAD
-
-Feel free to skip this section when running with cloud LLM providers.
-
-When running with local RAG, you must have the Triplex model available locally. Pull it and refresh your other relevant models, then start the Ollama server:
-
-  ```bash
-    ollama pull sciphi/triplex
-    ollama pull llama3.1
-    ollama pull mxbai-embed-large
-    ollama serve
-  ```
-
-
-<Accordion icon="gear" title="Configuration: local_llm_neo4j_kg">
-``` toml
-[completion]
-provider = "litellm"
-concurrent_request_limit = 1
-
-  [completion.generation_config]
-  model = "ollama/llama3.1"
-  temperature = 0.1
-  top_p = 1
-  max_tokens_to_sample = 1_024
-  stream = false
-  add_generation_kwargs = { }
-
-[embedding]
-provider = "ollama"
-base_model = "mxbai-embed-large"
-base_dimension = 1_024
-batch_size = 32
-add_title_as_prefix = true
-
-[parsing]
-excluded_parsers = [ "gif", "jpeg", "jpg", "png", "svg", "mp3", "mp4" ]
-
-[kg]
-provider = "neo4j"
-kg_extraction_prompt = "graphrag_triplet_extraction_zero_shot"
-
-  [kg.kg_extraction_config]
-  model = "ollama/llama3.1"
-  temperature = 1
-  top_p = 1
-  max_tokens_to_sample = 1_024
-  stream = false
-  add_generation_kwargs = { }
-
-
-  [kg.kg_enrichment_settings]
-    max_knowledge_triples = 100
-    generation_config_triplet = { model = "ollama/llama3.1" } # and other params, model used for triplet extraction
-    generation_config_enrichment = { model = "ollama/llama3.1" } # and other params, model used for node description and graph clustering
-    leiden_params = { max_cluster_size = 1000 } # more params in graspologic/partition/leiden.py
-
-  [kg.kg_search_config]
-    model = "ollama/llama3.1"
-
-[database]
-provider = "postgres"
-
-[agent]
-system_instruction_name = "rag_agent"
-tool_names = ["search"]
-
-  [agent.generation_config]
-  model = "ollama/llama3.1"
-```
-</Accordion>
-</Tab>
-</Tabs>
-
-
-## Ingesting files
-
-You can ingest the sample aristotle file as follows: 
-
-```
-r2r ingest-sample-file
-```
-
-You can also ingest your own files. 
-
-=======
 
 Feel free to skip this section when running with cloud LLM providers.
 
@@ -293,31 +177,8 @@
 
 ```bash Example Response
 [{'message': 'Graph creation task queued successfully.', 'task_id': 'd9dae1bb-5862-4a16-abaf-5297024df390'}]
->>>>>>> 23855e7a
-```
-r2r ingest-files /path/to/your/files
-```
-
-This step will ingest your files into the database and enable semantic search over them. In order to create the graph and perform graphrag, you need to create the knowledge graph and enrich it. 
-
-
-## Create Knowledge Graph
-
-You can create a knowledge graph with the following command. Note that document ids are optional, but if you want to create a knowledge graph for a specific set of documents, you can pass the document ids to the command. 
-
-```
-r2r create-graph --document-ids <document_ids>
-```
-
-This step will create a knowledge graph with nodes and relationships. You can visualize the graph in two ways: 
-
-<<<<<<< HEAD
-
-1. Using the `r2r inspect-knowledge-graph` command. 
-
-```bash
-r2r inspect-knowledge-graph
-=======
+```
+
 This step will create a knowledge graph with nodes and relationships. You can visualize the graph in two ways:
 
 
@@ -353,87 +214,35 @@
   Meteorologica: 0.0189
   Lesbos: 0.0189
   Nicomachus: 0.0189
->>>>>>> 23855e7a
 ```
 
 2. Using the neo4j browser on `http://localhost:7474`. The username and password are `neo4j` and `ineedastrongerpassword`. To visualize the graph, run the following command in the neo4j browser:
 
 ```
-<<<<<<< HEAD
-== Meteorologica ==
-  Is studied by:
-    - Aristotle
-
-== Aristotle ==
-  Influenced by:
-    - Anaxagoras
-    - Democritus
-  Critiqued by:
-    - Empedocles
-....
-
-== Graph Statistics ==
-Number of nodes: 54
-Number of edges: 57
-Number of connected components: 7
-
-== Most Central Nodes ==
-  Aristotle: 0.6604
-  Organon: 0.1132
-  Meteorologica: 0.0189
-  Lesbos: 0.0189
-  Nicomachus: 0.0189
-```
-
-2. Using the neo4j browser on `http://localhost:7474`. The username and password are `neo4j` and `ineedastrongerpassword`. To visualize the graph, run the following command in the neo4j browser: 
-
-```
-=======
->>>>>>> 23855e7a
 MATCH (a)
 RETURN a
 ```
 
 ![Aristotle Graph](../images/aristotle.png)
-<<<<<<< HEAD
 
 
 
 ## Graph Enrichment
 
-Now we have a graph, but this graph is not searchable yet. We need to perform the graph enrichment step. 
+Now we have a graph, but this graph is not searchable yet. We need to perform the graph enrichment step.
 
 The graph enrichment step adds node and relationship descriptions, performs hierarchical leiden clustering to create communities, and embeds the descriptions. These embeddings will be used later in the local search stage of the pipeline. If you are more interested in the algorithm, please refer to the blog post [here](https://www.sciphi.ai/blog/graphrag).
 
-=======
-
-
-
-## Graph Enrichment
-
-Now we have a graph, but this graph is not searchable yet. We need to perform the graph enrichment step.
-
-The graph enrichment step adds node and relationship descriptions, performs hierarchical leiden clustering to create communities, and embeds the descriptions. These embeddings will be used later in the local search stage of the pipeline. If you are more interested in the algorithm, please refer to the blog post [here](https://www.sciphi.ai/blog/graphrag).
-
->>>>>>> 23855e7a
 ```bash
 r2r enrich-graph
 ```
 
-<<<<<<< HEAD
-Now you can see that the graph is enriched with the following information. We have added descriptions and embeddings to the nodes and relationships. Also, each node is mapped to a community. 
-=======
 Now you can see that the graph is enriched with the following information. We have added descriptions and embeddings to the nodes and relationships. Also, each node is mapped to a community.
->>>>>>> 23855e7a
 
 ![Enriched Graph](../images/enriched.png)
 
 
-<<<<<<< HEAD
-## Search 
-=======
 ## Search
->>>>>>> 23855e7a
 
 GraphRAG currently supports two types of searches: `local` and `global`.
 
