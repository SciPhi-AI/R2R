--- conflicted
+++ resolved
@@ -213,19 +213,6 @@
 ```bash
 [
   {
-<<<<<<< HEAD
-    'document_id': '93123a68-d668-51de-8291-92162730dc87',
-    'version': 'v1',
-    'size_in_bytes': 73353,
-    'metadata': {},
-    'status': 'success',
-    'user_id': '2acb499e-8428-543b-bd85-0d9098718220',
-    'title': 'aristotle.txt',
-    'created_at': '2024-07-21T20:09:14.218741Z',
-    'updated_at': '2024-07-21T20:09:14.218741Z',
-    'metadata': {}
-  },
-=======
     'id': '9fbe403b-c11c-5aae-8ade-ef22980c3ad1',
     'title': 'aristotle.txt',
     'user_id': '2acb499e-8428-543b-bd85-0d9098718220',
@@ -238,7 +225,6 @@
     'group_ids': [],
     'metadata': {'title': 'aristotle.txt', 'version': 'v0'}
   }
->>>>>>> 983bb412
   ...
 ]
 ```
@@ -295,11 +281,7 @@
     'user_id': '2acb499e-8428-543b-bd85-0d9098718220',
     'version': 'v0',
     'chunk_order': 0,
-<<<<<<< HEAD
-    'document_id': '93123a68-d668-51de-8291-92162730dc87',
-=======
     'document_id': '9fbe403b-c11c-5aae-8ade-ef22980c3ad1',
->>>>>>> 983bb412
     'extraction_id': 'aeba6400-1bd0-5ee9-8925-04732d675434',
     'fragment_id': 'f48bcdad-4155-52a4-8c9d-8ba06e996ba3',
   },
@@ -326,11 +308,7 @@
 client.delete(
   {
     "document_id":
-<<<<<<< HEAD
-      {"$eq": "93123a68-d668-51de-8291-92162730dc87"}
-=======
       {"$eq": "9fbe403b-c11c-5aae-8ade-ef22980c3ad1"}
->>>>>>> 983bb412
   }
 )
 ```
@@ -387,15 +365,12 @@
   Executing the command below will update one of the sample documents ingested earlier.
   <Tabs>
 
-<<<<<<< HEAD
-=======
     <Tab title="CLI">
     ```bash
     r2r update-files core/examples/data/aristotle_v2.txt --document-ids=9fbe403b-c11c-5aae-8ade-ef22980c3ad1
     ```
     </Tab>
 
->>>>>>> 983bb412
 
     <Tab title="Python">
     ```python
@@ -422,11 +397,7 @@
     curl -X POST http://localhost:7272/v2/update_files \
     -H "Content-Type: multipart/form-data" \
     -F "files=@/path/to/your/r2r/examples/data/aristotle_v2.txt" \
-<<<<<<< HEAD
-    -F 'document_ids=["93123a68-d668-51de-8291-92162730dc87"]'
-=======
     -F 'document_ids=["9fbe403b-c11c-5aae-8ade-ef22980c3ad1"]'
->>>>>>> 983bb412
     ```
     </Tab>
   </Tabs>
