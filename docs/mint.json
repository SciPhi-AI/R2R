{
  "$schema": "https://mintlify.com/schema.json",
  "name": "Build, scale, and manage user-facing Retrieval-Augmented Generation applications.",
  "logo": {
    "dark": "/logo/sciphi_dark.png",
    "light": "/logo/sciphi_light.png"
  },
  "redirects": [
    {
      "source": "/api-reference",
      "destination": "/api-reference/introduction"
    }
  ],
  "analytics": {
    "posthog": {
      "apiKey": "phc_OPBbibOIErCGc4NDLQsOrMuYFTKDmRwXX6qxnTr6zpU"
    }
  },
  "feedback": {"thumbsRating": true, "suggestEdit": true},
  "favicon": "/favicon.png",
  "colors": {
    "primary": "#3f54be",
    "light": "#a0aadf",
    "dark": "#a0aadf",
    "anchors": {
      "from": "#0D9373",
      "to": "#07C983"
    }
  },
  "topbarLinks": [
    {
      "name": "Support",
      "url": "mailto:founders@sciphi.ai"
    }
  ],
  "topbarCtaButton": {
    "name": "R2R GitHub",
    "url": "https://github.com/SciPhi-AI/R2R"
  },
  "primaryTab": {
    "name": "Introduction"
  },
  "tabs": [
    {
      "name": "Documentation",
      "url": "documentation"
    },
    {
      "name": "API Reference",
      "url": "api-reference"
    },
    {
      "name": "Cookbooks",
      "url": "cookbooks"
    },
    {
      "name": "SciPhi Cloud",
      "url": "sciphi-cloud"
    }
  ],
  "anchors": [
    {
      "name": "Community",
      "icon": "discord",
      "url": "https://discord.gg/p6KqD2kjtB"
    }
  ],
  "navigation": [
    {
      "group": "",
      "pages": [
        "introduction",
        "introduction/whats-new"
      ]
    },
    {
      "group": "Getting Started",
      "pages": [
        {
          "group": "Installation",
          "icon": "bars-progress",
          "pages" : [
            "documentation/installation/overview",
            "documentation/installation/docker",
            "documentation/installation/local-system"
          ]
        },
        "documentation/quickstart",
        {
          "group": "API & SDKs",
          "icon": "code",
          "pages" : [
            {
              "icon": "python",
              "group": "Python SDK",
              "pages": [
                "documentation/python-sdk/introduction",
                "documentation/python-sdk/ingestion",
                "documentation/python-sdk/retrieval",
                "documentation/python-sdk/auth",
                "documentation/python-sdk/groups",
                "documentation/python-sdk/observability"
              ]
            },
            {
              "icon": "js",
              "group": "JS SDK",
              "pages": [
                "documentation/js-sdk/introduction",
                "documentation/js-sdk/ingestion",
                "documentation/js-sdk/retrieval",
                "documentation/js-sdk/auth",
                "documentation/js-sdk/observability"
              ]
            },
            "documentation/api-reference"
          ]
        }
      ]
    },
    {
      "group": "Configuration",
      "pages": [
        "documentation/configuration/introduction",
        "documentation/configuration/postgres",
        "documentation/configuration/llm",
        "documentation/configuration/rag",
        {
            "group": "Ingestion",
            "icon": "upload",
            "pages": [
              "documentation/configuration/ingestion/overview",
              "documentation/configuration/ingestion/parsing",
              "documentation/configuration/ingestion/chunking",
              "documentation/configuration/ingestion/embedding"
            ]
          },
          {
            "group": "Knowledge Graph",
<<<<<<< HEAD
            "icon": "signal",
=======
            "icon": "diagram-project",
>>>>>>> 983bb412
            "pages": [
              "documentation/configuration/knowledge-graph/overview",
              "documentation/configuration/knowledge-graph/enrichment"
            ]
          },
          {
            "group": "Retrieval",
            "icon": "magnifying-glass",
            "pages": [
              "documentation/configuration/retrieval/overview",
              "documentation/configuration/retrieval/vector-search",
              "documentation/configuration/retrieval/knowledge-graph"

            ]
          },
          "documentation/local-rag"
        ]
    },
    {
      "group": "Deep Dives",
      "pages":[
        {
          "group": "R2R Main",
          "pages": [
            "documentation/deep-dive/main/introduction",
            "documentation/deep-dive/main/config",
            "documentation/deep-dive/main/builder"
          ]
        },
        {
          "group": "Providers",
          "pages": [
            "documentation/deep-dive/providers/auth",
            "documentation/deep-dive/providers/llms",
            "documentation/deep-dive/providers/embeddings",
            "documentation/deep-dive/providers/database",
            "documentation/deep-dive/providers/knowledge-graph"
          ]
        },
        {
          "group": "Other",
          "pages": [
            "documentation/deep-dive/other/telemetry"
          ]
        }
      ]
    },
    {
      "group": "API Documentation",
      "pages": [
        "api-reference/introduction"
      ]
    },
    {
      "group": "Document Ingestion",
      "pages": [
        "api-reference/endpoint/ingest_files",
        "api-reference/endpoint/update_files"
      ]
    },
    {
      "group": "Knowledge Graph",
      "pages": [
        "api-reference/endpoint/create_graph",
        "api-reference/endpoint/enrich_graph"
      ]
    },
    {
      "group": "Retrieval",
      "pages": [
        "api-reference/endpoint/search",
        "api-reference/endpoint/rag",
        "api-reference/endpoint/agent"
      ]
    },
    {
      "group": "User Documents",
      "pages": [
        "api-reference/endpoint/document_chunks",
        "api-reference/endpoint/delete",
        "api-reference/endpoint/documents_overview"
      ]
    },
    {
      "group": "User Auth",
      "pages": [
        "api-reference/endpoint/register",
        "api-reference/endpoint/verify_email",
        "api-reference/endpoint/login",
        "api-reference/endpoint/get_user_info",
        "api-reference/endpoint/put_user_info",
        "api-reference/endpoint/delete_user_info",
        "api-reference/endpoint/refresh_access_token",
        "api-reference/endpoint/logout",
        "api-reference/endpoint/change_password",
        "api-reference/endpoint/request_password_reset"
      ]
    },
    {
      "group": "Groups",
      "pages": [
        "api-reference/endpoint/create_group",
        "api-reference/endpoint/get_group",
        "api-reference/endpoint/update_group",
        "api-reference/endpoint/delete_group",
        "api-reference/endpoint/list_groups",
        "api-reference/endpoint/add_user_to_group",
        "api-reference/endpoint/remove_user_from_group",
        "api-reference/endpoint/get_users_in_group",
        "api-reference/endpoint/get_groups_for_user",
        "api-reference/endpoint/groups_overview",
        "api-reference/endpoint/assign_document_to_group",
        "api-reference/endpoint/remove_document_from_group",
        "api-reference/endpoint/get_document_groups"
      ]
    },

    {
      "group": "Admin",
      "pages": [
        "api-reference/endpoint/update_prompt",
        "api-reference/endpoint/logs",
        "api-reference/endpoint/users_overview",
        "api-reference/endpoint/app_settings"
      ]
    },
    {
      "group": "Analytics and Observability",
      "pages": [
        "api-reference/endpoint/analytics",
        "api-reference/endpoint/score_completion"
      ]
    },
    {
      "group": "Status",
      "pages": [
        "api-reference/endpoint/health"
      ]
    },
    {
      "group": "SciPhi Cloud",
      "pages": [
        "sciphi-cloud/introduction",
        "sciphi-cloud/deploy",
        "sciphi-cloud/projects",
        "sciphi-cloud/quickstart",
        "sciphi-cloud/security"
      ]
    },
    {
      "group": "General",
      "pages": [
        "cookbooks/walkthrough",
        "cookbooks/hybrid-search",
        "cookbooks/graphrag",
        "cookbooks/advanced-rag",
        "cookbooks/agent",
        "cookbooks/orchestration",
        "cookbooks/web-dev"
      ]
    },
    {
      "group": "Auth & Admin",
      "pages": [
        "cookbooks/user-auth",
        "cookbooks/groups",
        "cookbooks/observability",
        "cookbooks/application"
      ]
    }
  ],
  "footerSocials": {
    "github": "https://github.com/SciPhi-AI",
    "linkedin": "https://www.linkedin.com/company/sciphi-ai",
    "discord": "https://discord.gg/p6KqD2kjtB",
    "twitter": "https://twitter.com/ocolegro"
  }
}<|MERGE_RESOLUTION|>--- conflicted
+++ resolved
@@ -137,11 +137,7 @@
           },
           {
             "group": "Knowledge Graph",
-<<<<<<< HEAD
-            "icon": "signal",
-=======
             "icon": "diagram-project",
->>>>>>> 983bb412
             "pages": [
               "documentation/configuration/knowledge-graph/overview",
               "documentation/configuration/knowledge-graph/enrichment"
